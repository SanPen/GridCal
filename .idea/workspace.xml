<?xml version="1.0" encoding="UTF-8"?>
<project version="4">
  <component name="AnalysisUIOptions">
    <option name="AUTOSCROLL_TO_SOURCE" value="true" />
    <option name="GROUP_BY_SEVERITY" value="true" />
    <option name="SCOPE_TYPE" value="8" />
    <option name="CUSTOM_SCOPE_NAME" value="Module 'GridCal'" />
  </component>
  <component name="AutoImportSettings">
    <option name="autoReloadType" value="SELECTIVE" />
  </component>
  <component name="BranchesTreeState">
    <expand>
      <path>
        <item name="ROOT" type="e8cecc67:BranchNodeDescriptor" />
        <item name="LOCAL_ROOT" type="e8cecc67:BranchNodeDescriptor" />
      </path>
      <path>
        <item name="ROOT" type="e8cecc67:BranchNodeDescriptor" />
        <item name="REMOTE_ROOT" type="e8cecc67:BranchNodeDescriptor" />
      </path>
      <path>
        <item name="ROOT" type="e8cecc67:BranchNodeDescriptor" />
        <item name="REMOTE_ROOT" type="e8cecc67:BranchNodeDescriptor" />
        <item name="GROUP_NODE:origin" type="e8cecc67:BranchNodeDescriptor" />
      </path>
    </expand>
    <select />
  </component>
  <component name="ChangeListManager">
<<<<<<< HEAD
    <list default="true" id="aa3ee678-6e91-470f-91a9-09e9d8a4756d" name="Changes" comment="Try fixing crash GridCal NSGA2 (not fixed yet)">
      <change beforePath="$PROJECT_DIR$/.idea/workspace.xml" beforeDir="false" afterPath="$PROJECT_DIR$/.idea/workspace.xml" afterDir="false" />
      <change beforePath="$PROJECT_DIR$/src/GridCalEngine/Simulations/InvestmentsEvaluation/Methods/mixed_variable_NSGA_2.py" beforeDir="false" afterPath="$PROJECT_DIR$/src/GridCalEngine/Simulations/InvestmentsEvaluation/Methods/mixed_variable_NSGA_2.py" afterDir="false" />
      <change beforePath="$PROJECT_DIR$/src/GridCalEngine/Simulations/InvestmentsEvaluation/investments_evaluation_driver.py" beforeDir="false" afterPath="$PROJECT_DIR$/src/GridCalEngine/Simulations/InvestmentsEvaluation/investments_evaluation_driver.py" afterDir="false" />
      <change beforePath="$PROJECT_DIR$/src/GridCalEngine/Simulations/PowerFlow/NumericalMethods/powell_fx.py" beforeDir="false" afterPath="$PROJECT_DIR$/src/GridCalEngine/Simulations/PowerFlow/NumericalMethods/powell_fx.py" afterDir="false" />
      <change beforePath="$PROJECT_DIR$/src/trunk/investments/try_multiobj_nsga.py" beforeDir="false" afterPath="$PROJECT_DIR$/src/trunk/investments/try_multiobj_nsga.py" afterDir="false" />
=======
    <list default="true" id="aa3ee678-6e91-470f-91a9-09e9d8a4756d" name="Changes" comment="Add 1e-20 to admittance calc to avoid div by 0">
      <change beforePath="$PROJECT_DIR$/.idea/workspace.xml" beforeDir="false" afterPath="$PROJECT_DIR$/.idea/workspace.xml" afterDir="false" />
      <change beforePath="$PROJECT_DIR$/src/GridCalEngine/Simulations/InvestmentsEvaluation/Methods/mixed_variable_NSGA_2.py" beforeDir="false" afterPath="$PROJECT_DIR$/src/GridCalEngine/Simulations/InvestmentsEvaluation/Methods/mixed_variable_NSGA_2.py" afterDir="false" />
>>>>>>> 77a06c99
    </list>
    <option name="SHOW_DIALOG" value="false" />
    <option name="HIGHLIGHT_CONFLICTS" value="true" />
    <option name="HIGHLIGHT_NON_ACTIVE_CHANGELIST" value="false" />
    <option name="LAST_RESOLUTION" value="IGNORE" />
  </component>
  <component name="FileTemplateManagerImpl">
    <option name="RECENT_TEMPLATES">
      <list>
        <option value="Python Script" />
      </list>
    </option>
  </component>
  <component name="FlaskConsoleOptions" custom-start-script="import sys&#10;sys.path.extend([WORKING_DIR_AND_PYTHON_PATHS])&#10;from flask.cli import ScriptInfo&#10;locals().update(ScriptInfo(create_app=None).load_app().make_shell_context())&#10;print(&quot;Python %s on %s\nApp: %s [%s]\nInstance: %s&quot; % (sys.version, sys.platform, app.import_name, app.env, app.instance_path))">
    <envs>
      <env key="FLASK_APP" value="app" />
    </envs>
    <option name="myCustomStartScript" value="import sys&#10;sys.path.extend([WORKING_DIR_AND_PYTHON_PATHS])&#10;from flask.cli import ScriptInfo&#10;locals().update(ScriptInfo(create_app=None).load_app().make_shell_context())&#10;print(&quot;Python %s on %s\nApp: %s [%s]\nInstance: %s&quot; % (sys.version, sys.platform, app.import_name, app.env, app.instance_path))" />
    <option name="myEnvs">
      <map>
        <entry key="FLASK_APP" value="app" />
      </map>
    </option>
  </component>
  <component name="Git.Settings">
    <favorite-branches>
      <branch-storage>
        <map>
          <entry type="LOCAL">
            <value>
              <list>
                <branch-info repo="$PROJECT_DIR$" source="215-Mejorar-la-representación-de-red-en-los-mapas" />
              </list>
            </value>
          </entry>
        </map>
      </branch-storage>
    </favorite-branches>
    <option name="RECENT_BRANCH_BY_REPOSITORY">
      <map>
        <entry key="$PROJECT_DIR$" value="69c7f5f7a297aa1fb7225c1e743db487abe528a8" />
      </map>
    </option>
    <option name="RECENT_GIT_ROOT_PATH" value="$PROJECT_DIR$" />
    <option name="RESET_MODE" value="HARD" />
  </component>
  <component name="GitRewordedCommitMessages">
    <option name="onto" value="2d79959609dec424759050d1781439b0434d20ff" />
  </component>
  <component name="GitSEFilterConfiguration">
    <file-type-list>
      <filtered-out-file-type name="LOCAL_BRANCH" />
      <filtered-out-file-type name="REMOTE_BRANCH" />
      <filtered-out-file-type name="TAG" />
      <filtered-out-file-type name="COMMIT_BY_MESSAGE" />
    </file-type-list>
  </component>
  <component name="GithubProjectSettings">
    <option name="branchProtectionPatterns">
      <list>
        <option value="master" />
      </list>
    </option>
  </component>
  <component name="HighlightingSettingsPerFile">
    <setting file="file://$PROJECT_DIR$/requirements.txt" root0="FORCE_HIGHLIGHTING" />
    <setting file="file://$PROJECT_DIR$/src/GridCal/Gui/ConsoleWidget.py" root0="FORCE_HIGHLIGHTING" />
    <setting file="file://$PROJECT_DIR$/src/GridCal/Gui/CoordinatesInput/coordinates_dialogue.py" root0="FORCE_HIGHLIGHTING" />
    <setting file="file://$PROJECT_DIR$/src/GridCal/Gui/Main/GridCalMain.py" root0="FORCE_HIGHLIGHTING" />
    <setting file="file://$PROJECT_DIR$/src/GridCal/Gui/Session/export_results_driver.py" root0="FORCE_HIGHLIGHTING" />
    <setting file="file://$PROJECT_DIR$/src/GridCal/Gui/Session/session.py" root0="FORCE_HIGHLIGHTING" />
    <setting file="file://$PROJECT_DIR$/src/GridCal/Gui/plot_config.py" root0="FORCE_HIGHLIGHTING" />
    <setting file="file://$PROJECT_DIR$/src/GridCal/__version__.py" root0="FORCE_HIGHLIGHTING" />
    <setting file="file://$PROJECT_DIR$/src/tests/test_unbalanced_faults.py" root0="FORCE_HIGHLIGHTING" />
  </component>
  <component name="JupyterTrust" id="3f3378b4-0928-4af1-9795-ba1c77415c18" />
  <component name="MarkdownSettingsMigration">
    <option name="stateVersion" value="1" />
  </component>
  <component name="NamedScopeManager">
    <order>
      <scope name="GridCal" />
    </order>
  </component>
  <component name="ProblemsViewState">
    <option name="selectedTabId" value="CurrentFile" />
  </component>
  <component name="ProjectColorInfo">{
  &quot;customColor&quot;: &quot;&quot;,
  &quot;associatedIndex&quot;: 8
}</component>
  <component name="ProjectId" id="1bGvT9JqoJhBes9WGdphyWxAfMi" />
  <component name="ProjectLevelVcsManager" settingsEditedManually="true">
    <OptionsSetting value="false" id="Update" />
    <ConfirmationsSetting value="2" id="Add" />
  </component>
  <component name="ProjectViewState">
    <option name="hideEmptyMiddlePackages" value="true" />
    <option name="showLibraryContents" value="true" />
  </component>
<<<<<<< HEAD
  <component name="PropertiesComponent"><![CDATA[{
  "keyToString": {
    "ASKED_ADD_EXTERNAL_FILES": "true",
    "Git.Branch.Popup.ShowAllRemotes": "true",
    "MATLAB_INTERPRETER": "/usr/local/MATLAB/R2018a/bin/matlab",
    "Python tests.Nosetests for test_power_flow.test_zip.executor": "Debug",
    "Python tests.Nosetests for test_topology_processor.test_topology_rts.executor": "Debug",
    "Python tests.Nosetests for tests.test_ac_opf.executor": "Run",
    "Python tests.Nosetests for tests.test_ac_opf.test_pegase89.executor": "Debug",
    "Python tests.Nosetests for tests.test_hydro.executor": "Run",
    "Python tests.Nosetests for tests.test_latin_hypercube.test_lhs.executor": "Run",
    "Python tests.Nosetests for tests.test_opf_time_series.test_opf_ts.executor": "Run",
    "Python tests.Nosetests for tests.test_topology_processor.executor": "Run",
    "Python tests.Nosetests for tests.test_topology_processor.test_topology_rts.executor": "Run",
    "Python tests.Nosetests in admittance_matrix_test.py.executor": "Run",
    "Python tests.Nosetests in deep_copy_test.py.executor": "Run",
    "Python tests.Nosetests in test_topology_processor.py.executor": "Run",
    "Python tests.Nosetests in tests.executor": "Run",
    "Python tests.pytest for src.tests.test_cgmes_ieeee.executor": "Run",
    "Python tests.pytest for src.tests.test_cgmes_ieeee.test_ieee_grids.executor": "Debug",
    "Python tests.pytest for src.tests.test_cgmes_to_gridcal_ac_transformers.test_ac_transformers3w.executor": "Debug",
    "Python tests.pytest for src.tests.test_load_all_grids.test_all_grids.executor": "Run",
    "Python tests.pytest for src.tests.test_load_save_load.test_load_save_load.executor": "Debug",
    "Python tests.pytest for test_cgmes_ieeee.test_ieee_grids.executor": "Run",
    "Python tests.pytest for test_demo_5_node.test_demo_5_node.executor": "Run",
    "Python tests.pytest for test_derivatives.test_bus_derivatives.executor": "Run",
    "Python tests.pytest for test_power_flow.test_fubm.executor": "Run",
    "Python tests.pytest for test_power_flow.test_power_flow_control_with_pst.executor": "Debug",
    "Python tests.pytest for test_power_flow.test_power_flow_control_with_pst_pt.executor": "Run",
    "Python tests.pytest for test_power_flow.test_qf_control_with_ltc.executor": "Run",
    "Python tests.pytest for test_power_flow.test_qt_control_with_ltc.executor": "Debug",
    "Python tests.pytest for test_power_flow.test_voltage_control_with_ltc.executor": "Debug",
    "Python tests.pytest for test_power_flow.test_voltage_local_control_with_generation.executor": "Debug",
    "Python tests.pytest for test_sparse2.test_mat_mat_mult.executor": "Run",
    "Python tests.pytest for test_topology_processor.test_topology_4_nodes_A.executor": "Debug",
    "Python tests.pytest for test_topology_processor.test_topology_4_nodes_B.executor": "Debug",
    "Python tests.pytest for test_transformer_controls.test_v_control_true.executor": "Debug",
    "Python tests.pytest in test_cgmes_ieeee.py.executor": "Run",
    "Python tests.pytest in test_deep_copy.py.executor": "Run",
    "Python tests.pytest in test_load_save_load.py.executor": "Debug",
    "Python tests.pytest in test_power_flow.py.executor": "Run",
    "Python tests.pytest in test_profiles.py.executor": "Run",
    "Python tests.pytest in test_topology_processor.py.executor": "Run",
    "Python tests.pytest in tests.executor": "Run",
    "Python.AnalysisDialogue.executor": "Run",
    "Python.ExecuteGridCal.executor": "Run",
    "Python.GridCalMain.executor": "Run",
    "Python.cgmes_rdfs_graph.executor": "Run",
    "Python.download_stats.executor": "Run",
    "Python.fubm_example.executor": "Run",
    "Python.investments_evaluation_driver.executor": "Debug",
    "Python.new_circuit_objects.executor": "Run",
    "Python.pruning_cd.executor": "Debug",
    "Python.pymoo_example.executor": "Debug",
    "Python.raw_imp_exp_test.executor": "Run",
    "Python.try_multiobj_nsga.executor": "Run",
    "Python.try_template_loading.executor": "Run",
    "Python.update_gui_file.executor": "Run",
    "Python.upload_to_pypi.executor": "Run",
    "RunOnceActivity.OpenProjectViewOnStart": "true",
    "RunOnceActivity.ShowReadmeOnStart": "true",
    "WebServerToolWindowFactoryState": "false",
    "git-widget-placeholder": "204__investments__evaluation",
    "last_opened_file_path": "/home/santi/Documentos/Git/GitHub/GridCal/src/GridCalEngine/Simulations/PowerFlow/NumericalMethods",
    "node.js.detected.package.eslint": "true",
    "node.js.selected.package.eslint": "(autodetect)",
    "node.js.selected.package.tslint": "(autodetect)",
    "nodejs_package_manager_path": "npm",
    "run.code.analysis.last.selected.profile": "aDefault",
    "settings.editor.selected.configurable": "reference.idesettings.debugger.python",
    "two.files.diff.last.used.file": "C:/WorkProjects/PycharmProjects/GridCal/src/trunk/cgmes_py_generator/cgmes_v2_4_15/cgmes_enums.py",
    "vue.rearranger.settings.migration": "true"
=======
  <component name="PropertiesComponent">{
  &quot;keyToString&quot;: {
    &quot;ASKED_ADD_EXTERNAL_FILES&quot;: &quot;true&quot;,
    &quot;Git.Branch.Popup.ShowAllRemotes&quot;: &quot;true&quot;,
    &quot;MATLAB_INTERPRETER&quot;: &quot;/usr/local/MATLAB/R2018a/bin/matlab&quot;,
    &quot;Python tests.Nosetests for test_power_flow.test_zip.executor&quot;: &quot;Debug&quot;,
    &quot;Python tests.Nosetests for test_topology_processor.test_topology_rts.executor&quot;: &quot;Debug&quot;,
    &quot;Python tests.Nosetests for tests.test_ac_opf.executor&quot;: &quot;Run&quot;,
    &quot;Python tests.Nosetests for tests.test_ac_opf.test_pegase89.executor&quot;: &quot;Debug&quot;,
    &quot;Python tests.Nosetests for tests.test_hydro.executor&quot;: &quot;Run&quot;,
    &quot;Python tests.Nosetests for tests.test_latin_hypercube.test_lhs.executor&quot;: &quot;Run&quot;,
    &quot;Python tests.Nosetests for tests.test_opf_time_series.test_opf_ts.executor&quot;: &quot;Run&quot;,
    &quot;Python tests.Nosetests for tests.test_topology_processor.executor&quot;: &quot;Run&quot;,
    &quot;Python tests.Nosetests for tests.test_topology_processor.test_topology_rts.executor&quot;: &quot;Run&quot;,
    &quot;Python tests.Nosetests in admittance_matrix_test.py.executor&quot;: &quot;Run&quot;,
    &quot;Python tests.Nosetests in deep_copy_test.py.executor&quot;: &quot;Run&quot;,
    &quot;Python tests.Nosetests in test_topology_processor.py.executor&quot;: &quot;Run&quot;,
    &quot;Python tests.Nosetests in tests.executor&quot;: &quot;Run&quot;,
    &quot;Python tests.pytest for src.tests.test_cgmes_ieeee.executor&quot;: &quot;Run&quot;,
    &quot;Python tests.pytest for src.tests.test_cgmes_ieeee.test_ieee_grids.executor&quot;: &quot;Debug&quot;,
    &quot;Python tests.pytest for src.tests.test_cgmes_to_gridcal_ac_transformers.test_ac_transformers3w.executor&quot;: &quot;Debug&quot;,
    &quot;Python tests.pytest for src.tests.test_load_all_grids.test_all_grids.executor&quot;: &quot;Run&quot;,
    &quot;Python tests.pytest for src.tests.test_load_save_load.test_load_save_load.executor&quot;: &quot;Debug&quot;,
    &quot;Python tests.pytest for test_cgmes_ieeee.test_ieee_grids.executor&quot;: &quot;Run&quot;,
    &quot;Python tests.pytest for test_demo_5_node.test_demo_5_node.executor&quot;: &quot;Run&quot;,
    &quot;Python tests.pytest for test_derivatives.test_bus_derivatives.executor&quot;: &quot;Run&quot;,
    &quot;Python tests.pytest for test_power_flow.test_fubm.executor&quot;: &quot;Run&quot;,
    &quot;Python tests.pytest for test_power_flow.test_power_flow_control_with_pst.executor&quot;: &quot;Debug&quot;,
    &quot;Python tests.pytest for test_power_flow.test_power_flow_control_with_pst_pt.executor&quot;: &quot;Run&quot;,
    &quot;Python tests.pytest for test_power_flow.test_qf_control_with_ltc.executor&quot;: &quot;Run&quot;,
    &quot;Python tests.pytest for test_power_flow.test_qt_control_with_ltc.executor&quot;: &quot;Debug&quot;,
    &quot;Python tests.pytest for test_power_flow.test_voltage_control_with_ltc.executor&quot;: &quot;Debug&quot;,
    &quot;Python tests.pytest for test_power_flow.test_voltage_local_control_with_generation.executor&quot;: &quot;Debug&quot;,
    &quot;Python tests.pytest for test_sparse2.test_mat_mat_mult.executor&quot;: &quot;Run&quot;,
    &quot;Python tests.pytest for test_topology_processor.test_topology_4_nodes_A.executor&quot;: &quot;Debug&quot;,
    &quot;Python tests.pytest for test_topology_processor.test_topology_4_nodes_B.executor&quot;: &quot;Debug&quot;,
    &quot;Python tests.pytest for test_transformer_controls.test_v_control_true.executor&quot;: &quot;Debug&quot;,
    &quot;Python tests.pytest in test_cgmes_ieeee.py.executor&quot;: &quot;Run&quot;,
    &quot;Python tests.pytest in test_deep_copy.py.executor&quot;: &quot;Run&quot;,
    &quot;Python tests.pytest in test_load_save_load.py.executor&quot;: &quot;Debug&quot;,
    &quot;Python tests.pytest in test_power_flow.py.executor&quot;: &quot;Run&quot;,
    &quot;Python tests.pytest in test_profiles.py.executor&quot;: &quot;Run&quot;,
    &quot;Python tests.pytest in test_topology_processor.py.executor&quot;: &quot;Run&quot;,
    &quot;Python tests.pytest in tests.executor&quot;: &quot;Run&quot;,
    &quot;Python.AnalysisDialogue.executor&quot;: &quot;Run&quot;,
    &quot;Python.ExecuteGridCal.executor&quot;: &quot;Debug&quot;,
    &quot;Python.GridCalMain.executor&quot;: &quot;Run&quot;,
    &quot;Python.cgmes_rdfs_graph.executor&quot;: &quot;Run&quot;,
    &quot;Python.download_stats.executor&quot;: &quot;Run&quot;,
    &quot;Python.fubm_example.executor&quot;: &quot;Run&quot;,
    &quot;Python.new_circuit_objects.executor&quot;: &quot;Run&quot;,
    &quot;Python.pymoo_example.executor&quot;: &quot;Debug&quot;,
    &quot;Python.raw_imp_exp_test.executor&quot;: &quot;Run&quot;,
    &quot;Python.try_multiobj_nsga.executor&quot;: &quot;Run&quot;,
    &quot;Python.try_template_loading.executor&quot;: &quot;Run&quot;,
    &quot;Python.update_gui_file.executor&quot;: &quot;Run&quot;,
    &quot;Python.upload_to_pypi.executor&quot;: &quot;Run&quot;,
    &quot;RunOnceActivity.OpenProjectViewOnStart&quot;: &quot;true&quot;,
    &quot;RunOnceActivity.ShowReadmeOnStart&quot;: &quot;true&quot;,
    &quot;WebServerToolWindowFactoryState&quot;: &quot;false&quot;,
    &quot;git-widget-placeholder&quot;: &quot;199__finalize__cgmes__import&quot;,
    &quot;last_opened_file_path&quot;: &quot;/home/santi/Documentos/Git/GitHub/GridCal/src/GridCalEngine/Simulations/PowerFlow/NumericalMethods&quot;,
    &quot;node.js.detected.package.eslint&quot;: &quot;true&quot;,
    &quot;node.js.selected.package.eslint&quot;: &quot;(autodetect)&quot;,
    &quot;node.js.selected.package.tslint&quot;: &quot;(autodetect)&quot;,
    &quot;nodejs_package_manager_path&quot;: &quot;npm&quot;,
    &quot;run.code.analysis.last.selected.profile&quot;: &quot;aDefault&quot;,
    &quot;settings.editor.selected.configurable&quot;: &quot;com.jetbrains.python.configuration.PyActiveSdkModuleConfigurable&quot;,
    &quot;two.files.diff.last.used.file&quot;: &quot;C:/WorkProjects/PycharmProjects/GridCal/src/trunk/cgmes_py_generator/cgmes_v2_4_15/cgmes_enums.py&quot;,
    &quot;vue.rearranger.settings.migration&quot;: &quot;true&quot;
>>>>>>> 77a06c99
  }
}]]></component>
  <component name="PyDebuggerOptionsProvider">
    <option name="mySaveCallSignatures" value="true" />
    <option name="myPyQtBackend" value="pyside6" />
  </component>
  <component name="RecentsManager">
    <key name="CopyFile.RECENT_KEYS">
      <recent name="$PROJECT_DIR$/src/GridCalEngine/Simulations/PowerFlow/NumericalMethods" />
      <recent name="$PROJECT_DIR$/src/tests/data/grids" />
      <recent name="$PROJECT_DIR$/src/tests/data/grids/CGMES_2_4_15" />
      <recent name="$PROJECT_DIR$/src/GridCal/Gui/Diagrams/MapWidget2" />
      <recent name="D:\SIROCO\GridCal\src\GridCal\Gui\Diagrams\MapWidget\Schema" />
    </key>
    <key name="MoveFile.RECENT_KEYS">
      <recent name="$PROJECT_DIR$/src/trunk" />
      <recent name="$PROJECT_DIR$/src/GridCalEngine/Utils" />
      <recent name="$PROJECT_DIR$/src/tests/data/grids/CGMES_2_4_15" />
      <recent name="D:\SIROCO\GridCal\src\GridCal\Gui\Diagrams\MapWidget\Substation" />
      <recent name="D:\SIROCO\GridCal\src\GridCal\Gui\Diagrams\MapWidget\Branches" />
    </key>
  </component>
  <component name="RunManager">
    <configuration default="true" type="DjangoTestsConfigurationType">
      <module name="GridCalEngine" />
      <option name="ENV_FILES" value="" />
      <option name="INTERPRETER_OPTIONS" value="" />
      <option name="PARENT_ENVS" value="true" />
      <envs>
        <env name="PYTHONUNBUFFERED" value="1" />
      </envs>
      <option name="SDK_HOME" value="" />
      <option name="WORKING_DIRECTORY" value="" />
      <option name="IS_MODULE_SDK" value="false" />
      <option name="ADD_CONTENT_ROOTS" value="true" />
      <option name="ADD_SOURCE_ROOTS" value="true" />
      <EXTENSION ID="PythonCoverageRunConfigurationExtension" runner="coverage.py" />
      <option name="TARGET" value="" />
      <option name="SETTINGS_FILE" value="" />
      <option name="CUSTOM_SETTINGS" value="false" />
      <option name="USE_OPTIONS" value="false" />
      <option name="OPTIONS" value="" />
      <method v="2" />
    </configuration>
    <configuration default="true" type="DjangoTestsConfigurationType">
      <module name="GridCalEngine" />
      <option name="ENV_FILES" value="" />
      <option name="INTERPRETER_OPTIONS" value="" />
      <option name="PARENT_ENVS" value="true" />
      <envs>
        <env name="PYTHONUNBUFFERED" value="1" />
      </envs>
      <option name="SDK_HOME" value="" />
      <option name="WORKING_DIRECTORY" value="" />
      <option name="IS_MODULE_SDK" value="false" />
      <option name="ADD_CONTENT_ROOTS" value="true" />
      <option name="ADD_SOURCE_ROOTS" value="true" />
      <EXTENSION ID="PythonCoverageRunConfigurationExtension" runner="coverage.py" />
      <option name="TARGET" value="" />
      <option name="SETTINGS_FILE" value="" />
      <option name="CUSTOM_SETTINGS" value="false" />
      <option name="USE_OPTIONS" value="false" />
      <option name="OPTIONS" value="" />
      <method v="2" />
    </configuration>
    <configuration default="true" type="DjangoTestsConfigurationType">
      <module name="GridCalEngine" />
      <option name="ENV_FILES" value="" />
      <option name="INTERPRETER_OPTIONS" value="" />
      <option name="PARENT_ENVS" value="true" />
      <envs>
        <env name="PYTHONUNBUFFERED" value="1" />
      </envs>
      <option name="SDK_HOME" value="" />
      <option name="WORKING_DIRECTORY" value="" />
      <option name="IS_MODULE_SDK" value="false" />
      <option name="ADD_CONTENT_ROOTS" value="true" />
      <option name="ADD_SOURCE_ROOTS" value="true" />
      <EXTENSION ID="PythonCoverageRunConfigurationExtension" runner="coverage.py" />
      <option name="TARGET" value="" />
      <option name="SETTINGS_FILE" value="" />
      <option name="CUSTOM_SETTINGS" value="false" />
      <option name="USE_OPTIONS" value="false" />
      <option name="OPTIONS" value="" />
      <method v="2" />
    </configuration>
    <configuration default="true" type="MatlabApplication">
      <option name="FILE_PATH" value="" />
      <option name="INTERPRETER_PATH" value="" />
      <option name="WORKING_DIRECTORY" value="" />
      <option name="PARENT_ENVS" value="true" />
      <option name="PARAMETERS" value="" />
      <option name="INTERPRETER_OPTIONS" value="" />
      <method v="2" />
    </configuration>
    <configuration default="true" type="PyBehaveRunConfigurationType" factoryName="Behave">
      <module name="GridCalEngine" />
      <option name="ENV_FILES" value="" />
      <option name="INTERPRETER_OPTIONS" value="" />
      <option name="PARENT_ENVS" value="true" />
      <option name="SDK_HOME" value="" />
      <option name="WORKING_DIRECTORY" value="" />
      <option name="IS_MODULE_SDK" value="true" />
      <option name="ADD_CONTENT_ROOTS" value="true" />
      <option name="ADD_SOURCE_ROOTS" value="true" />
      <EXTENSION ID="PythonCoverageRunConfigurationExtension" runner="coverage.py" />
      <option name="ADDITIONAL_ARGS" value="" />
      <method v="2" />
    </configuration>
    <configuration default="true" type="PyBehaveRunConfigurationType" factoryName="Behave">
      <module name="GridCalEngine" />
      <option name="ENV_FILES" value="" />
      <option name="INTERPRETER_OPTIONS" value="" />
      <option name="PARENT_ENVS" value="true" />
      <option name="SDK_HOME" value="" />
      <option name="WORKING_DIRECTORY" value="" />
      <option name="IS_MODULE_SDK" value="true" />
      <option name="ADD_CONTENT_ROOTS" value="true" />
      <option name="ADD_SOURCE_ROOTS" value="true" />
      <EXTENSION ID="PythonCoverageRunConfigurationExtension" runner="coverage.py" />
      <option name="ADDITIONAL_ARGS" value="" />
      <method v="2" />
    </configuration>
    <configuration default="true" type="PythonConfigurationType" factoryName="Python">
      <module name="GridCalEngine" />
      <option name="ENV_FILES" value="" />
      <option name="INTERPRETER_OPTIONS" value="" />
      <option name="PARENT_ENVS" value="true" />
      <envs>
        <env name="PYTHONUNBUFFERED" value="1" />
      </envs>
      <option name="SDK_HOME" value="" />
      <option name="WORKING_DIRECTORY" value="" />
      <option name="IS_MODULE_SDK" value="false" />
      <option name="ADD_CONTENT_ROOTS" value="true" />
      <option name="ADD_SOURCE_ROOTS" value="true" />
      <EXTENSION ID="PythonCoverageRunConfigurationExtension" runner="coverage.py" />
      <option name="SCRIPT_NAME" value="" />
      <option name="PARAMETERS" value="" />
      <option name="SHOW_COMMAND_LINE" value="false" />
      <option name="EMULATE_TERMINAL" value="false" />
      <option name="MODULE_MODE" value="false" />
      <option name="REDIRECT_INPUT" value="false" />
      <option name="INPUT_FILE" value="" />
      <method v="2" />
    </configuration>
    <configuration default="true" type="Python.FlaskServer">
      <module name="GridCalEngine" />
      <option name="ENV_FILES" value="" />
      <option name="INTERPRETER_OPTIONS" value="" />
      <option name="PARENT_ENVS" value="true" />
      <option name="SDK_HOME" value="" />
      <option name="WORKING_DIRECTORY" value="" />
      <option name="IS_MODULE_SDK" value="false" />
      <option name="ADD_CONTENT_ROOTS" value="true" />
      <option name="ADD_SOURCE_ROOTS" value="true" />
      <EXTENSION ID="PythonCoverageRunConfigurationExtension" runner="coverage.py" />
      <option name="launchJavascriptDebuger" value="false" />
      <method v="2" />
    </configuration>
    <configuration default="true" type="Python.FlaskServer">
      <module name="GridCalEngine" />
      <option name="ENV_FILES" value="" />
      <option name="INTERPRETER_OPTIONS" value="" />
      <option name="PARENT_ENVS" value="true" />
      <option name="SDK_HOME" value="" />
      <option name="WORKING_DIRECTORY" value="" />
      <option name="IS_MODULE_SDK" value="false" />
      <option name="ADD_CONTENT_ROOTS" value="true" />
      <option name="ADD_SOURCE_ROOTS" value="true" />
      <EXTENSION ID="PythonCoverageRunConfigurationExtension" runner="coverage.py" />
      <option name="launchJavascriptDebuger" value="false" />
      <method v="2" />
    </configuration>
    <configuration default="true" type="Tox" factoryName="Tox">
      <module name="GridCalEngine" />
      <option name="ENV_FILES" value="" />
      <option name="INTERPRETER_OPTIONS" value="" />
      <option name="PARENT_ENVS" value="true" />
      <option name="SDK_HOME" value="" />
      <option name="WORKING_DIRECTORY" value="" />
      <option name="IS_MODULE_SDK" value="false" />
      <option name="ADD_CONTENT_ROOTS" value="true" />
      <option name="ADD_SOURCE_ROOTS" value="true" />
      <EXTENSION ID="PythonCoverageRunConfigurationExtension" runner="coverage.py" />
      <method v="2" />
    </configuration>
    <configuration default="true" type="docs" factoryName="Docutils task">
      <module name="GridCalEngine" />
      <option name="ENV_FILES" value="" />
      <option name="INTERPRETER_OPTIONS" value="" />
      <option name="PARENT_ENVS" value="true" />
      <option name="SDK_HOME" value="" />
      <option name="WORKING_DIRECTORY" value="" />
      <option name="IS_MODULE_SDK" value="false" />
      <option name="ADD_CONTENT_ROOTS" value="true" />
      <option name="ADD_SOURCE_ROOTS" value="true" />
      <EXTENSION ID="PythonCoverageRunConfigurationExtension" runner="coverage.py" />
      <option name="docutils_input_file" value="" />
      <option name="docutils_output_file" value="" />
      <option name="docutils_params" value="" />
      <option name="docutils_task" value="" />
      <option name="docutils_open_in_browser" value="false" />
      <method v="2" />
    </configuration>
    <configuration default="true" type="docs" factoryName="Sphinx task">
      <module name="GridCalEngine" />
      <option name="ENV_FILES" value="" />
      <option name="INTERPRETER_OPTIONS" value="" />
      <option name="PARENT_ENVS" value="true" />
      <option name="SDK_HOME" value="" />
      <option name="WORKING_DIRECTORY" value="" />
      <option name="IS_MODULE_SDK" value="false" />
      <option name="ADD_CONTENT_ROOTS" value="true" />
      <option name="ADD_SOURCE_ROOTS" value="true" />
      <EXTENSION ID="PythonCoverageRunConfigurationExtension" runner="coverage.py" />
      <option name="docutils_input_file" value="" />
      <option name="docutils_output_file" value="" />
      <option name="docutils_params" value="" />
      <option name="docutils_task" value="" />
      <option name="docutils_open_in_browser" value="false" />
      <method v="2" />
    </configuration>
    <configuration default="true" type="tests" factoryName="Doctests">
      <module name="GridCalEngine" />
      <option name="ENV_FILES" value="" />
      <option name="INTERPRETER_OPTIONS" value="" />
      <option name="PARENT_ENVS" value="true" />
      <option name="SDK_HOME" value="" />
      <option name="WORKING_DIRECTORY" value="" />
      <option name="IS_MODULE_SDK" value="false" />
      <option name="ADD_CONTENT_ROOTS" value="true" />
      <option name="ADD_SOURCE_ROOTS" value="true" />
      <EXTENSION ID="PythonCoverageRunConfigurationExtension" runner="coverage.py" />
      <option name="SCRIPT_NAME" value="" />
      <option name="CLASS_NAME" value="" />
      <option name="METHOD_NAME" value="" />
      <option name="FOLDER_NAME" value="" />
      <option name="TEST_TYPE" value="TEST_SCRIPT" />
      <option name="PATTERN" value="" />
      <option name="USE_PATTERN" value="false" />
      <method v="2" />
    </configuration>
    <configuration default="true" type="tests" factoryName="Nosetests">
      <module name="GridCalEngine" />
      <option name="ENV_FILES" value="" />
      <option name="INTERPRETER_OPTIONS" value="" />
      <option name="PARENT_ENVS" value="true" />
      <option name="SDK_HOME" value="" />
      <option name="WORKING_DIRECTORY" value="" />
      <option name="IS_MODULE_SDK" value="false" />
      <option name="ADD_CONTENT_ROOTS" value="true" />
      <option name="ADD_SOURCE_ROOTS" value="true" />
      <EXTENSION ID="PythonCoverageRunConfigurationExtension" runner="coverage.py" />
      <option name="_new_regexPattern" value="&quot;&quot;" />
      <option name="_new_additionalArguments" value="&quot;&quot;" />
      <option name="_new_target" value="&quot;&quot;" />
      <option name="_new_targetType" value="&quot;PATH&quot;" />
      <method v="2" />
    </configuration>
    <configuration default="true" type="tests" factoryName="py.test">
      <module name="GridCalEngine" />
      <option name="ENV_FILES" value="" />
      <option name="INTERPRETER_OPTIONS" value="" />
      <option name="PARENT_ENVS" value="true" />
      <option name="SDK_HOME" value="" />
      <option name="WORKING_DIRECTORY" value="" />
      <option name="IS_MODULE_SDK" value="false" />
      <option name="ADD_CONTENT_ROOTS" value="true" />
      <option name="ADD_SOURCE_ROOTS" value="true" />
      <EXTENSION ID="PythonCoverageRunConfigurationExtension" runner="coverage.py" />
      <option name="_new_keywords" value="&quot;&quot;" />
      <option name="_new_parameters" value="&quot;&quot;" />
      <option name="_new_additionalArguments" value="&quot;&quot;" />
      <option name="_new_target" value="&quot;&quot;" />
      <option name="_new_targetType" value="&quot;PATH&quot;" />
      <method v="2" />
    </configuration>
    <configuration name="ExecuteGridCal" type="PythonConfigurationType" factoryName="Python" temporary="true" nameIsGenerated="true">
      <module name="GridCal" />
      <option name="ENV_FILES" value="" />
      <option name="INTERPRETER_OPTIONS" value="" />
      <option name="PARENT_ENVS" value="true" />
      <envs>
        <env name="PYTHONUNBUFFERED" value="1" />
      </envs>
      <option name="SDK_HOME" value="" />
      <option name="WORKING_DIRECTORY" value="$PROJECT_DIR$/src/GridCal" />
      <option name="IS_MODULE_SDK" value="true" />
      <option name="ADD_CONTENT_ROOTS" value="true" />
      <option name="ADD_SOURCE_ROOTS" value="true" />
      <EXTENSION ID="PythonCoverageRunConfigurationExtension" runner="coverage.py" />
      <option name="SCRIPT_NAME" value="$PROJECT_DIR$/src/GridCal/ExecuteGridCal.py" />
      <option name="PARAMETERS" value="" />
      <option name="SHOW_COMMAND_LINE" value="false" />
      <option name="EMULATE_TERMINAL" value="false" />
      <option name="MODULE_MODE" value="false" />
      <option name="REDIRECT_INPUT" value="false" />
      <option name="INPUT_FILE" value="" />
      <method v="2" />
    </configuration>
    <configuration default="true" type="PythonConfigurationType" factoryName="Python">
      <module name="GridCalEngine" />
      <option name="ENV_FILES" value="" />
      <option name="INTERPRETER_OPTIONS" value="" />
      <option name="PARENT_ENVS" value="true" />
      <envs>
        <env name="PYTHONUNBUFFERED" value="1" />
      </envs>
      <option name="SDK_HOME" value="" />
      <option name="WORKING_DIRECTORY" value="" />
      <option name="IS_MODULE_SDK" value="false" />
      <option name="ADD_CONTENT_ROOTS" value="true" />
      <option name="ADD_SOURCE_ROOTS" value="true" />
      <EXTENSION ID="PythonCoverageRunConfigurationExtension" runner="coverage.py" />
      <option name="SCRIPT_NAME" value="" />
      <option name="PARAMETERS" value="" />
      <option name="SHOW_COMMAND_LINE" value="false" />
      <option name="EMULATE_TERMINAL" value="false" />
      <option name="MODULE_MODE" value="false" />
      <option name="REDIRECT_INPUT" value="false" />
      <option name="INPUT_FILE" value="" />
      <method v="2" />
    </configuration>
    <configuration name="update_gui_file" type="PythonConfigurationType" factoryName="Python" temporary="true" nameIsGenerated="true">
      <module name="GridCal" />
      <option name="ENV_FILES" value="" />
      <option name="INTERPRETER_OPTIONS" value="" />
      <option name="PARENT_ENVS" value="true" />
      <envs>
        <env name="PYTHONUNBUFFERED" value="1" />
      </envs>
      <option name="SDK_HOME" value="" />
      <option name="WORKING_DIRECTORY" value="$PROJECT_DIR$/src/GridCal/Gui/Main" />
      <option name="IS_MODULE_SDK" value="true" />
      <option name="ADD_CONTENT_ROOTS" value="true" />
      <option name="ADD_SOURCE_ROOTS" value="true" />
      <EXTENSION ID="PythonCoverageRunConfigurationExtension" runner="coverage.py" />
      <option name="SCRIPT_NAME" value="$PROJECT_DIR$/src/GridCal/Gui/Main/update_gui_file.py" />
      <option name="PARAMETERS" value="" />
      <option name="SHOW_COMMAND_LINE" value="false" />
      <option name="EMULATE_TERMINAL" value="false" />
      <option name="MODULE_MODE" value="false" />
      <option name="REDIRECT_INPUT" value="false" />
      <option name="INPUT_FILE" value="" />
      <method v="2" />
    </configuration>
    <configuration default="true" type="Tox" factoryName="Tox">
      <module name="GridCalEngine" />
      <option name="ENV_FILES" value="" />
      <option name="INTERPRETER_OPTIONS" value="" />
      <option name="PARENT_ENVS" value="true" />
      <option name="SDK_HOME" value="" />
      <option name="WORKING_DIRECTORY" value="" />
      <option name="IS_MODULE_SDK" value="false" />
      <option name="ADD_CONTENT_ROOTS" value="true" />
      <option name="ADD_SOURCE_ROOTS" value="true" />
      <EXTENSION ID="PythonCoverageRunConfigurationExtension" runner="coverage.py" />
      <method v="2" />
    </configuration>
    <configuration default="true" type="docs" factoryName="Docutils task">
      <module name="GridCalEngine" />
      <option name="ENV_FILES" value="" />
      <option name="INTERPRETER_OPTIONS" value="" />
      <option name="PARENT_ENVS" value="true" />
      <option name="SDK_HOME" value="" />
      <option name="WORKING_DIRECTORY" value="" />
      <option name="IS_MODULE_SDK" value="false" />
      <option name="ADD_CONTENT_ROOTS" value="true" />
      <option name="ADD_SOURCE_ROOTS" value="true" />
      <EXTENSION ID="PythonCoverageRunConfigurationExtension" runner="coverage.py" />
      <option name="docutils_input_file" value="" />
      <option name="docutils_output_file" value="" />
      <option name="docutils_params" value="" />
      <option name="docutils_task" value="" />
      <option name="docutils_open_in_browser" value="false" />
      <method v="2" />
    </configuration>
    <configuration default="true" type="docs" factoryName="Sphinx task">
      <module name="GridCalEngine" />
      <option name="ENV_FILES" value="" />
      <option name="INTERPRETER_OPTIONS" value="" />
      <option name="PARENT_ENVS" value="true" />
      <option name="SDK_HOME" value="" />
      <option name="WORKING_DIRECTORY" value="" />
      <option name="IS_MODULE_SDK" value="false" />
      <option name="ADD_CONTENT_ROOTS" value="true" />
      <option name="ADD_SOURCE_ROOTS" value="true" />
      <EXTENSION ID="PythonCoverageRunConfigurationExtension" runner="coverage.py" />
      <option name="docutils_input_file" value="" />
      <option name="docutils_output_file" value="" />
      <option name="docutils_params" value="" />
      <option name="docutils_task" value="" />
      <option name="docutils_open_in_browser" value="false" />
      <method v="2" />
    </configuration>
    <configuration default="true" type="tests" factoryName="Doctests">
      <module name="GridCalEngine" />
      <option name="ENV_FILES" value="" />
      <option name="INTERPRETER_OPTIONS" value="" />
      <option name="PARENT_ENVS" value="true" />
      <option name="SDK_HOME" value="" />
      <option name="WORKING_DIRECTORY" value="" />
      <option name="IS_MODULE_SDK" value="false" />
      <option name="ADD_CONTENT_ROOTS" value="true" />
      <option name="ADD_SOURCE_ROOTS" value="true" />
      <EXTENSION ID="PythonCoverageRunConfigurationExtension" runner="coverage.py" />
      <option name="SCRIPT_NAME" value="" />
      <option name="CLASS_NAME" value="" />
      <option name="METHOD_NAME" value="" />
      <option name="FOLDER_NAME" value="" />
      <option name="TEST_TYPE" value="TEST_SCRIPT" />
      <option name="PATTERN" value="" />
      <option name="USE_PATTERN" value="false" />
      <method v="2" />
    </configuration>
    <configuration default="true" type="tests" factoryName="Nosetests">
      <module name="GridCalEngine" />
      <option name="ENV_FILES" value="" />
      <option name="INTERPRETER_OPTIONS" value="" />
      <option name="PARENT_ENVS" value="true" />
      <option name="SDK_HOME" value="" />
      <option name="WORKING_DIRECTORY" value="" />
      <option name="IS_MODULE_SDK" value="false" />
      <option name="ADD_CONTENT_ROOTS" value="true" />
      <option name="ADD_SOURCE_ROOTS" value="true" />
      <EXTENSION ID="PythonCoverageRunConfigurationExtension" runner="coverage.py" />
      <option name="_new_regexPattern" value="&quot;&quot;" />
      <option name="_new_additionalArguments" value="&quot;&quot;" />
      <option name="_new_target" value="&quot;&quot;" />
      <option name="_new_targetType" value="&quot;PATH&quot;" />
      <method v="2" />
    </configuration>
    <configuration default="true" type="tests" factoryName="py.test">
      <module name="GridCalEngine" />
      <option name="ENV_FILES" value="" />
      <option name="INTERPRETER_OPTIONS" value="" />
      <option name="PARENT_ENVS" value="true" />
      <option name="SDK_HOME" value="" />
      <option name="WORKING_DIRECTORY" value="" />
      <option name="IS_MODULE_SDK" value="false" />
      <option name="ADD_CONTENT_ROOTS" value="true" />
      <option name="ADD_SOURCE_ROOTS" value="true" />
      <EXTENSION ID="PythonCoverageRunConfigurationExtension" runner="coverage.py" />
      <option name="_new_keywords" value="&quot;&quot;" />
      <option name="_new_parameters" value="&quot;&quot;" />
      <option name="_new_additionalArguments" value="&quot;&quot;" />
      <option name="_new_target" value="&quot;&quot;" />
      <option name="_new_targetType" value="&quot;PATH&quot;" />
      <method v="2" />
    </configuration>
    <configuration name="pytest for src.tests.test_cgmes_to_gridcal_ac_transformers.test_ac_transformers3w" type="tests" factoryName="py.test" temporary="true" nameIsGenerated="true">
      <module name="GridCal" />
      <option name="ENV_FILES" value="" />
      <option name="INTERPRETER_OPTIONS" value="" />
      <option name="PARENT_ENVS" value="true" />
      <option name="SDK_HOME" value="" />
      <option name="WORKING_DIRECTORY" value="$PROJECT_DIR$/src/tests" />
      <option name="IS_MODULE_SDK" value="true" />
      <option name="ADD_CONTENT_ROOTS" value="true" />
      <option name="ADD_SOURCE_ROOTS" value="true" />
      <EXTENSION ID="PythonCoverageRunConfigurationExtension" runner="coverage.py" />
      <option name="_new_keywords" value="&quot;&quot;" />
      <option name="_new_parameters" value="&quot;&quot;" />
      <option name="_new_additionalArguments" value="&quot;&quot;" />
      <option name="_new_target" value="&quot;src.tests.test_cgmes_to_gridcal_ac_transformers.test_ac_transformers3w&quot;" />
      <option name="_new_targetType" value="&quot;PYTHON&quot;" />
      <method v="2" />
    </configuration>
    <configuration name="pytest for test_power_flow.test_voltage_local_control_with_generation" type="tests" factoryName="py.test" temporary="true" nameIsGenerated="true">
      <module name="GridCal" />
      <option name="ENV_FILES" value="" />
      <option name="INTERPRETER_OPTIONS" value="" />
      <option name="PARENT_ENVS" value="true" />
      <option name="SDK_HOME" value="" />
      <option name="WORKING_DIRECTORY" value="$PROJECT_DIR$/src/tests" />
      <option name="IS_MODULE_SDK" value="true" />
      <option name="ADD_CONTENT_ROOTS" value="true" />
      <option name="ADD_SOURCE_ROOTS" value="true" />
      <EXTENSION ID="PythonCoverageRunConfigurationExtension" runner="coverage.py" />
      <option name="_new_keywords" value="&quot;&quot;" />
      <option name="_new_parameters" value="&quot;&quot;" />
      <option name="_new_additionalArguments" value="&quot;&quot;" />
      <option name="_new_target" value="&quot;test_power_flow.test_voltage_local_control_with_generation&quot;" />
      <option name="_new_targetType" value="&quot;PYTHON&quot;" />
      <method v="2" />
    </configuration>
    <configuration name="pytest in tests" type="tests" factoryName="py.test" temporary="true" nameIsGenerated="true">
      <module name="GridCal" />
      <option name="ENV_FILES" value="" />
      <option name="INTERPRETER_OPTIONS" value="" />
      <option name="PARENT_ENVS" value="true" />
      <option name="SDK_HOME" value="" />
      <option name="WORKING_DIRECTORY" value="$PROJECT_DIR$/src/tests" />
      <option name="IS_MODULE_SDK" value="true" />
      <option name="ADD_CONTENT_ROOTS" value="true" />
      <option name="ADD_SOURCE_ROOTS" value="true" />
      <EXTENSION ID="PythonCoverageRunConfigurationExtension" runner="coverage.py" />
      <option name="_new_keywords" value="&quot;&quot;" />
      <option name="_new_parameters" value="&quot;&quot;" />
      <option name="_new_additionalArguments" value="&quot;&quot;" />
      <option name="_new_target" value="&quot;$PROJECT_DIR$/src/tests&quot;" />
      <option name="_new_targetType" value="&quot;PATH&quot;" />
      <method v="2" />
    </configuration>
    <list>
      <item itemvalue="Python.ExecuteGridCal" />
      <item itemvalue="Python.update_gui_file" />
      <item itemvalue="Python tests.pytest for src.tests.test_cgmes_to_gridcal_ac_transformers.test_ac_transformers3w" />
      <item itemvalue="Python tests.pytest for test_power_flow.test_voltage_local_control_with_generation" />
      <item itemvalue="Python tests.pytest in tests" />
    </list>
    <recent_temporary>
      <list>
        <item itemvalue="Python tests.pytest in tests" />
        <item itemvalue="Python tests.pytest for test_power_flow.test_voltage_local_control_with_generation" />
        <item itemvalue="Python tests.pytest for src.tests.test_cgmes_to_gridcal_ac_transformers.test_ac_transformers3w" />
        <item itemvalue="Python.ExecuteGridCal" />
        <item itemvalue="Python.update_gui_file" />
      </list>
    </recent_temporary>
  </component>
  <component name="SharedIndexes">
    <attachedChunks>
      <set>
        <option value="bundled-python-sdk-babbdf50b680-746f403e7f0c-com.jetbrains.pycharm.community.sharedIndexes.bundled-PC-241.15989.155" />
      </set>
    </attachedChunks>
  </component>
  <component name="SpellCheckerSettings" RuntimeDictionaries="0" Folders="0" CustomDictionaries="0" DefaultDictionary="project-level" UseSingleDictionary="true" transferred="true" />
  <component name="SvnConfiguration">
    <configuration />
  </component>
  <component name="TaskManager">
    <task active="true" id="Default" summary="Default task">
      <changelist id="aa3ee678-6e91-470f-91a9-09e9d8a4756d" name="Changes" comment="removed ntcFeseabilityCheck" />
      <created>1588271249557</created>
      <option name="number" value="Default" />
      <option name="presentableId" value="Default" />
      <updated>1588271249557</updated>
      <workItem from="1589895359918" duration="10268000" />
      <workItem from="1590919263139" duration="10750000" />
      <workItem from="1590956221061" duration="676000" />
      <workItem from="1590991743018" duration="2827000" />
      <workItem from="1591084389337" duration="1954000" />
      <workItem from="1591092354918" duration="610000" />
      <workItem from="1591100606353" duration="759000" />
      <workItem from="1591131187264" duration="602000" />
      <workItem from="1591211393262" duration="599000" />
      <workItem from="1591256240018" duration="1211000" />
      <workItem from="1591339457754" duration="2599000" />
      <workItem from="1591372413209" duration="2974000" />
      <workItem from="1591377231735" duration="911000" />
      <workItem from="1591537119291" duration="634000" />
      <workItem from="1591543512193" duration="6696000" />
      <workItem from="1591551342530" duration="6097000" />
      <workItem from="1591627505450" duration="622000" />
      <workItem from="1591688251964" duration="6313000" />
      <workItem from="1591943317762" duration="432000" />
      <workItem from="1591948290180" duration="509000" />
      <workItem from="1591971567239" duration="965000" />
      <workItem from="1591974309641" duration="10220000" />
      <workItem from="1591990100150" duration="629000" />
      <workItem from="1592049190496" duration="4165000" />
      <workItem from="1592207315038" duration="761000" />
      <workItem from="1592220268190" duration="1210000" />
      <workItem from="1592233629381" duration="7188000" />
      <workItem from="1592291151708" duration="788000" />
      <workItem from="1592465395968" duration="2826000" />
      <workItem from="1592472589637" duration="4719000" />
      <workItem from="1592481185829" duration="916000" />
      <workItem from="1592493759872" duration="599000" />
      <workItem from="1592554257861" duration="1752000" />
      <workItem from="1592574561211" duration="5579000" />
      <workItem from="1592807972382" duration="6818000" />
      <workItem from="1592855619028" duration="1047000" />
      <workItem from="1593068363123" duration="2620000" />
      <workItem from="1593103268096" duration="3456000" />
      <workItem from="1593108243655" duration="2871000" />
      <workItem from="1593162066973" duration="609000" />
      <workItem from="1593523103289" duration="9394000" />
      <workItem from="1593592757532" duration="2560000" />
      <workItem from="1593599650537" duration="3281000" />
      <workItem from="1593677096014" duration="1362000" />
      <workItem from="1593678517833" duration="2161000" />
      <workItem from="1594020984872" duration="1026000" />
      <workItem from="1594033907518" duration="1220000" />
      <workItem from="1594065919706" duration="1436000" />
      <workItem from="1594136029322" duration="5034000" />
      <workItem from="1594150820414" duration="2729000" />
      <workItem from="1594219085234" duration="2461000" />
      <workItem from="1594222476659" duration="4777000" />
      <workItem from="1594234051524" duration="3724000" />
      <workItem from="1594277120099" duration="3756000" />
      <workItem from="1594301693601" duration="92000" />
      <workItem from="1594315069860" duration="89000" />
      <workItem from="1594324716362" duration="2117000" />
      <workItem from="1594712939518" duration="632000" />
      <workItem from="1594795179489" duration="5806000" />
      <workItem from="1594837055944" duration="6504000" />
      <workItem from="1594880165041" duration="4355000" />
      <workItem from="1594909539241" duration="7898000" />
      <workItem from="1594978879930" duration="8903000" />
      <workItem from="1595071819521" duration="1210000" />
      <workItem from="1596094471931" duration="1140000" />
      <workItem from="1596189597826" duration="5778000" />
      <workItem from="1596276780990" duration="2262000" />
      <workItem from="1596446360592" duration="4211000" />
      <workItem from="1596458290546" duration="4240000" />
      <workItem from="1596484821930" duration="1220000" />
      <workItem from="1596532577619" duration="5496000" />
      <workItem from="1596618975004" duration="11320000" />
      <workItem from="1596700757288" duration="2889000" />
      <workItem from="1596717748973" duration="7993000" />
      <workItem from="1596790722004" duration="5512000" />
      <workItem from="1596877994135" duration="10344000" />
      <workItem from="1596902735557" duration="44000" />
      <workItem from="1597052379506" duration="8527000" />
      <workItem from="1597134944634" duration="3335000" />
      <workItem from="1597143183167" duration="8923000" />
      <workItem from="1597221715720" duration="10747000" />
      <workItem from="1597309141506" duration="4921000" />
      <workItem from="1597322550944" duration="5161000" />
      <workItem from="1597395686148" duration="7568000" />
      <workItem from="1597480664209" duration="14300000" />
      <workItem from="1597524032449" duration="565000" />
      <workItem from="1597565975707" duration="3876000" />
      <workItem from="1597588052179" duration="2535000" />
      <workItem from="1597644137547" duration="11693000" />
      <workItem from="1597666611719" duration="5227000" />
      <workItem from="1598082089212" duration="1977000" />
      <workItem from="1598511089528" duration="58000" />
      <workItem from="1598521093560" duration="654000" />
      <workItem from="1598538147345" duration="625000" />
      <workItem from="1598594202382" duration="971000" />
      <workItem from="1598604122600" duration="378000" />
      <workItem from="1598608136957" duration="612000" />
      <workItem from="1598691416875" duration="1305000" />
      <workItem from="1598707119631" duration="5000" />
      <workItem from="1598784312350" duration="7527000" />
      <workItem from="1599201955828" duration="141000" />
      <workItem from="1599321758810" duration="2445000" />
      <workItem from="1599379094019" duration="562000" />
      <workItem from="1599416301119" duration="2141000" />
      <workItem from="1599459000444" duration="603000" />
      <workItem from="1599507774015" duration="1609000" />
      <workItem from="1599509455319" duration="1213000" />
      <workItem from="1599547156150" duration="43000" />
      <workItem from="1599547890346" duration="8000" />
      <workItem from="1599580507755" duration="3406000" />
      <workItem from="1599634638510" duration="20000" />
      <workItem from="1599828541741" duration="1039000" />
      <workItem from="1599921347123" duration="3571000" />
      <workItem from="1599988129162" duration="20823000" />
      <workItem from="1600068056794" duration="5699000" />
      <workItem from="1600093036487" duration="9304000" />
      <workItem from="1600153881237" duration="18944000" />
      <workItem from="1600178592789" duration="6696000" />
      <workItem from="1600190477330" duration="897000" />
      <workItem from="1600196427070" duration="13001000" />
      <workItem from="1600273197879" duration="4026000" />
      <workItem from="1600331620660" duration="276000" />
      <workItem from="1600353710081" duration="2936000" />
      <workItem from="1600612256416" duration="8000" />
      <workItem from="1600704894594" duration="6902000" />
      <workItem from="1600940030653" duration="5072000" />
      <workItem from="1601029550023" duration="19000" />
      <workItem from="1601282632959" duration="4296000" />
      <workItem from="1601297741537" duration="2184000" />
      <workItem from="1601359890629" duration="1225000" />
      <workItem from="1601385223325" duration="759000" />
      <workItem from="1601396675294" duration="2387000" />
      <workItem from="1601445615791" duration="5727000" />
      <workItem from="1601459397359" duration="10357000" />
      <workItem from="1601488096243" duration="1737000" />
      <workItem from="1601533150367" duration="7101000" />
      <workItem from="1601718062452" duration="6765000" />
      <workItem from="1601740767155" duration="14219000" />
      <workItem from="1601757125284" duration="1826000" />
      <workItem from="1601799169898" duration="1630000" />
      <workItem from="1601824111313" duration="876000" />
      <workItem from="1601836128266" duration="10221000" />
      <workItem from="1601877514433" duration="9976000" />
      <workItem from="1602487437099" duration="16308000" />
      <workItem from="1602601892056" duration="11926000" />
      <workItem from="1602655893224" duration="2897000" />
      <workItem from="1602828829775" duration="805000" />
      <workItem from="1602854762843" duration="4933000" />
      <workItem from="1602926267901" duration="13667000" />
      <workItem from="1603019936798" duration="625000" />
      <workItem from="1603042178055" duration="6840000" />
      <workItem from="1603218678423" duration="3644000" />
      <workItem from="1603262417027" duration="5477000" />
      <workItem from="1603289113028" duration="9612000" />
      <workItem from="1603348011750" duration="4596000" />
      <workItem from="1603372713787" duration="4621000" />
      <workItem from="1603388444467" duration="733000" />
      <workItem from="1603394599748" duration="1508000" />
      <workItem from="1603398871500" duration="26000" />
      <workItem from="1603435070063" duration="1885000" />
      <workItem from="1603444844448" duration="1616000" />
      <workItem from="1603453637970" duration="660000" />
      <workItem from="1603464211600" duration="1675000" />
      <workItem from="1603530409284" duration="4004000" />
      <workItem from="1603641294362" duration="10316000" />
      <workItem from="1603725769993" duration="1494000" />
      <workItem from="1604072027876" duration="2712000" />
      <workItem from="1604153017906" duration="7669000" />
      <workItem from="1604221035446" duration="4238000" />
      <workItem from="1604309600326" duration="1709000" />
      <workItem from="1604313792804" duration="10486000" />
      <workItem from="1604413166358" duration="605000" />
      <workItem from="1604484662096" duration="705000" />
      <workItem from="1604491095600" duration="6668000" />
      <workItem from="1604508873574" duration="216000" />
      <workItem from="1604509489510" duration="3557000" />
      <workItem from="1604674048634" duration="1027000" />
      <workItem from="1604745047192" duration="698000" />
      <workItem from="1604857415534" duration="612000" />
      <workItem from="1604917087056" duration="1484000" />
      <workItem from="1605166432706" duration="618000" />
      <workItem from="1605202950098" duration="525000" />
      <workItem from="1605207988622" duration="5700000" />
      <workItem from="1605277853640" duration="409000" />
      <workItem from="1605816946494" duration="1773000" />
      <workItem from="1605963351851" duration="183000" />
      <workItem from="1605964528636" duration="726000" />
      <workItem from="1606038210682" duration="3271000" />
      <workItem from="1606241809483" duration="641000" />
      <workItem from="1606245884473" duration="2351000" />
      <workItem from="1606496136181" duration="621000" />
      <workItem from="1606578952079" duration="600000" />
      <workItem from="1606597380048" duration="598000" />
      <workItem from="1606652791183" duration="6749000" />
      <workItem from="1606685855107" duration="691000" />
      <workItem from="1606723182684" duration="968000" />
      <workItem from="1606840982015" duration="982000" />
      <workItem from="1606847473373" duration="415000" />
      <workItem from="1606930575174" duration="4091000" />
      <workItem from="1607023327160" duration="1243000" />
      <workItem from="1607031439134" duration="278000" />
      <workItem from="1607164242158" duration="14264000" />
      <workItem from="1607250424528" duration="2076000" />
      <workItem from="1607262183160" duration="1866000" />
      <workItem from="1607340140114" duration="6418000" />
      <workItem from="1607363241964" duration="7298000" />
      <workItem from="1607434782682" duration="432000" />
      <workItem from="1607526278172" duration="9367000" />
      <workItem from="1607621352515" duration="1877000" />
      <workItem from="1607721652591" duration="8322000" />
      <workItem from="1607765520529" duration="1820000" />
      <workItem from="1607805562284" duration="1905000" />
      <workItem from="1608138367888" duration="20000" />
      <workItem from="1608142832825" duration="1015000" />
      <workItem from="1608487478079" duration="778000" />
      <workItem from="1608491074730" duration="6000" />
      <workItem from="1608636253698" duration="27004000" />
      <workItem from="1608731835249" duration="3642000" />
      <workItem from="1608802814913" duration="9666000" />
      <workItem from="1608887623031" duration="19411000" />
      <workItem from="1608920467869" duration="3205000" />
      <workItem from="1608973531169" duration="2259000" />
      <workItem from="1608977391872" duration="162000" />
      <workItem from="1608977585806" duration="4876000" />
      <workItem from="1608986876914" duration="2935000" />
      <workItem from="1609061783942" duration="9983000" />
      <workItem from="1609079050745" duration="2866000" />
      <workItem from="1609240695443" duration="23146000" />
      <workItem from="1609324878639" duration="883000" />
      <workItem from="1609335572326" duration="3941000" />
      <workItem from="1609410015083" duration="19756000" />
      <workItem from="1609454013195" duration="2045000" />
      <workItem from="1609499886705" duration="13581000" />
      <workItem from="1609582489823" duration="2818000" />
      <workItem from="1609592197775" duration="1253000" />
      <workItem from="1609610924663" duration="936000" />
      <workItem from="1609675154735" duration="610000" />
      <workItem from="1609678633371" duration="1059000" />
      <workItem from="1609710124978" duration="599000" />
      <workItem from="1609755261455" duration="10908000" />
      <workItem from="1609859257056" duration="2139000" />
      <workItem from="1609949521273" duration="2417000" />
      <workItem from="1610014418946" duration="7648000" />
      <workItem from="1610106503240" duration="10211000" />
      <workItem from="1610131876031" duration="5363000" />
      <workItem from="1610142305402" duration="7149000" />
      <workItem from="1610189175335" duration="6862000" />
      <workItem from="1610199051533" duration="3849000" />
      <workItem from="1610211756202" duration="600000" />
      <workItem from="1610275403650" duration="444000" />
      <workItem from="1610277801863" duration="4025000" />
      <workItem from="1610288643200" duration="115000" />
      <workItem from="1610290921181" duration="600000" />
      <workItem from="1610296481278" duration="1251000" />
      <workItem from="1610301360712" duration="1077000" />
      <workItem from="1610361361653" duration="2537000" />
      <workItem from="1610443844292" duration="11810000" />
      <workItem from="1610483657934" duration="2851000" />
      <workItem from="1610523527219" duration="5604000" />
      <workItem from="1610548268156" duration="3210000" />
      <workItem from="1610609505449" duration="6582000" />
      <workItem from="1610635862375" duration="4361000" />
      <workItem from="1617042036530" duration="495000" />
      <workItem from="1617131634552" duration="308000" />
      <workItem from="1617133517276" duration="899000" />
      <workItem from="1617201882508" duration="2661000" />
      <workItem from="1617214069875" duration="978000" />
      <workItem from="1617227653777" duration="433000" />
      <workItem from="1617268722858" duration="844000" />
      <workItem from="1617355070392" duration="916000" />
      <workItem from="1617399510378" duration="689000" />
      <workItem from="1617443932375" duration="3383000" />
      <workItem from="1617477106548" duration="1296000" />
      <workItem from="1617540879297" duration="1142000" />
      <workItem from="1617632797911" duration="3094000" />
      <workItem from="1617652313409" duration="1856000" />
      <workItem from="1617730621442" duration="9547000" />
      <workItem from="1617902953439" duration="731000" />
      <workItem from="1617915771224" duration="174000" />
      <workItem from="1618129444777" duration="640000" />
      <workItem from="1618135905676" duration="1114000" />
      <workItem from="1618774909354" duration="3936000" />
      <workItem from="1618908273485" duration="7636000" />
      <workItem from="1618945173718" duration="6409000" />
      <workItem from="1618987367489" duration="712000" />
      <workItem from="1619016709084" duration="13793000" />
      <workItem from="1619631136767" duration="2984000" />
      <workItem from="1619678684518" duration="9419000" />
      <workItem from="1619764088210" duration="8742000" />
      <workItem from="1619798217511" duration="7990000" />
      <workItem from="1619811877012" duration="2422000" />
      <workItem from="1619860366686" duration="7880000" />
      <workItem from="1619947882981" duration="10437000" />
      <workItem from="1619979911950" duration="2730000" />
      <workItem from="1620023945215" duration="7882000" />
      <workItem from="1620039756921" duration="1294000" />
      <workItem from="1620043582054" duration="2078000" />
      <workItem from="1620046832034" duration="697000" />
      <workItem from="1620122664571" duration="8108000" />
      <workItem from="1620238962143" duration="737000" />
      <workItem from="1620282753704" duration="2111000" />
      <workItem from="1620367724587" duration="6080000" />
      <workItem from="1620668289392" duration="1247000" />
      <workItem from="1625664112275" duration="3917000" />
      <workItem from="1625673915499" duration="30000" />
      <workItem from="1625749875528" duration="516000" />
      <workItem from="1625764769053" duration="4797000" />
      <workItem from="1625827412259" duration="679000" />
      <workItem from="1626122245940" duration="3083000" />
      <workItem from="1626189016389" duration="15000" />
      <workItem from="1626245588926" duration="448000" />
      <workItem from="1626253539340" duration="608000" />
      <workItem from="1626274194384" duration="5781000" />
      <workItem from="1626283501242" duration="281000" />
      <workItem from="1626284706213" duration="4588000" />
      <workItem from="1626339485250" duration="9000" />
      <workItem from="1626341995795" duration="253000" />
      <workItem from="1626419879888" duration="23000" />
      <workItem from="1626424274562" duration="1312000" />
      <workItem from="1626428859227" duration="792000" />
      <workItem from="1626442465582" duration="5630000" />
      <workItem from="1626514504727" duration="2369000" />
      <workItem from="1626549426876" duration="3530000" />
      <workItem from="1626554075347" duration="1581000" />
      <workItem from="1626555853991" duration="1460000" />
      <workItem from="1626599181837" duration="2583000" />
      <workItem from="1626691098400" duration="4767000" />
      <workItem from="1626724982196" duration="618000" />
      <workItem from="1626763697942" duration="662000" />
      <workItem from="1626851222026" duration="658000" />
      <workItem from="1626885996060" duration="1240000" />
      <workItem from="1626896648179" duration="2307000" />
      <workItem from="1626935370294" duration="1328000" />
      <workItem from="1626948355278" duration="9884000" />
      <workItem from="1626976059440" duration="5831000" />
      <workItem from="1627119812554" duration="13434000" />
      <workItem from="1627209818028" duration="600000" />
      <workItem from="1627284278398" duration="8042000" />
      <workItem from="1627295798752" duration="1869000" />
      <workItem from="1627323320680" duration="412000" />
      <workItem from="1627330396441" duration="1199000" />
      <workItem from="1627368564559" duration="2890000" />
      <workItem from="1627454758054" duration="12000" />
      <workItem from="1627459702892" duration="613000" />
      <workItem from="1627546650524" duration="8161000" />
      <workItem from="1627576235635" duration="2989000" />
      <workItem from="1627627560359" duration="1748000" />
      <workItem from="1627724252182" duration="1230000" />
      <workItem from="1627816581686" duration="694000" />
      <workItem from="1627818804702" duration="2655000" />
      <workItem from="1627852450749" duration="14000" />
      <workItem from="1628070700207" duration="2470000" />
      <workItem from="1629195194793" duration="4229000" />
      <workItem from="1629698486926" duration="4746000" />
      <workItem from="1631305007078" duration="1323000" />
      <workItem from="1631553006226" duration="1499000" />
      <workItem from="1631600422997" duration="4272000" />
      <workItem from="1631617025303" duration="14317000" />
      <workItem from="1631652491451" duration="634000" />
      <workItem from="1631686727133" duration="10475000" />
      <workItem from="1631882661154" duration="2939000" />
      <workItem from="1631907202584" duration="1361000" />
      <workItem from="1632513802680" duration="1196000" />
      <workItem from="1632556392083" duration="2867000" />
      <workItem from="1632724478822" duration="7730000" />
      <workItem from="1632764073720" duration="601000" />
      <workItem from="1632810180431" duration="14045000" />
      <workItem from="1632915709734" duration="3229000" />
      <workItem from="1632933306045" duration="7119000" />
      <workItem from="1632982464938" duration="12781000" />
      <workItem from="1633070946995" duration="7840000" />
      <workItem from="1633101859656" duration="1909000" />
      <workItem from="1633171343469" duration="619000" />
      <workItem from="1633720322637" duration="657000" />
      <workItem from="1633729733367" duration="2031000" />
      <workItem from="1633767794296" duration="325000" />
      <workItem from="1633772059194" duration="9102000" />
      <workItem from="1633787830301" duration="791000" />
      <workItem from="1633789071270" duration="7694000" />
      <workItem from="1633855780926" duration="15843000" />
      <workItem from="1633933119827" duration="11000" />
      <workItem from="1633942761979" duration="636000" />
      <workItem from="1633950153160" duration="452000" />
      <workItem from="1633962674822" duration="468000" />
      <workItem from="1634037950002" duration="3130000" />
      <workItem from="1634106599152" duration="23651000" />
      <workItem from="1634213938353" duration="1133000" />
      <workItem from="1634223591028" duration="392000" />
      <workItem from="1634570464002" duration="2370000" />
      <workItem from="1634649543353" duration="12917000" />
      <workItem from="1634737011977" duration="1571000" />
      <workItem from="1634829000406" duration="36000" />
      <workItem from="1634829216499" duration="168000" />
      <workItem from="1635706071416" duration="264000" />
      <workItem from="1635762680652" duration="605000" />
      <workItem from="1635768046211" duration="3357000" />
      <workItem from="1635876621310" duration="2732000" />
      <workItem from="1635948954969" duration="3919000" />
      <workItem from="1635955126039" duration="28000" />
      <workItem from="1635957977516" duration="3081000" />
      <workItem from="1636234599331" duration="2540000" />
      <workItem from="1636278312764" duration="4677000" />
      <workItem from="1636356870558" duration="6910000" />
      <workItem from="1636368471973" duration="6854000" />
      <workItem from="1636460431342" duration="1353000" />
      <workItem from="1636482316185" duration="630000" />
      <workItem from="1636531307098" duration="3424000" />
      <workItem from="1636616099940" duration="7881000" />
      <workItem from="1636714098985" duration="5162000" />
      <workItem from="1641245917031" duration="1783000" />
      <workItem from="1641292416750" duration="11537000" />
      <workItem from="1642058915637" duration="8601000" />
      <workItem from="1642145208905" duration="6757000" />
      <workItem from="1642405995681" duration="11562000" />
      <workItem from="1642445073918" duration="3119000" />
      <workItem from="1642492356909" duration="9995000" />
      <workItem from="1642532568418" duration="7428000" />
      <workItem from="1642578402785" duration="15289000" />
      <workItem from="1642603851071" duration="4791000" />
      <workItem from="1642610723451" duration="5554000" />
      <workItem from="1642684891365" duration="10000" />
      <workItem from="1642687102844" duration="1329000" />
      <workItem from="1642751964602" duration="4418000" />
      <workItem from="1642846969572" duration="1816000" />
      <workItem from="1642850142198" duration="8598000" />
      <workItem from="1642874409910" duration="8751000" />
      <workItem from="1642932470390" duration="2948000" />
      <workItem from="1643097143760" duration="699000" />
      <workItem from="1643110881228" duration="10000" />
      <workItem from="1643304837264" duration="986000" />
      <workItem from="1643376380999" duration="843000" />
      <workItem from="1643475504383" duration="605000" />
      <workItem from="1643654941357" duration="60000" />
      <workItem from="1643709025792" duration="2286000" />
      <workItem from="1643735872292" duration="1745000" />
      <workItem from="1643791009671" duration="14000" />
      <workItem from="1646129868130" duration="6445000" />
      <workItem from="1646596754247" duration="5002000" />
      <workItem from="1646637733706" duration="432000" />
      <workItem from="1648649205491" duration="4560000" />
      <workItem from="1649501375083" duration="5751000" />
      <workItem from="1649581743319" duration="8783000" />
      <workItem from="1649600429828" duration="6259000" />
      <workItem from="1649666303937" duration="10742000" />
      <workItem from="1649702195505" duration="3571000" />
      <workItem from="1649857889680" duration="599000" />
      <workItem from="1650015505494" duration="245000" />
      <workItem from="1650051138238" duration="2124000" />
      <workItem from="1650102707008" duration="3177000" />
      <workItem from="1650224395267" duration="560000" />
      <workItem from="1650225040102" duration="1813000" />
      <workItem from="1650264631384" duration="2510000" />
      <workItem from="1650291008202" duration="373000" />
      <workItem from="1650291579365" duration="331000" />
      <workItem from="1650302049101" duration="64000" />
      <workItem from="1650523164086" duration="2052000" />
      <workItem from="1650570172087" duration="615000" />
      <workItem from="1650620358730" duration="5930000" />
      <workItem from="1650956332576" duration="748000" />
      <workItem from="1650957903435" duration="10734000" />
      <workItem from="1651168162969" duration="673000" />
      <workItem from="1651172320696" duration="923000" />
      <workItem from="1651216261316" duration="29000" />
      <workItem from="1651216301976" duration="59000" />
      <workItem from="1651219320184" duration="921000" />
      <workItem from="1651256536087" duration="780000" />
      <workItem from="1651305012998" duration="4495000" />
      <workItem from="1651324208863" duration="5778000" />
      <workItem from="1651392728926" duration="6689000" />
      <workItem from="1651474237116" duration="53000" />
      <workItem from="1651479863976" duration="4651000" />
      <workItem from="1651495057388" duration="4743000" />
      <workItem from="1651683255333" duration="1819000" />
      <workItem from="1651690446923" duration="3521000" />
      <workItem from="1651747350228" duration="634000" />
      <workItem from="1651825041196" duration="117000" />
      <workItem from="1651825182151" duration="7213000" />
      <workItem from="1652210602812" duration="1801000" />
      <workItem from="1652258882427" duration="19000" />
      <workItem from="1652280862957" duration="11284000" />
      <workItem from="1652342083104" duration="876000" />
      <workItem from="1652440996267" duration="3339000" />
      <workItem from="1652520188536" duration="11881000" />
      <workItem from="1652603391227" duration="2207000" />
      <workItem from="1652690000575" duration="2272000" />
      <workItem from="1652695551751" duration="4595000" />
      <workItem from="1653029895077" duration="606000" />
      <workItem from="1653293063916" duration="608000" />
      <workItem from="1653569248453" duration="75000" />
      <workItem from="1653899198641" duration="6872000" />
      <workItem from="1654263945148" duration="668000" />
      <workItem from="1654806791732" duration="899000" />
      <workItem from="1654849284125" duration="6441000" />
      <workItem from="1654951997189" duration="2479000" />
      <workItem from="1655051172715" duration="3450000" />
      <workItem from="1655206923944" duration="1132000" />
      <workItem from="1655553463181" duration="5942000" />
      <workItem from="1655565442818" duration="862000" />
      <workItem from="1655623260561" duration="9874000" />
      <workItem from="1655664670110" duration="1381000" />
      <workItem from="1655809372619" duration="1275000" />
      <workItem from="1655834648584" duration="5999000" />
      <workItem from="1655881935961" duration="989000" />
      <workItem from="1655892264820" duration="1210000" />
      <workItem from="1655912773345" duration="1519000" />
      <workItem from="1656058112284" duration="5344000" />
      <workItem from="1656092131666" duration="2481000" />
      <workItem from="1656167255528" duration="599000" />
      <workItem from="1656322717752" duration="599000" />
      <workItem from="1656531713821" duration="1168000" />
      <workItem from="1656703373706" duration="2713000" />
      <workItem from="1656750081471" duration="13607000" />
      <workItem from="1656770302021" duration="1637000" />
      <workItem from="1656837146907" duration="750000" />
      <workItem from="1656837906838" duration="137000" />
      <workItem from="1656838696118" duration="2205000" />
      <workItem from="1656840914928" duration="4199000" />
      <workItem from="1656857995510" duration="3849000" />
      <workItem from="1656920130995" duration="8772000" />
      <workItem from="1656953080404" duration="626000" />
      <workItem from="1656960347941" duration="1526000" />
      <workItem from="1656967101634" duration="1077000" />
      <workItem from="1657007458466" duration="2165000" />
      <workItem from="1657011690726" duration="62000" />
      <workItem from="1657014935131" duration="3122000" />
      <workItem from="1657090095662" duration="1228000" />
      <workItem from="1657105281953" duration="410000" />
      <workItem from="1657175888387" duration="1266000" />
      <workItem from="1657521467054" duration="1166000" />
      <workItem from="1657531869109" duration="1208000" />
      <workItem from="1657536757491" duration="1988000" />
      <workItem from="1657546062569" duration="386000" />
      <workItem from="1657742494504" duration="1986000" />
      <workItem from="1657803010343" duration="5515000" />
      <workItem from="1658140351215" duration="7391000" />
      <workItem from="1658219890133" duration="2653000" />
      <workItem from="1658387067470" duration="2648000" />
      <workItem from="1658390897998" duration="6014000" />
      <workItem from="1658430367046" duration="923000" />
      <workItem from="1658479799611" duration="10438000" />
      <workItem from="1658569711524" duration="852000" />
      <workItem from="1658687008774" duration="564000" />
      <workItem from="1658735423195" duration="616000" />
      <workItem from="1658848712007" duration="631000" />
      <workItem from="1658904207181" duration="1200000" />
      <workItem from="1658990098229" duration="178000" />
      <workItem from="1658996879806" duration="7249000" />
      <workItem from="1659032093533" duration="6871000" />
      <workItem from="1659077810338" duration="8843000" />
      <workItem from="1659177800242" duration="16748000" />
      <workItem from="1659275356579" duration="4562000" />
      <workItem from="1659344498426" duration="1009000" />
      <workItem from="1659434447885" duration="3973000" />
      <workItem from="1659479867375" duration="4848000" />
      <workItem from="1659514234360" duration="8435000" />
      <workItem from="1659690641797" duration="194000" />
      <workItem from="1659690849202" duration="2096000" />
      <workItem from="1659724903666" duration="2482000" />
      <workItem from="1659876181880" duration="623000" />
      <workItem from="1659955281066" duration="8000" />
      <workItem from="1660050974157" duration="3947000" />
      <workItem from="1660223822294" duration="717000" />
      <workItem from="1660324282064" duration="3858000" />
      <workItem from="1660395165647" duration="237000" />
      <workItem from="1660562391371" duration="8857000" />
      <workItem from="1660633700301" duration="5557000" />
      <workItem from="1660720938660" duration="1197000" />
      <workItem from="1660808157538" duration="6754000" />
      <workItem from="1660832620930" duration="184000" />
      <workItem from="1660894747842" duration="4125000" />
      <workItem from="1660921175278" duration="4464000" />
      <workItem from="1661151354308" duration="10470000" />
      <workItem from="1661779339944" duration="668000" />
      <workItem from="1661840557395" duration="7874000" />
      <workItem from="1661936450869" duration="4325000" />
      <workItem from="1662057124587" duration="4751000" />
      <workItem from="1662067830182" duration="1211000" />
      <workItem from="1662359262233" duration="956000" />
      <workItem from="1698829696357" duration="9620000" />
      <workItem from="1698913871767" duration="18784000" />
      <workItem from="1698953701354" duration="2358000" />
      <workItem from="1698996592752" duration="11711000" />
      <workItem from="1699271674571" duration="13491000" />
      <workItem from="1699341650956" duration="3059000" />
      <workItem from="1699355765219" duration="1095000" />
      <workItem from="1699428982391" duration="6556000" />
      <workItem from="1699436121896" duration="2930000" />
      <workItem from="1699439391061" duration="512000" />
      <workItem from="1699439908976" duration="17736000" />
      <workItem from="1699603123310" duration="15700000" />
      <workItem from="1699635720383" duration="3314000" />
      <workItem from="1699697247913" duration="4574000" />
      <workItem from="1699708986716" duration="25000" />
      <workItem from="1699710852134" duration="609000" />
      <workItem from="1699860978077" duration="22093000" />
      <workItem from="1699946763282" duration="33000" />
      <workItem from="1699949346151" duration="4130000" />
      <workItem from="1700033837256" duration="19744000" />
      <workItem from="1700121324590" duration="3442000" />
      <workItem from="1700207672195" duration="531000" />
      <workItem from="1700208207765" duration="1470000" />
      <workItem from="1700308883043" duration="1345000" />
      <workItem from="1700312701584" duration="3902000" />
      <workItem from="1700326869167" duration="471000" />
      <workItem from="1700470463152" duration="4362000" />
      <workItem from="1700553657394" duration="14781000" />
      <workItem from="1700578116404" duration="1396000" />
      <workItem from="1700637891675" duration="14641000" />
      <workItem from="1700686676102" duration="5000" />
      <workItem from="1700724835256" duration="8974000" />
      <workItem from="1700811718560" duration="405000" />
      <workItem from="1700903996560" duration="4018000" />
      <workItem from="1701073755235" duration="1826000" />
      <workItem from="1701095421326" duration="1859000" />
      <workItem from="1701162061060" duration="5274000" />
      <workItem from="1701168598414" duration="3582000" />
      <workItem from="1701177452262" duration="932000" />
      <workItem from="1701182230848" duration="2306000" />
      <workItem from="1701262178348" duration="9580000" />
      <workItem from="1701289311090" duration="35000" />
      <workItem from="1701335755260" duration="1356000" />
      <workItem from="1701337492557" duration="6473000" />
      <workItem from="1701359521945" duration="3165000" />
      <workItem from="1701371589436" duration="14000" />
      <workItem from="1701372871930" duration="3916000" />
      <workItem from="1701414413988" duration="1196000" />
      <workItem from="1701439321660" duration="5923000" />
      <workItem from="1701515185476" duration="6030000" />
      <workItem from="1701619255897" duration="5741000" />
      <workItem from="1701678938702" duration="2528000" />
      <workItem from="1706528316593" duration="1656000" />
      <workItem from="1706531848593" duration="1592000" />
      <workItem from="1706617844883" duration="1339000" />
      <workItem from="1706621328028" duration="78000" />
      <workItem from="1708464280264" duration="15926000" />
      <workItem from="1708538016328" duration="9653000" />
      <workItem from="1708587621872" duration="5067000" />
      <workItem from="1708978215152" duration="5497000" />
      <workItem from="1709019607988" duration="10470000" />
      <workItem from="1709060765952" duration="5263000" />
      <workItem from="1709072351748" duration="352000" />
      <workItem from="1709106611813" duration="16118000" />
      <workItem from="1709310522456" duration="2091000" />
      <workItem from="1709497057108" duration="184000" />
      <workItem from="1709540656745" duration="12560000" />
      <workItem from="1709565306279" duration="3137000" />
      <workItem from="1709626829664" duration="5096000" />
      <workItem from="1711433776806" duration="11575000" />
      <workItem from="1711520304957" duration="12206000" />
      <workItem from="1712037147031" duration="11146000" />
      <workItem from="1712121608780" duration="14660000" />
      <workItem from="1712211413837" duration="4146000" />
      <workItem from="1712298698541" duration="1643000" />
      <workItem from="1712555222985" duration="3094000" />
      <workItem from="1712645180485" duration="5434000" />
      <workItem from="1712728521677" duration="7346000" />
      <workItem from="1712818532496" duration="12521000" />
      <workItem from="1712911535024" duration="6031000" />
      <workItem from="1713162127089" duration="10986000" />
      <workItem from="1713252112652" duration="3523000" />
      <workItem from="1713331472544" duration="12080000" />
      <workItem from="1713419205632" duration="14099000" />
      <workItem from="1713508990550" duration="3837000" />
      <workItem from="1713782991651" duration="6006000" />
      <workItem from="1713849980440" duration="15345000" />
      <workItem from="1713937440551" duration="10009000" />
      <workItem from="1714024894508" duration="3854000" />
      <workItem from="1714104182501" duration="4849000" />
      <workItem from="1714384112305" duration="2901000" />
      <workItem from="1714628885178" duration="14195000" />
      <workItem from="1714715925050" duration="7833000" />
      <workItem from="1714972178937" duration="15407000" />
      <workItem from="1715062772497" duration="7290000" />
      <workItem from="1715145404611" duration="19650000" />
      <workItem from="1715230238712" duration="8724000" />
      <workItem from="1715321708111" duration="21467000" />
      <workItem from="1715579546371" duration="12845000" />
      <workItem from="1715667859849" duration="12370000" />
      <workItem from="1715752433409" duration="6874000" />
      <workItem from="1715839302015" duration="23440000" />
      <workItem from="1716195886852" duration="14101000" />
      <workItem from="1716302012648" duration="816000" />
      <workItem from="1716303540829" duration="1489000" />
      <workItem from="1716354038681" duration="13373000" />
      <workItem from="1716446844184" duration="7677000" />
      <workItem from="1716531817974" duration="13189000" />
      <workItem from="1716820063858" duration="2040000" />
      <workItem from="1716873073404" duration="4874000" />
      <workItem from="1716980159574" duration="2816000" />
      <workItem from="1717048464148" duration="3661000" />
      <workItem from="1717487477199" duration="13406000" />
      <workItem from="1717573528264" duration="724000" />
      <workItem from="1717649226167" duration="22196000" />
      <workItem from="1717739034035" duration="1977000" />
      <workItem from="1717753366237" duration="8613000" />
      <workItem from="1717997901133" duration="21818000" />
      <workItem from="1718086338186" duration="12976000" />
      <workItem from="1718351277171" duration="1784000" />
      <workItem from="1718559073660" duration="5819000" />
      <workItem from="1718598464428" duration="22090000" />
      <workItem from="1718695148182" duration="8403000" />
      <workItem from="1718776324043" duration="20396000" />
      <workItem from="1718802272877" duration="1025000" />
      <workItem from="1718861828976" duration="6869000" />
      <workItem from="1719257946124" duration="1395000" />
      <workItem from="1719294240120" duration="19593000" />
      <workItem from="1719319007492" duration="2795000" />
      <workItem from="1719378648306" duration="20552000" />
      <workItem from="1719464680465" duration="4441000" />
      <workItem from="1719482800402" duration="13461000" />
      <workItem from="1719554981114" duration="10171000" />
      <workItem from="1719812628723" duration="24196000" />
      <workItem from="1719899296567" duration="17567000" />
      <workItem from="1719982641428" duration="12336000" />
      <workItem from="1720076479107" duration="9502000" />
      <workItem from="1720154319278" duration="1268000" />
      <workItem from="1720162325027" duration="16440000" />
      <workItem from="1720413732386" duration="3279000" />
      <workItem from="1720550383577" duration="316000" />
      <workItem from="1720594168408" duration="3590000" />
      <workItem from="1720613476052" duration="5308000" />
      <workItem from="1722614302096" duration="2135000" />
      <workItem from="1723466580956" duration="19287000" />
      <workItem from="1723532911193" duration="29516000" />
      <workItem from="1723713311527" duration="20273000" />
      <workItem from="1723796944764" duration="18053000" />
      <workItem from="1724061228331" duration="5890000" />
      <workItem from="1724101115904" duration="3259000" />
      <workItem from="1724142380571" duration="7845000" />
      <workItem from="1724228611926" duration="5250000" />
      <workItem from="1724321518714" duration="2000" />
      <workItem from="1724324775017" duration="1045000" />
    </task>
    <task id="LOCAL-00310" summary="implemented newtonPA time series">
      <created>1656059954202</created>
      <option name="number" value="00310" />
      <option name="presentableId" value="LOCAL-00310" />
      <option name="project" value="LOCAL" />
      <updated>1656059954202</updated>
    </task>
    <task id="LOCAL-00311" summary="parallel threads in newton_pa">
      <created>1656068672004</created>
      <option name="number" value="00311" />
      <option name="presentableId" value="LOCAL-00311" />
      <option name="project" value="LOCAL" />
      <updated>1656068672004</updated>
    </task>
    <task id="LOCAL-00312" summary="implemented sparse profiles in the json v3 export">
      <created>1656757347766</created>
      <option name="number" value="00312" />
      <option name="presentableId" value="LOCAL-00312" />
      <option name="project" value="LOCAL" />
      <updated>1656757347774</updated>
    </task>
    <task id="LOCAL-00313" summary="moved the Gui package out as GridCalGui and refactored all that was necessary">
      <created>1656759710081</created>
      <option name="number" value="00313" />
      <option name="presentableId" value="LOCAL-00313" />
      <option name="project" value="LOCAL" />
      <updated>1656759710081</updated>
    </task>
    <task id="LOCAL-00314" summary="Some more refactoring of missing imports">
      <created>1656760923750</created>
      <option name="number" value="00314" />
      <option name="presentableId" value="LOCAL-00314" />
      <option name="project" value="LOCAL" />
      <updated>1656760923751</updated>
    </task>
    <task id="LOCAL-00315" summary="refactoring changes">
      <created>1656838027113</created>
      <option name="number" value="00315" />
      <option name="presentableId" value="LOCAL-00315" />
      <option name="project" value="LOCAL" />
      <updated>1656838027114</updated>
    </task>
    <task id="LOCAL-00316" summary="Implemented profile sparsity in the ejson v3">
      <created>1656844513018</created>
      <option name="number" value="00316" />
      <option name="presentableId" value="LOCAL-00316" />
      <option name="project" value="LOCAL" />
      <updated>1656844513019</updated>
    </task>
    <task id="LOCAL-00317" summary="added the newtonpa time series error reading">
      <created>1657011725858</created>
      <option name="number" value="00317" />
      <option name="presentableId" value="LOCAL-00317" />
      <option name="project" value="LOCAL" />
      <updated>1657011725858</updated>
    </task>
    <task id="LOCAL-00318" summary="Added if condition to prevent bug with time series">
      <created>1658234803791</created>
      <option name="number" value="00318" />
      <option name="presentableId" value="LOCAL-00318" />
      <option name="project" value="LOCAL" />
      <updated>1658234803791</updated>
    </task>
    <task id="LOCAL-00319" summary="4.5.5">
      <created>1658390864104</created>
      <option name="number" value="00319" />
      <option name="presentableId" value="LOCAL-00319" />
      <option name="project" value="LOCAL" />
      <updated>1658390864104</updated>
    </task>
    <task id="LOCAL-00320" summary="Improved newtonpa integration">
      <created>1658852227239</created>
      <option name="number" value="00320" />
      <option name="presentableId" value="LOCAL-00320" />
      <option name="project" value="LOCAL" />
      <updated>1658852227240</updated>
    </task>
    <task id="LOCAL-00321" summary="Derivatives investigation">
      <created>1659088731980</created>
      <option name="number" value="00321" />
      <option name="presentableId" value="LOCAL-00321" />
      <option name="project" value="LOCAL" />
      <updated>1659088731981</updated>
    </task>
    <task id="LOCAL-00322" summary="added newton pa support for clustering time series">
      <created>1659101561988</created>
      <option name="number" value="00322" />
      <option name="presentableId" value="LOCAL-00322" />
      <option name="project" value="LOCAL" />
      <updated>1659101561988</updated>
    </task>
    <task id="LOCAL-00323" summary="Worked on new expressions">
      <created>1659198521514</created>
      <option name="number" value="00323" />
      <option name="presentableId" value="LOCAL-00323" />
      <option name="project" value="LOCAL" />
      <updated>1659198521515</updated>
    </task>
    <task id="LOCAL-00324" summary="added negative and zero sequence magnitudes to the branches">
      <created>1659278447975</created>
      <option name="number" value="00324" />
      <option name="presentableId" value="LOCAL-00324" />
      <option name="project" value="LOCAL" />
      <updated>1659278447975</updated>
    </task>
    <task id="LOCAL-00325" summary="Added DPI support">
      <created>1659344870126</created>
      <option name="number" value="00325" />
      <option name="presentableId" value="LOCAL-00325" />
      <option name="project" value="LOCAL" />
      <updated>1659344870126</updated>
    </task>
    <task id="LOCAL-00326" summary="Added sequence components to the generator and battery&#10;Modelled the south island of new zealand as per arrillaga's book">
      <created>1659437894876</created>
      <option name="number" value="00326" />
      <option name="presentableId" value="LOCAL-00326" />
      <option name="project" value="LOCAL" />
      <updated>1659437894877</updated>
    </task>
    <task id="LOCAL-00327" summary="Fixed the matpower expression making the new derivatives exact as matpowers'">
      <created>1659531463759</created>
      <option name="number" value="00327" />
      <option name="presentableId" value="LOCAL-00327" />
      <option name="project" value="LOCAL" />
      <updated>1659531463759</updated>
    </task>
    <task id="LOCAL-00328" summary="Merged the unbalanced short circuit and removed the sympy import">
      <created>1660324468177</created>
      <option name="number" value="00328" />
      <option name="presentableId" value="LOCAL-00328" />
      <option name="project" value="LOCAL" />
      <updated>1660324468178</updated>
    </task>
    <task id="LOCAL-00329" summary="Integrated the new short circuit logic in the GUI">
      <created>1660327016158</created>
      <option name="number" value="00329" />
      <option name="presentableId" value="LOCAL-00329" />
      <option name="project" value="LOCAL" />
      <updated>1660327016158</updated>
    </task>
    <task id="LOCAL-00330" summary="Refactored the short circuit functions">
      <created>1660327579581</created>
      <option name="number" value="00330" />
      <option name="presentableId" value="LOCAL-00330" />
      <option name="project" value="LOCAL" />
      <updated>1660327579582</updated>
    </task>
    <task id="LOCAL-00331" summary="added docstrings and deleted commented code">
      <created>1660328109870</created>
      <option name="number" value="00331" />
      <option name="presentableId" value="LOCAL-00331" />
      <option name="project" value="LOCAL" />
      <updated>1660328109870</updated>
    </task>
    <task id="LOCAL-00332" summary="completely refactored the ShortCircuitResults object to properly represent the sequence results">
      <created>1660568962484</created>
      <option name="number" value="00332" />
      <option name="presentableId" value="LOCAL-00332" />
      <option name="project" value="LOCAL" />
      <updated>1660568962485</updated>
    </task>
    <task id="LOCAL-00333" summary="Added icons to the results tree view">
      <created>1660571615657</created>
      <option name="number" value="00333" />
      <option name="presentableId" value="LOCAL-00333" />
      <option name="project" value="LOCAL" />
      <updated>1660571615657</updated>
    </task>
    <task id="LOCAL-00334" summary="major refactor in the short circuit study">
      <created>1660636533200</created>
      <option name="number" value="00334" />
      <option name="presentableId" value="LOCAL-00334" />
      <option name="project" value="LOCAL" />
      <updated>1660636533201</updated>
    </task>
    <task id="LOCAL-00335" summary="Set the SC loading values to display in %">
      <created>1660640003161</created>
      <option name="number" value="00335" />
      <option name="presentableId" value="LOCAL-00335" />
      <option name="project" value="LOCAL" />
      <updated>1660640003162</updated>
    </task>
    <task id="LOCAL-00336" summary="fixed issue with no-slack islands">
      <created>1660895719767</created>
      <option name="number" value="00336" />
      <option name="presentableId" value="LOCAL-00336" />
      <option name="project" value="LOCAL" />
      <updated>1660895719768</updated>
    </task>
    <task id="LOCAL-00337" summary="Minor refactor of the newer get admmitance functions in generatorDate and BatteryData">
      <created>1660908328753</created>
      <option name="number" value="00337" />
      <option name="presentableId" value="LOCAL-00337" />
      <option name="project" value="LOCAL" />
      <updated>1660908328753</updated>
    </task>
    <task id="LOCAL-00338" summary="Made the short circuit vastly more efficient by avoiding Y inversions">
      <created>1660923842529</created>
      <option name="number" value="00338" />
      <option name="presentableId" value="LOCAL-00338" />
      <option name="project" value="LOCAL" />
      <updated>1660923842529</updated>
    </task>
    <task id="LOCAL-00339" summary="slight refactor">
      <created>1660924026298</created>
      <option name="number" value="00339" />
      <option name="presentableId" value="LOCAL-00339" />
      <option name="project" value="LOCAL" />
      <updated>1660924026298</updated>
    </task>
    <task id="LOCAL-00340" summary="slight refactor">
      <created>1661166574525</created>
      <option name="number" value="00340" />
      <option name="presentableId" value="LOCAL-00340" />
      <option name="project" value="LOCAL" />
      <updated>1661166574526</updated>
    </task>
    <task id="LOCAL-00341" summary="Modified the text of some results' naming">
      <created>1661846548882</created>
      <option name="number" value="00341" />
      <option name="presentableId" value="LOCAL-00341" />
      <option name="project" value="LOCAL" />
      <updated>1661846548883</updated>
    </task>
    <task id="LOCAL-00342" summary="Fixed short circuit indexing bug in islands">
      <created>1661863735026</created>
      <option name="number" value="00342" />
      <option name="presentableId" value="LOCAL-00342" />
      <option name="project" value="LOCAL" />
      <updated>1661863735027</updated>
    </task>
    <task id="LOCAL-00343" summary="Merged devel with devel_REE (successfully)">
      <created>1662028943800</created>
      <option name="number" value="00343" />
      <option name="presentableId" value="LOCAL-00343" />
      <option name="project" value="LOCAL" />
      <updated>1662028943800</updated>
    </task>
    <task id="LOCAL-00344" summary="updated version">
      <created>1662028986050</created>
      <option name="number" value="00344" />
      <option name="presentableId" value="LOCAL-00344" />
      <option name="project" value="LOCAL" />
      <updated>1662028986050</updated>
    </task>
    <task id="LOCAL-00345" summary="Updated the version file">
      <created>1662029493419</created>
      <option name="number" value="00345" />
      <option name="presentableId" value="LOCAL-00345" />
      <option name="project" value="LOCAL" />
      <updated>1662029493419</updated>
    </task>
    <task id="LOCAL-00346" summary="Added losses % to the power flow time series&#10;Minor refactors of the GUI">
      <created>1662042947521</created>
      <option name="number" value="00346" />
      <option name="presentableId" value="LOCAL-00346" />
      <option name="project" value="LOCAL" />
      <updated>1662042947521</updated>
    </task>
    <task id="LOCAL-00347" summary="csc sparse branch derivatives">
      <created>1662061867029</created>
      <option name="number" value="00347" />
      <option name="presentableId" value="LOCAL-00347" />
      <option name="project" value="LOCAL" />
      <updated>1662061867029</updated>
    </task>
    <task id="LOCAL-00348" summary="removed ntcFeseabilityCheck">
      <created>1669381559126</created>
      <option name="number" value="00348" />
      <option name="presentableId" value="LOCAL-00348" />
      <option name="project" value="LOCAL" />
      <updated>1669381559127</updated>
    </task>
    <task id="LOCAL-00349" summary="removed ntcFeseabilityCheck">
      <created>1675071155909</created>
      <option name="number" value="00349" />
      <option name="presentableId" value="LOCAL-00349" />
      <option name="project" value="LOCAL" />
      <updated>1675071155913</updated>
    </task>
    <task id="LOCAL-00350" summary="Union types fixed">
      <created>1697446931261</created>
      <option name="number" value="00350" />
      <option name="presentableId" value="LOCAL-00350" />
      <option name="project" value="LOCAL" />
      <updated>1697446931261</updated>
    </task>
    <task id="LOCAL-00351" summary="Fixed report title">
      <created>1697454826422</created>
      <option name="number" value="00351" />
      <option name="presentableId" value="LOCAL-00351" />
      <option name="project" value="LOCAL" />
      <updated>1697454826422</updated>
    </task>
    <task id="LOCAL-00352" summary="Start refactoring NTC optimization">
      <created>1697641065079</created>
      <option name="number" value="00352" />
      <option name="presentableId" value="LOCAL-00352" />
      <option name="project" value="LOCAL" />
      <updated>1697641065079</updated>
    </task>
    <task id="LOCAL-00353" summary="Added Pbus">
      <created>1698144136175</created>
      <option name="number" value="00353" />
      <option name="presentableId" value="LOCAL-00353" />
      <option name="project" value="LOCAL" />
      <updated>1698144136178</updated>
    </task>
    <task id="LOCAL-00354" summary="renamed time_grouping">
      <created>1698144175357</created>
      <option name="number" value="00354" />
      <option name="presentableId" value="LOCAL-00354" />
      <option name="project" value="LOCAL" />
      <updated>1698144175357</updated>
    </task>
    <task id="LOCAL-00355" summary="renamed time_grouping">
      <created>1698144214107</created>
      <option name="number" value="00355" />
      <option name="presentableId" value="LOCAL-00355" />
      <option name="project" value="LOCAL" />
      <updated>1698144214107</updated>
    </task>
    <task id="LOCAL-00356" summary="ntc refactoring">
      <created>1698144237875</created>
      <option name="number" value="00356" />
      <option name="presentableId" value="LOCAL-00356" />
      <option name="project" value="LOCAL" />
      <updated>1698144237875</updated>
    </task>
    <task id="LOCAL-00357" summary="ntc refactoring">
      <created>1698144450245</created>
      <option name="number" value="00357" />
      <option name="presentableId" value="LOCAL-00357" />
      <option name="project" value="LOCAL" />
      <updated>1698144450245</updated>
    </task>
    <task id="LOCAL-00358" summary="ntc refactoring II">
      <created>1698766404661</created>
      <option name="number" value="00358" />
      <option name="presentableId" value="LOCAL-00358" />
      <option name="project" value="LOCAL" />
      <updated>1698766404661</updated>
    </task>
<<<<<<< HEAD
    <option name="localTasksCounter" value="560" />
=======
    <option name="localTasksCounter" value="558" />
>>>>>>> 77a06c99
    <servers />
  </component>
  <component name="TypeScriptGeneratedFilesManager">
    <option name="version" value="3" />
  </component>
  <component name="Vcs.Log.History.Properties">
    <option name="COLUMN_ID_ORDER">
      <list>
        <option value="Default.Root" />
        <option value="Default.Author" />
        <option value="Default.Date" />
        <option value="Default.Subject" />
        <option value="Space.CommitStatus" />
        <option value="GitHub.CommitStatus" />
      </list>
    </option>
  </component>
  <component name="Vcs.Log.Tabs.Properties">
    <option name="TAB_STATES">
      <map>
        <entry key="1">
          <value>
            <State />
          </value>
        </entry>
        <entry key="MAIN">
          <value>
            <State>
              <option name="FILTERS">
                <map>
                  <entry key="branch">
                    <value>
                      <list>
                        <option value="204_investments_evaluation" />
                      </list>
                    </value>
                  </entry>
                </map>
              </option>
            </State>
          </value>
        </entry>
      </map>
    </option>
  </component>
  <component name="VcsManagerConfiguration">
<<<<<<< HEAD
=======
    <MESSAGE value="Fixed CGMES conversion bug creating rates = None" />
    <MESSAGE value="Fixed vset too strict compilation in control branches&#10;Modified the fubm check script in trunk" />
>>>>>>> 77a06c99
    <MESSAGE value="Fixed critical bug in the CSC matrix stacking" />
    <MESSAGE value="Searching for the bug...WIP" />
    <MESSAGE value="FUBM working on the 6 bus HVDC_vt case" />
    <MESSAGE value="added fubm test" />
    <MESSAGE value="found the derivatives bug: all in CSC" />
    <MESSAGE value="refactoring to allow device_type optimization" />
    <MESSAGE value="more refactoring" />
    <MESSAGE value="Fixed the wire material and stranding type change in a more elegant manner" />
    <MESSAGE value="Merged devel" />
    <MESSAGE value="Added some functions to CSC" />
    <MESSAGE value="LM working as a fx" />
    <MESSAGE value="refactored some tests" />
    <MESSAGE value="Improved GUI menu arrangement" />
    <MESSAGE value="Fixed bug: Not considering the generators is_controlled status" />
    <MESSAGE value="Added test_voltage_local_control_with_generation test" />
    <MESSAGE value="Fixed typo in possible underground lines" />
    <MESSAGE value="Update NSGA working with time indices" />
    <MESSAGE value="Fix no time indices error" />
    <MESSAGE value="Correct transformer type arguments to grab modules from the tap changer" />
    <MESSAGE value="Fix the export and import of catalogues with tap changers" />
    <MESSAGE value="Fix the passing of the last combination result" />
    <MESSAGE value="Various fixes in the NSGA2 object handling" />
<<<<<<< HEAD
    <MESSAGE value="crowding distance &quot;mnn&quot;, updating cables.csv file with cable cross-section and catalogue." />
    <MESSAGE value="Update default catalogue (in cables.csv &quot;unknown&quot; values to '0' - Area parameter)" />
    <MESSAGE value="Try fixing crash GridCal NSGA2 (not fixed yet)" />
    <option name="LAST_COMMIT_MESSAGE" value="Try fixing crash GridCal NSGA2 (not fixed yet)" />
=======
    <MESSAGE value="Add 1e-20 to admittance calc to avoid div by 0" />
    <option name="LAST_COMMIT_MESSAGE" value="Add 1e-20 to admittance calc to avoid div by 0" />
>>>>>>> 77a06c99
  </component>
  <component name="XDebuggerManager">
    <breakpoint-manager>
      <breakpoints>
        <line-breakpoint enabled="true" suspend="THREAD" type="python-line">
          <url>file://$PROJECT_DIR$/src/research/power_flow/newton_line_search.py</url>
          <line>1169</line>
          <option name="timeStamp" value="31" />
        </line-breakpoint>
        <line-breakpoint enabled="true" suspend="THREAD" type="python-line">
          <url>file://$PROJECT_DIR$/src/research/slicing_experiments.py</url>
          <line>276</line>
          <option name="timeStamp" value="55" />
        </line-breakpoint>
        <line-breakpoint enabled="true" suspend="THREAD" type="python-line">
          <url>file://$PROJECT_DIR$/src/research/slicing_experiments.py</url>
          <line>271</line>
          <option name="timeStamp" value="56" />
        </line-breakpoint>
        <line-breakpoint enabled="true" suspend="THREAD" type="python-line">
          <url>file://$PROJECT_DIR$/src/research/power_world_format/power_world_epc.py</url>
          <line>70</line>
          <option name="timeStamp" value="98" />
        </line-breakpoint>
        <line-breakpoint enabled="true" suspend="THREAD" type="python-line">
          <url>file://$PROJECT_DIR$/src/research/PTDF/PTDF_research.py</url>
          <line>239</line>
          <option name="timeStamp" value="99" />
        </line-breakpoint>
        <line-breakpoint enabled="true" suspend="THREAD" type="python-line">
          <url>file://$PROJECT_DIR$/src/research/power_flow/asd/josep/v3_pv.py</url>
          <line>163</line>
          <option name="timeStamp" value="189" />
        </line-breakpoint>
        <line-breakpoint enabled="true" suspend="THREAD" type="python-line">
          <url>file://$PROJECT_DIR$/src/research/power_flow/asd/asd_power_flow.py</url>
          <line>513</line>
          <option name="timeStamp" value="203" />
        </line-breakpoint>
        <line-breakpoint enabled="true" suspend="THREAD" type="python-line">
          <url>file://$PROJECT_DIR$/src/research/power_flow/asd/asd_power_flow.py</url>
          <line>505</line>
          <option name="timeStamp" value="207" />
        </line-breakpoint>
        <line-breakpoint enabled="true" suspend="THREAD" type="python-line">
          <url>file://$PROJECT_DIR$/src/research/power_flow/asd/asd_power_flow.py</url>
          <line>503</line>
          <option name="timeStamp" value="208" />
        </line-breakpoint>
        <line-breakpoint enabled="true" suspend="THREAD" type="python-line">
          <url>file://$PROJECT_DIR$/src/research/power_flow/asd/asd_power_flow.py</url>
          <line>507</line>
          <option name="timeStamp" value="209" />
        </line-breakpoint>
        <line-breakpoint enabled="true" suspend="THREAD" type="python-line">
          <url>file://$PROJECT_DIR$/src/research/power_flow/asd/asd_power_flow.py</url>
          <line>499</line>
          <option name="timeStamp" value="210" />
        </line-breakpoint>
        <line-breakpoint enabled="true" suspend="THREAD" type="python-line">
          <url>file://$PROJECT_DIR$/src/research/PTDF/PTDF_research.py</url>
          <line>103</line>
          <option name="timeStamp" value="291" />
        </line-breakpoint>
        <line-breakpoint enabled="true" suspend="THREAD" type="python-line">
          <url>file://$PROJECT_DIR$/src/research/PTDF/PTDF_research.py</url>
          <line>149</line>
          <option name="timeStamp" value="294" />
        </line-breakpoint>
        <line-breakpoint enabled="true" suspend="THREAD" type="python-line">
          <url>file://$PROJECT_DIR$/src/research/PTDF/PTDF_research3.py</url>
          <line>55</line>
          <option name="timeStamp" value="298" />
        </line-breakpoint>
        <line-breakpoint enabled="true" suspend="THREAD" type="python-line">
          <url>file://$PROJECT_DIR$/src/GridCal/Engine/Simulations/OPF/ac_opf_ts.py</url>
          <line>406</line>
          <option name="timeStamp" value="328" />
        </line-breakpoint>
        <line-breakpoint enabled="true" suspend="THREAD" type="python-line">
          <url>file://$PROJECT_DIR$/src/research/power_flow/rectangular/rectangular_nr1.py</url>
          <line>110</line>
          <option name="timeStamp" value="340" />
        </line-breakpoint>
        <line-breakpoint enabled="true" suspend="THREAD" type="python-line">
          <url>file://$PROJECT_DIR$/src/research/power_flow/rectangular/rectangular_nr1.py</url>
          <line>115</line>
          <option name="timeStamp" value="341" />
        </line-breakpoint>
        <line-breakpoint enabled="true" suspend="THREAD" type="python-line">
          <url>file://$PROJECT_DIR$/src/tests/test_transformer_regulator.py</url>
          <line>185</line>
          <option name="timeStamp" value="352" />
        </line-breakpoint>
        <line-breakpoint enabled="true" suspend="THREAD" type="python-line">
          <url>file://$PROJECT_DIR$/src/research/admittance/admittance_variations.py</url>
          <line>122</line>
          <option name="timeStamp" value="355" />
        </line-breakpoint>
        <line-breakpoint enabled="true" suspend="THREAD" type="python-line">
          <url>file://$PROJECT_DIR$/src/research/admittance/admittance_variations.py</url>
          <line>115</line>
          <option name="timeStamp" value="356" />
        </line-breakpoint>
        <line-breakpoint enabled="true" suspend="THREAD" type="python-line">
          <condition expression="conv == DeviceType" language="Python" />
          <url>file://$PROJECT_DIR$/src/GridCal/Engine/IO/excel_interface.py</url>
          <line>278</line>
          <option name="timeStamp" value="402" />
        </line-breakpoint>
        <line-breakpoint enabled="true" suspend="THREAD" type="python-line">
          <url>file://$PROJECT_DIR$/src/GridCal/Engine/Simulations/PowerFlow/NumericalMethods/helm_power_flow.py</url>
          <line>185</line>
          <option name="timeStamp" value="407" />
        </line-breakpoint>
        <line-breakpoint enabled="true" suspend="THREAD" type="python-line">
          <url>file://$PROJECT_DIR$/src/GridCal/Engine/Simulations/PowerFlow/NumericalMethods/jacobian_based_power_flow.py</url>
          <line>1166</line>
          <option name="timeStamp" value="418" />
        </line-breakpoint>
        <line-breakpoint enabled="true" suspend="THREAD" type="python-line">
          <url>file://$PROJECT_DIR$/src/GridCal/Engine/Simulations/PowerFlow/NumericalMethods/jacobian_based_power_flow.py</url>
          <line>1192</line>
          <option name="timeStamp" value="419" />
        </line-breakpoint>
        <line-breakpoint enabled="true" suspend="THREAD" type="python-line">
          <url>file://$PROJECT_DIR$/src/GridCal/Engine/Simulations/PowerFlow/NumericalMethods/jacobian_based_power_flow.py</url>
          <line>1189</line>
          <option name="timeStamp" value="420" />
        </line-breakpoint>
        <line-breakpoint enabled="true" suspend="THREAD" type="python-line">
          <url>file://$PROJECT_DIR$/src/research/upfc/fuerte_esquivel_acha_ambriz_perez_paper.py</url>
          <line>224</line>
          <option name="timeStamp" value="426" />
        </line-breakpoint>
        <line-breakpoint enabled="true" suspend="THREAD" type="python-line">
          <url>file://$PROJECT_DIR$/src/research/upfc/fuerte_esquivel_acha_ambriz_perez_paper.py</url>
          <line>248</line>
          <option name="timeStamp" value="427" />
        </line-breakpoint>
        <line-breakpoint enabled="true" suspend="THREAD" type="python-line">
          <url>file://$PROJECT_DIR$/src/research/upfc/fuerte_esquivel_acha_ambriz_perez_paper.py</url>
          <line>119</line>
          <option name="timeStamp" value="428" />
        </line-breakpoint>
        <line-breakpoint enabled="true" suspend="THREAD" type="python-line">
          <url>file://$PROJECT_DIR$/src/research/power_flow/fubm/derivatives_research0.py</url>
          <line>239</line>
          <option name="timeStamp" value="435" />
        </line-breakpoint>
        <line-breakpoint enabled="true" suspend="THREAD" type="python-line">
          <url>file://$PROJECT_DIR$/src/research/power_flow/fubm/derivatives_research0.py</url>
          <line>233</line>
          <option name="timeStamp" value="436" />
        </line-breakpoint>
        <line-breakpoint enabled="true" suspend="THREAD" type="python-line">
          <url>file://$PROJECT_DIR$/src/research/power_flow/fubm/derivatives_research0.py</url>
          <line>237</line>
          <option name="timeStamp" value="437" />
        </line-breakpoint>
        <line-breakpoint enabled="true" suspend="THREAD" type="python-line">
          <url>file://$PROJECT_DIR$/src/research/power_flow/fubm/derivatives_research1.py</url>
          <line>867</line>
          <option name="timeStamp" value="439" />
        </line-breakpoint>
        <line-breakpoint enabled="true" suspend="THREAD" type="python-line">
          <url>file://$PROJECT_DIR$/src/research/power_flow/hvdc/newton_line_search_acdc.py</url>
          <line>932</line>
          <option name="timeStamp" value="442" />
        </line-breakpoint>
        <line-breakpoint enabled="true" suspend="THREAD" type="python-line">
          <url>file://$PROJECT_DIR$/src/research/power_flow/jacobian/high_speed_jacobian_csc.py</url>
          <line>142</line>
          <option name="timeStamp" value="482" />
        </line-breakpoint>
        <line-breakpoint enabled="true" suspend="THREAD" type="python-line">
          <url>file://$PROJECT_DIR$/src/GridCal/Engine/Sparse/sparse_utils.py</url>
          <line>453</line>
          <option name="timeStamp" value="486" />
        </line-breakpoint>
        <line-breakpoint enabled="true" suspend="THREAD" type="python-line">
          <url>file://$PROJECT_DIR$/src/GridCal/Engine/IO/zip_interface.py</url>
          <line>375</line>
          <option name="timeStamp" value="564" />
        </line-breakpoint>
        <line-breakpoint enabled="true" suspend="THREAD" type="python-line">
          <url>file://$PROJECT_DIR$/src/GridCal/Engine/IO/h5_interface.py</url>
          <line>101</line>
          <option name="timeStamp" value="625" />
        </line-breakpoint>
        <line-breakpoint enabled="true" suspend="THREAD" type="python-line">
          <url>file://$PROJECT_DIR$/src/research/PTDF/ATC1.py</url>
          <line>25</line>
          <option name="timeStamp" value="670" />
        </line-breakpoint>
        <line-breakpoint enabled="true" suspend="THREAD" type="python-line">
          <url>file://$PROJECT_DIR$/src/research/PTDF/PTDF_by_node_groups.py</url>
          <line>88</line>
          <option name="timeStamp" value="687" />
        </line-breakpoint>
        <line-breakpoint enabled="true" suspend="THREAD" type="python-line">
          <url>file://$PROJECT_DIR$/src/research/PTDF/PTDF_by_node_groups.py</url>
          <line>90</line>
          <option name="timeStamp" value="688" />
        </line-breakpoint>
        <line-breakpoint enabled="true" suspend="THREAD" type="python-line">
          <url>file://$PROJECT_DIR$/src/research/PTDF/PTDF_by_node_groups.py</url>
          <line>135</line>
          <option name="timeStamp" value="690" />
        </line-breakpoint>
        <line-breakpoint enabled="true" suspend="THREAD" type="python-line">
          <url>file://$PROJECT_DIR$/src/GridCal/Engine/Core/DataStructures/generator_data.py</url>
          <line>138</line>
          <option name="timeStamp" value="740" />
        </line-breakpoint>
        <line-breakpoint enabled="true" suspend="THREAD" type="python-line">
          <url>file://$PROJECT_DIR$/src/GridCal/Engine/IO/power_world_parser.py</url>
          <line>201</line>
          <option name="timeStamp" value="808" />
        </line-breakpoint>
        <line-breakpoint enabled="true" suspend="THREAD" type="python-line">
          <url>file://$PROJECT_DIR$/src/research/state_estimation/5_bus_se.py</url>
          <line>34</line>
          <option name="timeStamp" value="848" />
        </line-breakpoint>
        <line-breakpoint enabled="true" suspend="THREAD" type="python-line">
          <url>file://$PROJECT_DIR$/src/GridCal/Engine/Simulations/StateEstimation/state_estimation.py</url>
          <line>285</line>
          <option name="timeStamp" value="851" />
        </line-breakpoint>
        <line-breakpoint enabled="true" suspend="THREAD" type="python-line">
          <url>file://$PROJECT_DIR$/src/research/PTDF/PTDF_ku_leuven.py</url>
          <line>137</line>
          <option name="timeStamp" value="854" />
        </line-breakpoint>
        <line-breakpoint enabled="true" suspend="THREAD" type="python-line">
          <url>file://$PROJECT_DIR$/src/research/PTDF/PTDF_ku_leuven.py</url>
          <line>68</line>
          <option name="timeStamp" value="860" />
        </line-breakpoint>
        <line-breakpoint enabled="true" suspend="THREAD" type="python-line">
          <url>file://$PROJECT_DIR$/src/GridCal/Engine/Core/time_series_pf_data.py</url>
          <option name="timeStamp" value="904" />
        </line-breakpoint>
        <line-breakpoint enabled="true" suspend="THREAD" type="python-line">
          <url>file://$PROJECT_DIR$/src/GridCal/ThirdParty/pulp/solver_interfaces/cplex.py</url>
          <line>112</line>
          <option name="timeStamp" value="922" />
        </line-breakpoint>
        <line-breakpoint enabled="true" suspend="THREAD" type="python-line">
          <url>file://$PROJECT_DIR$/src/GridCal/Engine/Simulations/results_template.py</url>
          <line>79</line>
          <option name="timeStamp" value="924" />
        </line-breakpoint>
        <line-breakpoint enabled="true" suspend="THREAD" type="python-line">
          <url>file://$PROJECT_DIR$/src/GridCal/Engine/Simulations/PowerFlow/NumericalMethods/jacobian_based_power_flow.py</url>
          <line>551</line>
          <option name="timeStamp" value="995" />
        </line-breakpoint>
        <line-breakpoint enabled="true" suspend="THREAD" type="python-line">
          <url>file://$PROJECT_DIR$/src/GridCal/Engine/Simulations/PowerFlow/NumericalMethods/jacobian_based_power_flow.py</url>
          <line>543</line>
          <option name="timeStamp" value="996" />
        </line-breakpoint>
        <line-breakpoint enabled="true" suspend="THREAD" type="python-line">
          <url>file://$PROJECT_DIR$/src/GridCal/Engine/Core/admittance_matrices.py</url>
          <line>252</line>
          <option name="timeStamp" value="1032" />
        </line-breakpoint>
        <line-breakpoint enabled="true" suspend="THREAD" type="python-line">
          <url>file://$PROJECT_DIR$/src/GridCal/Engine/Core/admittance_matrices.py</url>
          <line>359</line>
          <option name="timeStamp" value="1034" />
        </line-breakpoint>
        <line-breakpoint enabled="true" suspend="THREAD" type="python-line">
          <condition expression="nnz == 10" language="Python" />
          <url>file://$PROJECT_DIR$/src/GridCal/Engine/Simulations/PowerFlow/NumericalMethods/ac_jacobian.py</url>
          <line>140</line>
          <option name="timeStamp" value="1045" />
        </line-breakpoint>
        <line-breakpoint enabled="true" suspend="THREAD" type="python-line">
          <url>file://$PROJECT_DIR$/src/GridCal/Engine/Simulations/PowerFlow/NumericalMethods/derivatives.py</url>
          <line>165</line>
          <option name="timeStamp" value="1048" />
        </line-breakpoint>
        <line-breakpoint enabled="true" suspend="THREAD" type="python-line">
          <condition expression="k == 7" language="Python" />
          <url>file://$PROJECT_DIR$/src/GridCal/Engine/Simulations/PowerFlow/NumericalMethods/derivatives.py</url>
          <line>159</line>
          <option name="timeStamp" value="1050" />
        </line-breakpoint>
        <line-breakpoint enabled="true" suspend="THREAD" type="python-line">
          <condition expression="k == 7" language="Python" />
          <url>file://$PROJECT_DIR$/src/GridCal/Engine/Simulations/PowerFlow/NumericalMethods/derivatives.py</url>
          <line>145</line>
          <option name="timeStamp" value="1051" />
        </line-breakpoint>
        <line-breakpoint enabled="true" suspend="THREAD" type="python-line">
          <url>file://$PROJECT_DIR$/src/GridCal/Engine/Simulations/PowerFlow/NumericalMethods/newton_raphson.py</url>
          <line>121</line>
          <option name="timeStamp" value="1056" />
        </line-breakpoint>
        <line-breakpoint enabled="true" suspend="THREAD" type="python-line">
          <url>file://$PROJECT_DIR$/src/GridCal/Engine/Simulations/PowerFlow/power_flow_worker.py</url>
          <line>490</line>
          <option name="timeStamp" value="1115" />
        </line-breakpoint>
        <line-breakpoint enabled="true" suspend="THREAD" type="python-line">
          <url>file://$PROJECT_DIR$/src/GridCal/Engine/IO/cim/cim_parser.py</url>
          <line>855</line>
          <option name="timeStamp" value="1116" />
        </line-breakpoint>
        <line-breakpoint enabled="true" suspend="THREAD" type="python-line">
          <url>file://$PROJECT_DIR$/src/research/derivatives_and_jacobian/branch_power_2.py</url>
          <line>200</line>
          <option name="timeStamp" value="1133" />
        </line-breakpoint>
        <line-breakpoint enabled="true" suspend="THREAD" type="python-line">
          <url>file://$PROJECT_DIR$/src/research/derivatives_and_jacobian/branch_power_2.py</url>
          <line>545</line>
          <option name="timeStamp" value="1135" />
        </line-breakpoint>
        <line-breakpoint enabled="true" suspend="THREAD" type="python-line">
          <url>file://$PROJECT_DIR$/src/research/derivatives_and_jacobian/branch_power_2.py</url>
          <line>543</line>
          <option name="timeStamp" value="1136" />
        </line-breakpoint>
        <line-breakpoint enabled="true" suspend="THREAD" type="python-line">
          <url>file://$PROJECT_DIR$/src/research/derivatives_and_jacobian/branch_power_2.py</url>
          <line>531</line>
          <option name="timeStamp" value="1137" />
        </line-breakpoint>
        <line-breakpoint enabled="true" suspend="THREAD" type="python-line">
          <url>file://$PROJECT_DIR$/src/research/derivatives_and_jacobian/branch_power_3.py</url>
          <line>22</line>
          <option name="timeStamp" value="1144" />
        </line-breakpoint>
        <line-breakpoint enabled="true" suspend="THREAD" type="python-line">
          <url>file://$PROJECT_DIR$/src/research/experimental_readers/arrillagas_book_grids_to_gridcal.py</url>
          <line>58</line>
          <option name="timeStamp" value="1145" />
        </line-breakpoint>
        <line-breakpoint enabled="true" suspend="THREAD" type="python-line">
          <url>file://$PROJECT_DIR$/src/GridCal/Engine/Simulations/ShortCircuitStudies/short_circuit_driver.py</url>
          <line>342</line>
          <option name="timeStamp" value="1160" />
        </line-breakpoint>
        <line-breakpoint enabled="true" suspend="THREAD" type="python-line">
          <url>file://$PROJECT_DIR$/src/GridCal/Engine/Simulations/ShortCircuitStudies/short_circuit_driver.py</url>
          <line>344</line>
          <option name="timeStamp" value="1161" />
        </line-breakpoint>
        <line-breakpoint enabled="true" suspend="THREAD" type="python-line">
          <url>file://$PROJECT_DIR$/src/GridCal/Engine/Simulations/ShortCircuitStudies/short_circuit.py</url>
          <line>98</line>
          <option name="timeStamp" value="1177" />
        </line-breakpoint>
        <line-breakpoint enabled="true" suspend="THREAD" type="python-line">
          <url>file://$PROJECT_DIR$/src/GridCal/Engine/Simulations/ShortCircuitStudies/short_circuit_worker.py</url>
          <line>270</line>
          <option name="timeStamp" value="1178" />
        </line-breakpoint>
        <line-breakpoint enabled="true" suspend="THREAD" type="python-line">
          <url>file://$PROJECT_DIR$/src/GridCal/Engine/Simulations/ShortCircuitStudies/short_circuit_worker.py</url>
          <line>108</line>
          <option name="timeStamp" value="1179" />
        </line-breakpoint>
        <line-breakpoint enabled="true" suspend="THREAD" type="python-line">
          <url>file://$PROJECT_DIR$/src/tests/test_deep_copy.py</url>
          <line>58</line>
          <option name="timeStamp" value="1211" />
        </line-breakpoint>
        <line-breakpoint enabled="true" suspend="THREAD" type="python-line">
          <url>file://$PROJECT_DIR$/src/tests/test_deep_copy.py</url>
          <line>50</line>
          <option name="timeStamp" value="1212" />
        </line-breakpoint>
        <line-breakpoint enabled="true" suspend="THREAD" type="python-line">
          <url>file://$PROJECT_DIR$/src/GridCalEngine/Utils/MIP/pulp_interface.py</url>
          <line>172</line>
          <option name="timeStamp" value="1227" />
        </line-breakpoint>
        <line-breakpoint enabled="true" suspend="THREAD" type="python-line">
          <url>file://$PROJECT_DIR$/src/tests/test_hydro.py</url>
          <line>63</line>
          <option name="timeStamp" value="1235" />
        </line-breakpoint>
        <line-breakpoint enabled="true" suspend="THREAD" type="python-line">
          <url>file://$PROJECT_DIR$/src/GridCal/Gui/Diagrams/SchematicWidget/Branches/line_editor.py</url>
          <line>210</line>
          <option name="timeStamp" value="1711" />
        </line-breakpoint>
        <line-breakpoint enabled="true" suspend="THREAD" type="python-line">
          <url>file://$PROJECT_DIR$/src/trunk/misc/cv2_cam.py</url>
          <line>33</line>
          <option name="timeStamp" value="1714" />
        </line-breakpoint>
        <line-breakpoint enabled="true" suspend="THREAD" type="python-line">
          <url>file://$PROJECT_DIR$/src/GridCal/Gui/Analysis/object_plot_analysis.py</url>
          <line>242</line>
          <option name="timeStamp" value="1732" />
        </line-breakpoint>
        <line-breakpoint enabled="true" suspend="THREAD" type="python-line">
          <url>file://$PROJECT_DIR$/src/GridCal/Gui/Analysis/object_plot_analysis.py</url>
          <line>243</line>
          <option name="timeStamp" value="1733" />
        </line-breakpoint>
        <line-breakpoint enabled="true" suspend="THREAD" type="python-line">
          <url>file://$PROJECT_DIR$/src/GridCalEngine/IO/raw/rawx_parser_writer.py</url>
          <line>143</line>
          <option name="timeStamp" value="1737" />
        </line-breakpoint>
        <line-breakpoint enabled="true" suspend="THREAD" type="python-line">
          <url>file://$PROJECT_DIR$/src/trunk/qt_related/se_editor.py</url>
          <line>81</line>
          <option name="timeStamp" value="1829" />
        </line-breakpoint>
        <line-breakpoint enabled="true" suspend="THREAD" type="python-line">
          <url>file://$PROJECT_DIR$/src/GridCal/Gui/Diagrams/SchematicWidget/schematic_widget.py</url>
          <line>3485</line>
          <option name="timeStamp" value="1851" />
        </line-breakpoint>
        <line-breakpoint enabled="true" suspend="THREAD" type="python-line">
          <condition expression="not ok" language="Python" />
          <url>file://$PROJECT_DIR$/src/tests/test_generator_q_control.py</url>
          <line>30</line>
          <option name="timeStamp" value="1867" />
        </line-breakpoint>
        <line-breakpoint enabled="true" suspend="THREAD" type="python-line">
          <url>file://$PROJECT_DIR$/src/GridCalEngine/Simulations/Derivatives/acdc_jacobian.py</url>
          <line>932</line>
          <option name="timeStamp" value="1906" />
        </line-breakpoint>
        <line-breakpoint enabled="true" suspend="THREAD" type="python-line">
          <condition expression="not isinstance(dtype, DeviceType)" language="Python" />
          <url>file://$PROJECT_DIR$/src/GridCalEngine/Devices/sparse_array.py</url>
          <line>45</line>
          <option name="timeStamp" value="1913" />
        </line-breakpoint>
        <line-breakpoint enabled="true" suspend="THREAD" type="python-line">
          <url>file://$PROJECT_DIR$/src/GridCalEngine/Simulations/Derivatives/acdc_jacobian.py</url>
          <line>988</line>
          <option name="timeStamp" value="1919" />
        </line-breakpoint>
        <line-breakpoint enabled="true" suspend="THREAD" type="python-line">
          <url>file://$PROJECT_DIR$/src/GridCalEngine/Simulations/Derivatives/acdc_jacobian.py</url>
          <line>998</line>
          <option name="timeStamp" value="1920" />
        </line-breakpoint>
        <line-breakpoint enabled="true" suspend="THREAD" type="python-line">
          <url>file://$PROJECT_DIR$/src/GridCalEngine/Utils/NumericalMethods/newton_raphson.py</url>
          <line>107</line>
          <option name="timeStamp" value="1922" />
        </line-breakpoint>
        <line-breakpoint enabled="true" suspend="THREAD" type="python-line">
          <url>file://$PROJECT_DIR$/src/GridCalEngine/Utils/NumericalMethods/newton_raphson.py</url>
          <line>98</line>
          <option name="timeStamp" value="1923" />
        </line-breakpoint>
        <line-breakpoint enabled="true" suspend="THREAD" type="python-line">
          <url>file://$PROJECT_DIR$/src/trunk/acopf/acopf_admittance_tap_derivation.py</url>
          <line>299</line>
          <option name="timeStamp" value="1964" />
        </line-breakpoint>
        <line-breakpoint enabled="true" suspend="THREAD" type="python-line">
          <url>file://$PROJECT_DIR$/src/trunk/acopf/acopf_admittance_tap_derivation.py</url>
          <line>289</line>
          <option name="timeStamp" value="1967" />
        </line-breakpoint>
        <line-breakpoint enabled="true" suspend="THREAD" type="python-line">
          <url>file://$PROJECT_DIR$/src/trunk/acopf/acopf_admittance_tap_derivation.py</url>
          <line>288</line>
          <option name="timeStamp" value="1968" />
        </line-breakpoint>
        <line-breakpoint enabled="true" suspend="THREAD" type="python-line">
          <url>file://$PROJECT_DIR$/src/trunk/acopf/acopf_admittance_tap_derivation.py</url>
          <line>255</line>
          <option name="timeStamp" value="1969" />
        </line-breakpoint>
        <line-breakpoint enabled="true" suspend="THREAD" type="python-line">
          <url>file://$PROJECT_DIR$/src/tests/test_transformer_controls.py</url>
          <line>24</line>
          <option name="timeStamp" value="1996" />
        </line-breakpoint>
        <line-breakpoint enabled="true" suspend="THREAD" type="python-line">
          <url>file://$PROJECT_DIR$/src/GridCalEngine/Devices/Parents/branch_parent.py</url>
          <line>123</line>
          <option name="timeStamp" value="1998" />
        </line-breakpoint>
        <line-breakpoint enabled="true" suspend="THREAD" type="python-line">
          <url>file://$PROJECT_DIR$/src/GridCalEngine/Devices/Parents/branch_parent.py</url>
          <line>128</line>
          <option name="timeStamp" value="1999" />
        </line-breakpoint>
        <line-breakpoint enabled="true" suspend="THREAD" type="python-line">
          <url>file://$PROJECT_DIR$/src/GridCalEngine/Devices/Parents/branch_parent.py</url>
          <line>133</line>
          <option name="timeStamp" value="2000" />
        </line-breakpoint>
        <line-breakpoint enabled="true" suspend="THREAD" type="python-line">
          <url>file://$PROJECT_DIR$/src/tests/test_sparse2.py</url>
          <line>180</line>
          <option name="timeStamp" value="2047" />
        </line-breakpoint>
        <line-breakpoint enabled="true" suspend="THREAD" type="python-line">
          <url>file://$PROJECT_DIR$/src/tests/test_sparse2.py</url>
          <line>178</line>
          <option name="timeStamp" value="2048" />
        </line-breakpoint>
        <line-breakpoint enabled="true" suspend="THREAD" type="python-line">
          <url>file://$PROJECT_DIR$/src/GridCalEngine/Compilers/circuit_to_data.py</url>
          <line>483</line>
          <option name="timeStamp" value="2052" />
        </line-breakpoint>
        <line-breakpoint enabled="true" suspend="THREAD" type="python-line">
          <url>file://$PROJECT_DIR$/src/GridCalEngine/Devices/Parents/branch_parent.py</url>
          <line>355</line>
          <option name="timeStamp" value="2054" />
        </line-breakpoint>
        <line-breakpoint enabled="true" suspend="THREAD" type="python-line">
          <url>file://$PROJECT_DIR$/examples/try_template_loading.py</url>
          <line>17</line>
          <option name="timeStamp" value="2056" />
        </line-breakpoint>
        <line-breakpoint enabled="true" suspend="THREAD" type="python-line">
<<<<<<< HEAD
          <url>file://$PROJECT_DIR$/venv/Lib/site-packages/pymoo/util/pruning_cd.py</url>
          <line>23</line>
          <option name="timeStamp" value="2081" />
        </line-breakpoint>
        <line-breakpoint enabled="true" suspend="THREAD" type="python-line">
          <url>file://$PROJECT_DIR$/src/GridCalEngine/Simulations/InvestmentsEvaluation/Methods/mixed_variable_NSGA_2.py</url>
          <line>212</line>
          <option name="timeStamp" value="2082" />
        </line-breakpoint>
        <line-breakpoint enabled="true" suspend="THREAD" type="python-line">
          <url>file://$PROJECT_DIR$/src/GridCalEngine/IO/gridcal/catalogue.py</url>
          <line>275</line>
          <option name="timeStamp" value="2086" />
        </line-breakpoint>
        <line-breakpoint enabled="true" suspend="THREAD" type="python-line">
          <url>file://$PROJECT_DIR$/src/GridCal/Gui/associations_model.py</url>
          <line>77</line>
          <option name="timeStamp" value="2092" />
        </line-breakpoint>
        <line-breakpoint enabled="true" suspend="THREAD" type="python-line">
          <url>file://$PROJECT_DIR$/src/GridCalEngine/Simulations/InvestmentsEvaluation/Methods/mixed_variable_NSGA_2.py</url>
          <line>209</line>
          <option name="timeStamp" value="2100" />
=======
          <url>file://$PROJECT_DIR$/src/GridCalEngine/Simulations/InvestmentsEvaluation/investments_evaluation_driver.py</url>
          <line>645</line>
          <option name="timeStamp" value="2061" />
        </line-breakpoint>
        <line-breakpoint enabled="true" suspend="THREAD" type="python-line">
          <url>file://$PROJECT_DIR$/src/trunk/investments/try_multiobj_nsga.py</url>
          <line>50</line>
          <option name="timeStamp" value="2080" />
>>>>>>> 77a06c99
        </line-breakpoint>
        <line-breakpoint enabled="true" suspend="THREAD" type="python-line">
          <url>file://$PROJECT_DIR$/src/GridCalEngine/Simulations/InvestmentsEvaluation/investments_evaluation_driver.py</url>
          <line>681</line>
          <option name="timeStamp" value="2081" />
        </line-breakpoint>
        <line-breakpoint enabled="true" suspend="THREAD" type="python-line">
          <url>file://$PROJECT_DIR$/venv/Lib/site-packages/pymoo/core/algorithm.py</url>
          <line>156</line>
          <option name="timeStamp" value="2082" />
        </line-breakpoint>
        <line-breakpoint enabled="true" suspend="THREAD" type="python-line">
          <url>file://$PROJECT_DIR$/venv/Lib/site-packages/pymoo/core/evaluator.py</url>
          <line>92</line>
          <option name="timeStamp" value="2083" />
        </line-breakpoint>
        <line-breakpoint enabled="true" suspend="THREAD" type="python-line">
          <url>file://$PROJECT_DIR$/venv/Lib/site-packages/pymoo/core/evaluator.py</url>
          <line>97</line>
          <option name="timeStamp" value="2084" />
        </line-breakpoint>
        <line-breakpoint enabled="true" suspend="THREAD" type="python-line">
          <url>file://$PROJECT_DIR$/venv/Lib/site-packages/pymoo/core/algorithm.py</url>
          <line>204</line>
          <option name="timeStamp" value="2085" />
        </line-breakpoint>
        <line-breakpoint enabled="true" suspend="THREAD" type="python-line">
          <url>file://$PROJECT_DIR$/venv/Lib/site-packages/pymoo/core/algorithm.py</url>
          <line>221</line>
          <option name="timeStamp" value="2086" />
        </line-breakpoint>
      </breakpoints>
      <default-breakpoints>
        <breakpoint type="python-exception">
          <properties notifyOnTerminate="true" exception="BaseException">
            <option name="notifyOnTerminate" value="true" />
          </properties>
        </breakpoint>
      </default-breakpoints>
    </breakpoint-manager>
    <watches-manager>
      <configuration name="PythonConfigurationType">
        <watch expression="self" />
        <watch expression="index" />
      </configuration>
    </watches-manager>
  </component>
  <component name="com.intellij.coverage.CoverageDataManagerImpl">
    <SUITE FILE_PATH="coverage/GridCal$Nosetests_in_ACPTDF_research_py.coverage" NAME="Nosetests in ACPTDF_research.py Coverage Results" MODIFIED="1601970337931" SOURCE_PROVIDER="com.intellij.coverage.DefaultCoverageFileProvider" RUNNER="coverage.py" COVERAGE_BY_TEST_ENABLED="true" COVERAGE_TRACING_ENABLED="false" WORKING_DIRECTORY="$PROJECT_DIR$/src/research/PTDF" />
    <SUITE FILE_PATH="coverage/GridCal$cgmes_import_check.coverage" NAME="cgmes_import_check Coverage Results" MODIFIED="1714545860153" SOURCE_PROVIDER="com.intellij.coverage.DefaultCoverageFileProvider" RUNNER="coverage.py" COVERAGE_BY_TEST_ENABLED="true" COVERAGE_TRACING_ENABLED="false" WORKING_DIRECTORY="$PROJECT_DIR$/src/trunk/cgmes_import_check" />
    <SUITE FILE_PATH="coverage/GridCal$admittance_variations.coverage" NAME="admittance_variations Coverage Results" MODIFIED="1603050030453" SOURCE_PROVIDER="com.intellij.coverage.DefaultCoverageFileProvider" RUNNER="coverage.py" COVERAGE_BY_TEST_ENABLED="true" COVERAGE_TRACING_ENABLED="false" WORKING_DIRECTORY="$PROJECT_DIR$/src/research/admittance" />
    <SUITE FILE_PATH="coverage/GridCal$test_contingency.coverage" NAME="test_contingency Coverage Results" MODIFIED="1721226887601" SOURCE_PROVIDER="com.intellij.coverage.DefaultCoverageFileProvider" RUNNER="coverage.py" COVERAGE_BY_TEST_ENABLED="false" COVERAGE_TRACING_ENABLED="false" WORKING_DIRECTORY="$PROJECT_DIR$/src/tests" />
    <SUITE FILE_PATH="coverage/GridCal$pytest_in_test_power_flow_py.coverage" NAME="pytest in test_power_flow.py Coverage Results" MODIFIED="1724246970138" SOURCE_PROVIDER="com.intellij.coverage.DefaultCoverageFileProvider" RUNNER="coverage.py" COVERAGE_BY_TEST_ENABLED="false" COVERAGE_TRACING_ENABLED="false" WORKING_DIRECTORY="$PROJECT_DIR$/src/tests" />
    <SUITE FILE_PATH="coverage/GridCal$pymoo_example.coverage" NAME="pymoo_example Coverage Results" MODIFIED="1709072652713" SOURCE_PROVIDER="com.intellij.coverage.DefaultCoverageFileProvider" RUNNER="coverage.py" COVERAGE_BY_TEST_ENABLED="true" COVERAGE_TRACING_ENABLED="false" WORKING_DIRECTORY="$PROJECT_DIR$/src/trunk/investments" />
    <SUITE FILE_PATH="coverage/GridCal$Nosetests_for_tests_test_load_all_grids_test_all_grids.coverage" NAME="Nosetests for tests.test_load_all_grids.test_all_grids Coverage Results" MODIFIED="1706045177667" SOURCE_PROVIDER="com.intellij.coverage.DefaultCoverageFileProvider" RUNNER="coverage.py" COVERAGE_BY_TEST_ENABLED="true" COVERAGE_TRACING_ENABLED="false" WORKING_DIRECTORY="$PROJECT_DIR$/src/tests" />
    <SUITE FILE_PATH="coverage/GridCal$Nosetests_in_profiles_test_py.coverage" NAME="Nosetests in profiles_test.py Coverage Results" MODIFIED="1701346671216" SOURCE_PROVIDER="com.intellij.coverage.DefaultCoverageFileProvider" RUNNER="coverage.py" COVERAGE_BY_TEST_ENABLED="true" COVERAGE_TRACING_ENABLED="false" WORKING_DIRECTORY="$PROJECT_DIR$/src/tests" />
    <SUITE FILE_PATH="coverage/GridCal$Nosetests_for_test_ptdf_test_ptdf_generation_contingencies.coverage" NAME="Nosetests for test_ptdf.test_ptdf_generation_contingencies Coverage Results" MODIFIED="1710157945283" SOURCE_PROVIDER="com.intellij.coverage.DefaultCoverageFileProvider" RUNNER="coverage.py" COVERAGE_BY_TEST_ENABLED="true" COVERAGE_TRACING_ENABLED="false" WORKING_DIRECTORY="$PROJECT_DIR$/src/tests" />
    <SUITE FILE_PATH="coverage/GridCal$newton_line_search_acdc.coverage" NAME="newton_line_search_acdc Coverage Results" MODIFIED="1608896800406" SOURCE_PROVIDER="com.intellij.coverage.DefaultCoverageFileProvider" RUNNER="coverage.py" COVERAGE_BY_TEST_ENABLED="true" COVERAGE_TRACING_ENABLED="false" WORKING_DIRECTORY="$PROJECT_DIR$/src/research/hvdc" />
    <SUITE FILE_PATH="coverage/GridCal$tests_derivatives.coverage" NAME="tests_derivatives Coverage Results" MODIFIED="1721070452040" SOURCE_PROVIDER="com.intellij.coverage.DefaultCoverageFileProvider" RUNNER="coverage.py" COVERAGE_BY_TEST_ENABLED="false" COVERAGE_TRACING_ENABLED="false" WORKING_DIRECTORY="$PROJECT_DIR$/src/tests" />
    <SUITE FILE_PATH="coverage/GridCal$state_estimation_run.coverage" NAME="state_estimation_run Coverage Results" MODIFIED="1696328917395" SOURCE_PROVIDER="com.intellij.coverage.DefaultCoverageFileProvider" RUNNER="coverage.py" COVERAGE_BY_TEST_ENABLED="true" COVERAGE_TRACING_ENABLED="false" WORKING_DIRECTORY="$PROJECT_DIR$/examples" />
    <SUITE FILE_PATH="coverage/GridCal$ACPTDF_research2.coverage" NAME="ACPTDF_research2 Coverage Results" MODIFIED="1601972012772" SOURCE_PROVIDER="com.intellij.coverage.DefaultCoverageFileProvider" RUNNER="coverage.py" COVERAGE_BY_TEST_ENABLED="true" COVERAGE_TRACING_ENABLED="false" WORKING_DIRECTORY="$PROJECT_DIR$/src/research/PTDF" />
    <SUITE FILE_PATH="coverage/GridCal$ac_opf.coverage" NAME="ac_opf Coverage Results" MODIFIED="1602504341020" SOURCE_PROVIDER="com.intellij.coverage.DefaultCoverageFileProvider" RUNNER="coverage.py" COVERAGE_BY_TEST_ENABLED="true" COVERAGE_TRACING_ENABLED="false" WORKING_DIRECTORY="$PROJECT_DIR$/src/GridCal/Engine/Simulations/OPF" />
    <SUITE FILE_PATH="coverage/GridCal$make.coverage" NAME="make Coverage Results" MODIFIED="1693923404879" SOURCE_PROVIDER="com.intellij.coverage.DefaultCoverageFileProvider" RUNNER="coverage.py" COVERAGE_BY_TEST_ENABLED="true" COVERAGE_TRACING_ENABLED="false" WORKING_DIRECTORY="$PROJECT_DIR$/doc" />
    <SUITE FILE_PATH="coverage/GridCal$Nosetests_in_test_api_helm_py.coverage" NAME="Nosetests in test_api_helm.py Coverage Results" MODIFIED="1609500335381" SOURCE_PROVIDER="com.intellij.coverage.DefaultCoverageFileProvider" RUNNER="coverage.py" COVERAGE_BY_TEST_ENABLED="true" COVERAGE_TRACING_ENABLED="false" WORKING_DIRECTORY="$PROJECT_DIR$/src/tests" />
    <SUITE FILE_PATH="coverage/GridCal$Nosetests_in_test_basic_py.coverage" NAME="Nosetests in test_basic.py Coverage Results" MODIFIED="1609500352073" SOURCE_PROVIDER="com.intellij.coverage.DefaultCoverageFileProvider" RUNNER="coverage.py" COVERAGE_BY_TEST_ENABLED="true" COVERAGE_TRACING_ENABLED="false" WORKING_DIRECTORY="$PROJECT_DIR$/src/tests" />
    <SUITE FILE_PATH="coverage/GridCal$reactive_power_curve.coverage" NAME="reactive_power_curve Coverage Results" MODIFIED="1606723746932" SOURCE_PROVIDER="com.intellij.coverage.DefaultCoverageFileProvider" RUNNER="coverage.py" COVERAGE_BY_TEST_ENABLED="true" COVERAGE_TRACING_ENABLED="false" WORKING_DIRECTORY="$PROJECT_DIR$/src/research/generator" />
    <SUITE FILE_PATH="coverage/GridCal$PTDF_ku_leuven.coverage" NAME="PTDF_ku_leuven Coverage Results" MODIFIED="1642342521661" SOURCE_PROVIDER="com.intellij.coverage.DefaultCoverageFileProvider" RUNNER="coverage.py" COVERAGE_BY_TEST_ENABLED="true" COVERAGE_TRACING_ENABLED="false" WORKING_DIRECTORY="$PROJECT_DIR$/src/research/PTDF" />
    <SUITE FILE_PATH="coverage/GridCal$rpgm_algo.coverage" NAME="rpgm_algo Coverage Results" MODIFIED="1603645665438" SOURCE_PROVIDER="com.intellij.coverage.DefaultCoverageFileProvider" RUNNER="coverage.py" COVERAGE_BY_TEST_ENABLED="true" COVERAGE_TRACING_ENABLED="false" WORKING_DIRECTORY="$PROJECT_DIR$/src/GridCal/ThirdParty/SyntheticNetworks" />
    <SUITE FILE_PATH="coverage/GridCal$reliability_study_run.coverage" NAME="reliability_study_run Coverage Results" MODIFIED="1702649590547" SOURCE_PROVIDER="com.intellij.coverage.DefaultCoverageFileProvider" RUNNER="coverage.py" COVERAGE_BY_TEST_ENABLED="true" COVERAGE_TRACING_ENABLED="false" WORKING_DIRECTORY="$PROJECT_DIR$/examples" />
    <SUITE FILE_PATH="coverage/GridCal$pytest_in_test_deep_copy_py.coverage" NAME="pytest in test_deep_copy.py Coverage Results" MODIFIED="1724249395795" SOURCE_PROVIDER="com.intellij.coverage.DefaultCoverageFileProvider" RUNNER="coverage.py" COVERAGE_BY_TEST_ENABLED="false" COVERAGE_TRACING_ENABLED="false" WORKING_DIRECTORY="$PROJECT_DIR$/src/tests" />
    <SUITE FILE_PATH="coverage/GridCal$main.coverage" NAME="main Coverage Results" MODIFIED="1629915665021" SOURCE_PROVIDER="com.intellij.coverage.DefaultCoverageFileProvider" RUNNER="coverage.py" COVERAGE_BY_TEST_ENABLED="true" COVERAGE_TRACING_ENABLED="false" WORKING_DIRECTORY="$PROJECT_DIR$/src/research/PCA/josep_v2" />
    <SUITE FILE_PATH="coverage/GridCal$Nosetests_for_tests_test_topology_processor_test_topology_rts.coverage" NAME="Nosetests for tests.test_topology_processor.test_topology_rts Coverage Results" MODIFIED="1709292306565" SOURCE_PROVIDER="com.intellij.coverage.DefaultCoverageFileProvider" RUNNER="coverage.py" COVERAGE_BY_TEST_ENABLED="true" COVERAGE_TRACING_ENABLED="false" WORKING_DIRECTORY="$PROJECT_DIR$/src/tests" />
    <SUITE FILE_PATH="coverage/GridCal$generate_property_gatters_and_setters.coverage" NAME="generate_property_gatters_and_setters Coverage Results" MODIFIED="1711104335326" SOURCE_PROVIDER="com.intellij.coverage.DefaultCoverageFileProvider" RUNNER="coverage.py" COVERAGE_BY_TEST_ENABLED="true" COVERAGE_TRACING_ENABLED="false" WORKING_DIRECTORY="$PROJECT_DIR$/src/trunk/code_generation" />
    <SUITE FILE_PATH="coverage/GridCal$hydro_opf.coverage" NAME="hydro_opf Coverage Results" MODIFIED="1704400043683" SOURCE_PROVIDER="com.intellij.coverage.DefaultCoverageFileProvider" RUNNER="coverage.py" COVERAGE_BY_TEST_ENABLED="true" COVERAGE_TRACING_ENABLED="false" WORKING_DIRECTORY="$PROJECT_DIR$/examples" />
    <SUITE FILE_PATH="coverage/GridCal$pytest_for_test_power_flow_test_voltage_remote_control_with_generation.coverage" NAME="pytest for test_power_flow.test_voltage_remote_control_with_generation Coverage Results" MODIFIED="1720710580684" SOURCE_PROVIDER="com.intellij.coverage.DefaultCoverageFileProvider" RUNNER="coverage.py" COVERAGE_BY_TEST_ENABLED="false" COVERAGE_TRACING_ENABLED="false" WORKING_DIRECTORY="$PROJECT_DIR$/src/tests" />
    <SUITE FILE_PATH="coverage/GridCal$make_wheels.coverage" NAME="make_wheels Coverage Results" MODIFIED="1694621489184" SOURCE_PROVIDER="com.intellij.coverage.DefaultCoverageFileProvider" RUNNER="coverage.py" COVERAGE_BY_TEST_ENABLED="true" COVERAGE_TRACING_ENABLED="false" WORKING_DIRECTORY="$PROJECT_DIR$/src" />
    <SUITE FILE_PATH="coverage/GridCal$branch_power_4.coverage" NAME="branch_power_4 Coverage Results" MODIFIED="1659531779008" SOURCE_PROVIDER="com.intellij.coverage.DefaultCoverageFileProvider" RUNNER="coverage.py" COVERAGE_BY_TEST_ENABLED="true" COVERAGE_TRACING_ENABLED="false" WORKING_DIRECTORY="$PROJECT_DIR$/src/research/derivatives_and_jacobian" />
    <SUITE FILE_PATH="coverage/GridCal$Nosetests_in_test_gui_py.coverage" NAME="Nosetests in test_gui.py Coverage Results" MODIFIED="1718092460894" SOURCE_PROVIDER="com.intellij.coverage.DefaultCoverageFileProvider" RUNNER="coverage.py" COVERAGE_BY_TEST_ENABLED="false" COVERAGE_TRACING_ENABLED="false" WORKING_DIRECTORY="$PROJECT_DIR$/src/tests" />
    <SUITE FILE_PATH="coverage/GridCal$pytest_for_test_topology_processor_test_topology_4_nodes_A.coverage" NAME="pytest for test_topology_processor.test_topology_4_nodes_A Coverage Results" MODIFIED="1720433862325" SOURCE_PROVIDER="com.intellij.coverage.DefaultCoverageFileProvider" RUNNER="coverage.py" COVERAGE_BY_TEST_ENABLED="false" COVERAGE_TRACING_ENABLED="false" WORKING_DIRECTORY="$PROJECT_DIR$/src/tests" />
    <SUITE FILE_PATH="coverage/GridCal$circuit_to_newton_pa.coverage" NAME="circuit_to_newton_pa Coverage Results" MODIFIED="1678466972615" SOURCE_PROVIDER="com.intellij.coverage.DefaultCoverageFileProvider" RUNNER="coverage.py" COVERAGE_BY_TEST_ENABLED="true" COVERAGE_TRACING_ENABLED="false" WORKING_DIRECTORY="$PROJECT_DIR$/src/GridCal/Engine/Core/Compilers" />
    <SUITE FILE_PATH="coverage/GridCal$pytest_for_test_sparse2_test_expand.coverage" NAME="pytest for test_sparse2.test_expand Coverage Results" MODIFIED="1720694093914" SOURCE_PROVIDER="com.intellij.coverage.DefaultCoverageFileProvider" RUNNER="coverage.py" COVERAGE_BY_TEST_ENABLED="false" COVERAGE_TRACING_ENABLED="false" WORKING_DIRECTORY="$PROJECT_DIR$/src/tests" />
    <SUITE FILE_PATH="coverage/GridCal$Nosetests_in_test_srap_py.coverage" NAME="Nosetests in test_srap.py Coverage Results" MODIFIED="1706791783598" SOURCE_PROVIDER="com.intellij.coverage.DefaultCoverageFileProvider" RUNNER="coverage.py" COVERAGE_BY_TEST_ENABLED="true" COVERAGE_TRACING_ENABLED="false" WORKING_DIRECTORY="$PROJECT_DIR$/src/tests" />
    <SUITE FILE_PATH="coverage/GridCal$Nosetests_in_test_power_flow_py.coverage" NAME="Nosetests in test_power_flow.py Coverage Results" MODIFIED="1687762551042" SOURCE_PROVIDER="com.intellij.coverage.DefaultCoverageFileProvider" RUNNER="coverage.py" COVERAGE_BY_TEST_ENABLED="true" COVERAGE_TRACING_ENABLED="false" WORKING_DIRECTORY="$PROJECT_DIR$/src/tests" />
    <SUITE FILE_PATH="coverage/GridCal$ac_opf_ts.coverage" NAME="ac_opf_ts Coverage Results" MODIFIED="1602519616038" SOURCE_PROVIDER="com.intellij.coverage.DefaultCoverageFileProvider" RUNNER="coverage.py" COVERAGE_BY_TEST_ENABLED="true" COVERAGE_TRACING_ENABLED="false" WORKING_DIRECTORY="$PROJECT_DIR$/src/GridCal/Engine/Simulations/OPF" />
    <SUITE FILE_PATH="coverage/GridCal$defining_a_grid_from_scratch_without_profiles.coverage" NAME="defining_a_grid_from_scratch_without_profiles Coverage Results" MODIFIED="1616960198337" SOURCE_PROVIDER="com.intellij.coverage.DefaultCoverageFileProvider" RUNNER="coverage.py" COVERAGE_BY_TEST_ENABLED="true" COVERAGE_TRACING_ENABLED="false" WORKING_DIRECTORY="$PROJECT_DIR$/src/Tutorials" />
    <SUITE FILE_PATH="coverage/GridCal$slippy_map.coverage" NAME="slippy_map Coverage Results" MODIFIED="1715086609668" SOURCE_PROVIDER="com.intellij.coverage.DefaultCoverageFileProvider" RUNNER="coverage.py" COVERAGE_BY_TEST_ENABLED="true" COVERAGE_TRACING_ENABLED="false" WORKING_DIRECTORY="$PROJECT_DIR$/src/trunk/qt_related" />
    <SUITE FILE_PATH="coverage/GridCal$Nosetests_for_tests_test_opf.coverage" NAME="Nosetests for tests.test_opf Coverage Results" MODIFIED="1702311536440" SOURCE_PROVIDER="com.intellij.coverage.DefaultCoverageFileProvider" RUNNER="coverage.py" COVERAGE_BY_TEST_ENABLED="true" COVERAGE_TRACING_ENABLED="false" WORKING_DIRECTORY="$PROJECT_DIR$/src/tests" />
    <SUITE FILE_PATH="coverage/GridCal$Nosetests_in_test_ac_opf_py.coverage" NAME="Nosetests in test_ac_opf.py Coverage Results" MODIFIED="1705313688123" SOURCE_PROVIDER="com.intellij.coverage.DefaultCoverageFileProvider" RUNNER="coverage.py" COVERAGE_BY_TEST_ENABLED="true" COVERAGE_TRACING_ENABLED="false" WORKING_DIRECTORY="$PROJECT_DIR$/src/tests" />
    <SUITE FILE_PATH="coverage/GridCal$demo_Rosenbrock.coverage" NAME="demo_Rosenbrock Coverage Results" MODIFIED="1659034362122" SOURCE_PROVIDER="com.intellij.coverage.DefaultCoverageFileProvider" RUNNER="coverage.py" COVERAGE_BY_TEST_ENABLED="true" COVERAGE_TRACING_ENABLED="false" WORKING_DIRECTORY="$PROJECT_DIR$/src/research/genetic_algorithms/iDone" />
    <SUITE FILE_PATH="coverage/GridCal$qrangeslider2.coverage" NAME="qrangeslider2 Coverage Results" MODIFIED="1692602563519" SOURCE_PROVIDER="com.intellij.coverage.DefaultCoverageFileProvider" RUNNER="coverage.py" COVERAGE_BY_TEST_ENABLED="true" COVERAGE_TRACING_ENABLED="false" WORKING_DIRECTORY="$PROJECT_DIR$/src/GridCal/Gui/Main" />
    <SUITE FILE_PATH="coverage/GridCal$qrangeslider.coverage" NAME="custom_qrangeslider Coverage Results" MODIFIED="1692615778925" SOURCE_PROVIDER="com.intellij.coverage.DefaultCoverageFileProvider" RUNNER="coverage.py" COVERAGE_BY_TEST_ENABLED="true" COVERAGE_TRACING_ENABLED="false" WORKING_DIRECTORY="$PROJECT_DIR$/src/GridCal/Gui/Main" />
    <SUITE FILE_PATH="coverage/GridCal$pytest_for_test_cgmes_ieeee_test_ieee_grids.coverage" NAME="pytest for test_cgmes_ieeee.test_ieee_grids Coverage Results" MODIFIED="1720619824051" SOURCE_PROVIDER="com.intellij.coverage.DefaultCoverageFileProvider" RUNNER="coverage.py" COVERAGE_BY_TEST_ENABLED="false" COVERAGE_TRACING_ENABLED="false" WORKING_DIRECTORY="$PROJECT_DIR$/src/tests" />
    <SUITE FILE_PATH="coverage/GridCal$Nosetests_for_tests_test_tutorials_test_define_grid_from_scratch_with_profiles.coverage" NAME="Nosetests for tests.test_tutorials.test_define_grid_from_scratch_with_profiles Coverage Results" MODIFIED="1687769163010" SOURCE_PROVIDER="com.intellij.coverage.DefaultCoverageFileProvider" RUNNER="coverage.py" COVERAGE_BY_TEST_ENABLED="true" COVERAGE_TRACING_ENABLED="false" WORKING_DIRECTORY="$PROJECT_DIR$/src/tests" />
    <SUITE FILE_PATH="coverage/GridCal$Nosetests_in_PTDF_research_py.coverage" NAME="Nosetests in PTDF_research.py Coverage Results" MODIFIED="1592575743464" SOURCE_PROVIDER="com.intellij.coverage.DefaultCoverageFileProvider" RUNNER="coverage.py" COVERAGE_BY_TEST_ENABLED="true" COVERAGE_TRACING_ENABLED="false" WORKING_DIRECTORY="$PROJECT_DIR$/src/research/PTDF" />
    <SUITE FILE_PATH="coverage/GridCal$pytest_in_test_profiles_py.coverage" NAME="pytest in test_profiles.py Coverage Results" MODIFIED="1724249274140" SOURCE_PROVIDER="com.intellij.coverage.DefaultCoverageFileProvider" RUNNER="coverage.py" COVERAGE_BY_TEST_ENABLED="false" COVERAGE_TRACING_ENABLED="false" WORKING_DIRECTORY="$PROJECT_DIR$/src/tests" />
    <SUITE FILE_PATH="coverage/GridCal$ntc_opf_black_box.coverage" NAME="ntc_opf_black_box Coverage Results" MODIFIED="1631801064353" SOURCE_PROVIDER="com.intellij.coverage.DefaultCoverageFileProvider" RUNNER="coverage.py" COVERAGE_BY_TEST_ENABLED="true" COVERAGE_TRACING_ENABLED="false" WORKING_DIRECTORY="$PROJECT_DIR$/src/GridCal/Engine/Simulations/OPF" />
    <SUITE FILE_PATH="coverage/GridCal$linear_analysis_sesco.coverage" NAME="linear_analysis_sesco Coverage Results" MODIFIED="1646937847934" SOURCE_PROVIDER="com.intellij.coverage.DefaultCoverageFileProvider" RUNNER="coverage.py" COVERAGE_BY_TEST_ENABLED="true" COVERAGE_TRACING_ENABLED="false" WORKING_DIRECTORY="$PROJECT_DIR$/src/GridCal/Engine/Simulations/LinearFactors" />
    <SUITE FILE_PATH="coverage/GridCal$Nosetests_for_tests_test_nodal_capacity.coverage" NAME="Nosetests for tests.test_nodal_capacity Coverage Results" MODIFIED="1716970474923" SOURCE_PROVIDER="com.intellij.coverage.DefaultCoverageFileProvider" RUNNER="coverage.py" COVERAGE_BY_TEST_ENABLED="true" COVERAGE_TRACING_ENABLED="false" WORKING_DIRECTORY="$PROJECT_DIR$/src/tests" />
    <SUITE FILE_PATH="coverage/GridCal$update_gui_file.coverage" NAME="update_gui_file Coverage Results" MODIFIED="1724250376392" SOURCE_PROVIDER="com.intellij.coverage.DefaultCoverageFileProvider" RUNNER="coverage.py" COVERAGE_BY_TEST_ENABLED="false" COVERAGE_TRACING_ENABLED="false" WORKING_DIRECTORY="$PROJECT_DIR$/src/GridCal/Gui/Main" />
    <SUITE FILE_PATH="coverage/GridCal$time_series.coverage" NAME="time_series Coverage Results" MODIFIED="1617809423186" SOURCE_PROVIDER="com.intellij.coverage.DefaultCoverageFileProvider" RUNNER="coverage.py" COVERAGE_BY_TEST_ENABLED="true" COVERAGE_TRACING_ENABLED="false" WORKING_DIRECTORY="$PROJECT_DIR$/src/Tutorials" />
    <SUITE FILE_PATH="coverage/GridCal$test_power_flow.coverage" NAME="test_power_flow Coverage Results" MODIFIED="1627304268760" SOURCE_PROVIDER="com.intellij.coverage.DefaultCoverageFileProvider" RUNNER="coverage.py" COVERAGE_BY_TEST_ENABLED="true" COVERAGE_TRACING_ENABLED="false" WORKING_DIRECTORY="$PROJECT_DIR$/src/tests" />
    <SUITE FILE_PATH="coverage/GridCal$Nosetests_for_test_srap_test_srap.coverage" NAME="Nosetests for test_srap.test_srap Coverage Results" MODIFIED="1706791719546" SOURCE_PROVIDER="com.intellij.coverage.DefaultCoverageFileProvider" RUNNER="coverage.py" COVERAGE_BY_TEST_ENABLED="true" COVERAGE_TRACING_ENABLED="false" WORKING_DIRECTORY="$PROJECT_DIR$/src/tests" />
    <SUITE FILE_PATH="coverage/GridCal$pytest_for_src_tests_test_cgmes_ieeee_test_ieee_grids.coverage" NAME="pytest for src.tests.test_cgmes_ieeee.test_ieee_grids Coverage Results" MODIFIED="1720618297522" SOURCE_PROVIDER="com.intellij.coverage.DefaultCoverageFileProvider" RUNNER="coverage.py" COVERAGE_BY_TEST_ENABLED="false" COVERAGE_TRACING_ENABLED="false" WORKING_DIRECTORY="$PROJECT_DIR$/src/tests" />
    <SUITE FILE_PATH="coverage/GridCal$dc_linear_opf.coverage" NAME="dc_linear_opf Coverage Results" MODIFIED="1696319991638" SOURCE_PROVIDER="com.intellij.coverage.DefaultCoverageFileProvider" RUNNER="coverage.py" COVERAGE_BY_TEST_ENABLED="true" COVERAGE_TRACING_ENABLED="false" WORKING_DIRECTORY="$PROJECT_DIR$/examples" />
    <SUITE FILE_PATH="coverage/GridCal$pytest_for_src_tests_test_generator_q_control_test_q_control_true.coverage" NAME="pytest for src.tests.test_generator_q_control.test_q_control_true Coverage Results" MODIFIED="1721222678877" SOURCE_PROVIDER="com.intellij.coverage.DefaultCoverageFileProvider" RUNNER="coverage.py" COVERAGE_BY_TEST_ENABLED="false" COVERAGE_TRACING_ENABLED="false" WORKING_DIRECTORY="$PROJECT_DIR$/src/tests" />
    <SUITE FILE_PATH="coverage/GridCal$Nosetests_in_PTDF_research2_py.coverage" NAME="Nosetests in PTDF_research2.py Coverage Results" MODIFIED="1600161918846" SOURCE_PROVIDER="com.intellij.coverage.DefaultCoverageFileProvider" RUNNER="coverage.py" COVERAGE_BY_TEST_ENABLED="true" COVERAGE_TRACING_ENABLED="false" WORKING_DIRECTORY="$PROJECT_DIR$/src/research/PTDF" />
    <SUITE FILE_PATH="coverage/GridCal$Nosetests_in_test_ptdf_py.coverage" NAME="Nosetests in test_ptdf.py Coverage Results" MODIFIED="1646939632819" SOURCE_PROVIDER="com.intellij.coverage.DefaultCoverageFileProvider" RUNNER="coverage.py" COVERAGE_BY_TEST_ENABLED="true" COVERAGE_TRACING_ENABLED="false" WORKING_DIRECTORY="$PROJECT_DIR$/src/tests" />
    <SUITE FILE_PATH="coverage/GridCal$rectangular_nr1.coverage" NAME="rectangular_nr1 Coverage Results" MODIFIED="1602866013486" SOURCE_PROVIDER="com.intellij.coverage.DefaultCoverageFileProvider" RUNNER="coverage.py" COVERAGE_BY_TEST_ENABLED="true" COVERAGE_TRACING_ENABLED="false" WORKING_DIRECTORY="$PROJECT_DIR$/src/research/power_flow/rectangular" />
    <SUITE FILE_PATH="coverage/GridCal$node_branch_drawing.coverage" NAME="node_branch_drawing Coverage Results" MODIFIED="1651392885483" SOURCE_PROVIDER="com.intellij.coverage.DefaultCoverageFileProvider" RUNNER="coverage.py" COVERAGE_BY_TEST_ENABLED="true" COVERAGE_TRACING_ENABLED="false" WORKING_DIRECTORY="$PROJECT_DIR$/src/research/qt_related" />
    <SUITE FILE_PATH="coverage/GridCal$Nosetests_for_tests_test_power_flow_test_ieee_grids.coverage" NAME="Nosetests for tests.test_power_flow.test_ieee_grids Coverage Results" MODIFIED="1602926441076" SOURCE_PROVIDER="com.intellij.coverage.DefaultCoverageFileProvider" RUNNER="coverage.py" COVERAGE_BY_TEST_ENABLED="true" COVERAGE_TRACING_ENABLED="false" WORKING_DIRECTORY="$PROJECT_DIR$/src/tests" />
    <SUITE FILE_PATH="coverage/GridCal$pytest_for_src_tests_test_cgmes_load_and_power_flow_test_load_and_run_pf.coverage" NAME="pytest for src.tests.test_cgmes_load_and_power_flow.test_load_and_run_pf Coverage Results" MODIFIED="1720424039166" SOURCE_PROVIDER="com.intellij.coverage.DefaultCoverageFileProvider" RUNNER="coverage.py" COVERAGE_BY_TEST_ENABLED="false" COVERAGE_TRACING_ENABLED="false" WORKING_DIRECTORY="$PROJECT_DIR$/src/tests" />
    <SUITE FILE_PATH="coverage/GridCal$ConsoleWidget.coverage" NAME="ConsoleWidget Coverage Results" MODIFIED="1691433509977" SOURCE_PROVIDER="com.intellij.coverage.DefaultCoverageFileProvider" RUNNER="coverage.py" COVERAGE_BY_TEST_ENABLED="true" COVERAGE_TRACING_ENABLED="false" WORKING_DIRECTORY="$PROJECT_DIR$/src/GridCal/Gui" />
    <SUITE FILE_PATH="coverage/GridCal$Nosetests_for_tests_test_topology_processor.coverage" NAME="Nosetests for tests.test_topology_processor Coverage Results" MODIFIED="1708970118614" SOURCE_PROVIDER="com.intellij.coverage.DefaultCoverageFileProvider" RUNNER="coverage.py" COVERAGE_BY_TEST_ENABLED="true" COVERAGE_TRACING_ENABLED="false" WORKING_DIRECTORY="$PROJECT_DIR$/src/tests" />
    <SUITE FILE_PATH="coverage/GridCal$pytest_for_src_tests_test_load_save_load_test_load_save_load.coverage" NAME="pytest for src.tests.test_load_save_load.test_load_save_load Coverage Results" MODIFIED="1724150175213" SOURCE_PROVIDER="com.intellij.coverage.DefaultCoverageFileProvider" RUNNER="coverage.py" COVERAGE_BY_TEST_ENABLED="false" COVERAGE_TRACING_ENABLED="false" WORKING_DIRECTORY="$PROJECT_DIR$/src/tests" />
    <SUITE FILE_PATH="coverage/GridCal$Sensitivity_research_AchaDaza.coverage" NAME="Sensitivity_research_AchaDaza Coverage Results" MODIFIED="1640084668993" SOURCE_PROVIDER="com.intellij.coverage.DefaultCoverageFileProvider" RUNNER="coverage.py" COVERAGE_BY_TEST_ENABLED="true" COVERAGE_TRACING_ENABLED="false" WORKING_DIRECTORY="$PROJECT_DIR$/src/research/PTDF" />
    <SUITE FILE_PATH="coverage/GridCal$Nosetests_for_test_power_flow_test_dc_pf_ieee14_ps.coverage" NAME="Nosetests for test_power_flow.test_dc_pf_ieee14_ps Coverage Results" MODIFIED="1708460401648" SOURCE_PROVIDER="com.intellij.coverage.DefaultCoverageFileProvider" RUNNER="coverage.py" COVERAGE_BY_TEST_ENABLED="true" COVERAGE_TRACING_ENABLED="false" WORKING_DIRECTORY="$PROJECT_DIR$/src/tests" />
    <SUITE FILE_PATH="coverage/GridCal$Nosetests_in_test_numerical_circuit_py.coverage" NAME="Nosetests in test_numerical_circuit.py Coverage Results" MODIFIED="1706864003379" SOURCE_PROVIDER="com.intellij.coverage.DefaultCoverageFileProvider" RUNNER="coverage.py" COVERAGE_BY_TEST_ENABLED="true" COVERAGE_TRACING_ENABLED="false" WORKING_DIRECTORY="$PROJECT_DIR$/src/tests" />
    <SUITE FILE_PATH="coverage/GridCal$Nosetests_for_test_ptdf_test_lodf_ieee14_psse.coverage" NAME="Nosetests for test_ptdf.test_lodf_ieee14_psse Coverage Results" MODIFIED="1701812627784" SOURCE_PROVIDER="com.intellij.coverage.DefaultCoverageFileProvider" RUNNER="coverage.py" COVERAGE_BY_TEST_ENABLED="true" COVERAGE_TRACING_ENABLED="false" WORKING_DIRECTORY="$PROJECT_DIR$/src/tests" />
    <SUITE FILE_PATH="coverage/GridCal$Nosetests_for_test_ac_opf_test_pegase89.coverage" NAME="Nosetests for test_ac_opf.test_pegase89 Coverage Results" MODIFIED="1708448560192" SOURCE_PROVIDER="com.intellij.coverage.DefaultCoverageFileProvider" RUNNER="coverage.py" COVERAGE_BY_TEST_ENABLED="true" COVERAGE_TRACING_ENABLED="false" WORKING_DIRECTORY="$PROJECT_DIR$/src/tests" />
    <SUITE FILE_PATH="coverage/GridCal$ieee9_Kriti.coverage" NAME="ieee9_Kriti Coverage Results" MODIFIED="1721831739702" SOURCE_PROVIDER="com.intellij.coverage.DefaultCoverageFileProvider" RUNNER="coverage.py" COVERAGE_BY_TEST_ENABLED="false" COVERAGE_TRACING_ENABLED="false" WORKING_DIRECTORY="$PROJECT_DIR$/src/trunk/acdc_pf" />
    <SUITE FILE_PATH="coverage/GridCal$pf_for_comparison.coverage" NAME="pf_for_comparison Coverage Results" MODIFIED="1706352169450" SOURCE_PROVIDER="com.intellij.coverage.DefaultCoverageFileProvider" RUNNER="coverage.py" COVERAGE_BY_TEST_ENABLED="true" COVERAGE_TRACING_ENABLED="false" WORKING_DIRECTORY="$PROJECT_DIR$/src/trunk/pf" />
    <SUITE FILE_PATH="coverage/GridCal$6bus_example.coverage" NAME="6bus_example Coverage Results" MODIFIED="1702919236424" SOURCE_PROVIDER="com.intellij.coverage.DefaultCoverageFileProvider" RUNNER="coverage.py" COVERAGE_BY_TEST_ENABLED="true" COVERAGE_TRACING_ENABLED="false" WORKING_DIRECTORY="$PROJECT_DIR$/examples/trunk/acdc_pf" />
    <SUITE FILE_PATH="coverage/GridCal$jacobian_gomez_exposito.coverage" NAME="jacobian_gomez_exposito Coverage Results" MODIFIED="1655634316914" SOURCE_PROVIDER="com.intellij.coverage.DefaultCoverageFileProvider" RUNNER="coverage.py" COVERAGE_BY_TEST_ENABLED="true" COVERAGE_TRACING_ENABLED="false" WORKING_DIRECTORY="$PROJECT_DIR$/src/research/jacobian_and_derivatives" />
    <SUITE FILE_PATH="coverage/GridCal$Nosetests_in_test_load_save_load_py.coverage" NAME="Nosetests in test_load_save_load.py Coverage Results" MODIFIED="1708674832426" SOURCE_PROVIDER="com.intellij.coverage.DefaultCoverageFileProvider" RUNNER="coverage.py" COVERAGE_BY_TEST_ENABLED="true" COVERAGE_TRACING_ENABLED="false" WORKING_DIRECTORY="$PROJECT_DIR$/src/tests" />
    <SUITE FILE_PATH="coverage/GridCal$pytest_for_src_tests_test_ac_opf_test_ieee9.coverage" NAME="pytest for src.tests.test_ac_opf.test_ieee9 Coverage Results" MODIFIED="1721986072722" SOURCE_PROVIDER="com.intellij.coverage.DefaultCoverageFileProvider" RUNNER="coverage.py" COVERAGE_BY_TEST_ENABLED="false" COVERAGE_TRACING_ENABLED="false" WORKING_DIRECTORY="$PROJECT_DIR$/src/tests" />
    <SUITE FILE_PATH="coverage/GridCal$node_widget.coverage" NAME="node_widget Coverage Results" MODIFIED="1709192804886" SOURCE_PROVIDER="com.intellij.coverage.DefaultCoverageFileProvider" RUNNER="coverage.py" COVERAGE_BY_TEST_ENABLED="true" COVERAGE_TRACING_ENABLED="false" WORKING_DIRECTORY="$PROJECT_DIR$/src/GridCal/Gui/MapWidget" />
    <SUITE FILE_PATH="coverage/GridCal$pytest_in_test_tutorials_py.coverage" NAME="pytest in test_tutorials.py Coverage Results" MODIFIED="1702632151726" SOURCE_PROVIDER="com.intellij.coverage.DefaultCoverageFileProvider" RUNNER="coverage.py" COVERAGE_BY_TEST_ENABLED="true" COVERAGE_TRACING_ENABLED="false" WORKING_DIRECTORY="$PROJECT_DIR$/src/tests" />
    <SUITE FILE_PATH="coverage/GridCal$matpower_parser.coverage" NAME="matpower_parser Coverage Results" MODIFIED="1600002676691" SOURCE_PROVIDER="com.intellij.coverage.DefaultCoverageFileProvider" RUNNER="coverage.py" COVERAGE_BY_TEST_ENABLED="true" COVERAGE_TRACING_ENABLED="false" WORKING_DIRECTORY="$PROJECT_DIR$/src/GridCal/Engine/IO" />
    <SUITE FILE_PATH="coverage/GridCal$.coverage" NAME=" Coverage Results" MODIFIED="1664278480650" SOURCE_PROVIDER="com.intellij.coverage.DefaultCoverageFileProvider" RUNNER="coverage.py" COVERAGE_BY_TEST_ENABLED="true" COVERAGE_TRACING_ENABLED="false" WORKING_DIRECTORY="$PROJECT_DIR$/src/tests" />
    <SUITE FILE_PATH="coverage/GridCal$example_pvlib.coverage" NAME="example_pvlib Coverage Results" MODIFIED="1689672238811" SOURCE_PROVIDER="com.intellij.coverage.DefaultCoverageFileProvider" RUNNER="coverage.py" COVERAGE_BY_TEST_ENABLED="true" COVERAGE_TRACING_ENABLED="false" WORKING_DIRECTORY="$PROJECT_DIR$/examples" />
    <SUITE FILE_PATH="coverage/GridCal$system_scaler.coverage" NAME="system_scaler Coverage Results" MODIFIED="1710502330985" SOURCE_PROVIDER="com.intellij.coverage.DefaultCoverageFileProvider" RUNNER="coverage.py" COVERAGE_BY_TEST_ENABLED="true" COVERAGE_TRACING_ENABLED="false" WORKING_DIRECTORY="$PROJECT_DIR$/src/GridCal/Gui/SystemScaler" />
    <SUITE FILE_PATH="coverage/GridCal$update_gui_common.coverage" NAME="update_gui_common Coverage Results" MODIFIED="1662040207238" SOURCE_PROVIDER="com.intellij.coverage.DefaultCoverageFileProvider" RUNNER="coverage.py" COVERAGE_BY_TEST_ENABLED="true" COVERAGE_TRACING_ENABLED="false" WORKING_DIRECTORY="$PROJECT_DIR$/src/GridCal/Gui" />
    <SUITE FILE_PATH="coverage/GridCal$branch_power.coverage" NAME="branch_power Coverage Results" MODIFIED="1659016478801" SOURCE_PROVIDER="com.intellij.coverage.DefaultCoverageFileProvider" RUNNER="coverage.py" COVERAGE_BY_TEST_ENABLED="true" COVERAGE_TRACING_ENABLED="false" WORKING_DIRECTORY="$PROJECT_DIR$/src/research/derivatives" />
    <SUITE FILE_PATH="coverage/GridCal$contingency_analysis_run.coverage" NAME="contingency_analysis_run Coverage Results" MODIFIED="1696340732191" SOURCE_PROVIDER="com.intellij.coverage.DefaultCoverageFileProvider" RUNNER="coverage.py" COVERAGE_BY_TEST_ENABLED="true" COVERAGE_TRACING_ENABLED="false" WORKING_DIRECTORY="$PROJECT_DIR$/examples" />
    <SUITE FILE_PATH="coverage/GridCal$cim_parser.coverage" NAME="cim_parser Coverage Results" MODIFIED="1615738108202" SOURCE_PROVIDER="com.intellij.coverage.DefaultCoverageFileProvider" RUNNER="coverage.py" COVERAGE_BY_TEST_ENABLED="true" COVERAGE_TRACING_ENABLED="false" WORKING_DIRECTORY="$PROJECT_DIR$/src/GridCal/Engine/IO/cim" />
    <SUITE FILE_PATH="coverage/GridCal$Nosetests_for_tests_test_time_series_test_time_series.coverage" NAME="Nosetests for tests.test_time_series.test_time_series Coverage Results" MODIFIED="1617043238858" SOURCE_PROVIDER="com.intellij.coverage.DefaultCoverageFileProvider" RUNNER="coverage.py" COVERAGE_BY_TEST_ENABLED="true" COVERAGE_TRACING_ENABLED="false" WORKING_DIRECTORY="$PROJECT_DIR$/src/tests" />
    <SUITE FILE_PATH="coverage/GridCal$continuation_power_flow.coverage" NAME="continuation_power_flow Coverage Results" MODIFIED="1648735552255" SOURCE_PROVIDER="com.intellij.coverage.DefaultCoverageFileProvider" RUNNER="coverage.py" COVERAGE_BY_TEST_ENABLED="true" COVERAGE_TRACING_ENABLED="false" WORKING_DIRECTORY="$PROJECT_DIR$/src/GridCal/Engine/Simulations/ContinuationPowerFlow" />
    <SUITE FILE_PATH="coverage/GridCal$update.coverage" NAME="update Coverage Results" MODIFIED="1610117098642" SOURCE_PROVIDER="com.intellij.coverage.DefaultCoverageFileProvider" RUNNER="coverage.py" COVERAGE_BY_TEST_ENABLED="true" COVERAGE_TRACING_ENABLED="false" WORKING_DIRECTORY="$PROJECT_DIR$/src/GridCal" />
    <SUITE FILE_PATH="coverage/GridCal$ACOPF_MIPS_replica.coverage" NAME="ACOPF_MIPS_replica Coverage Results" MODIFIED="1702313943926" SOURCE_PROVIDER="com.intellij.coverage.DefaultCoverageFileProvider" RUNNER="coverage.py" COVERAGE_BY_TEST_ENABLED="true" COVERAGE_TRACING_ENABLED="false" WORKING_DIRECTORY="$PROJECT_DIR$/examples" />
    <SUITE FILE_PATH="coverage/GridCal$ACPTDF_research3.coverage" NAME="ACPTDF_research3 Coverage Results" MODIFIED="1649436788157" SOURCE_PROVIDER="com.intellij.coverage.DefaultCoverageFileProvider" RUNNER="coverage.py" COVERAGE_BY_TEST_ENABLED="true" COVERAGE_TRACING_ENABLED="false" WORKING_DIRECTORY="$PROJECT_DIR$/src/research/PTDF" />
    <SUITE FILE_PATH="coverage/GridCal$auto_document_models.coverage" NAME="auto_document_models Coverage Results" MODIFIED="1694005727733" SOURCE_PROVIDER="com.intellij.coverage.DefaultCoverageFileProvider" RUNNER="coverage.py" COVERAGE_BY_TEST_ENABLED="true" COVERAGE_TRACING_ENABLED="false" WORKING_DIRECTORY="$PROJECT_DIR$/doc" />
    <SUITE FILE_PATH="coverage/GridCal$pulp.coverage" NAME="pulp Coverage Results" MODIFIED="1642610724509" SOURCE_PROVIDER="com.intellij.coverage.DefaultCoverageFileProvider" RUNNER="coverage.py" COVERAGE_BY_TEST_ENABLED="true" COVERAGE_TRACING_ENABLED="false" WORKING_DIRECTORY="$PROJECT_DIR$/src/GridCal/ThirdParty/pulp" />
    <SUITE FILE_PATH="coverage/GridCal$test_demo_5_node.coverage" NAME="test_demo_5_node Coverage Results" MODIFIED="1614631204068" SOURCE_PROVIDER="com.intellij.coverage.DefaultCoverageFileProvider" RUNNER="coverage.py" COVERAGE_BY_TEST_ENABLED="true" COVERAGE_TRACING_ENABLED="false" WORKING_DIRECTORY="$PROJECT_DIR$/src/tests" />
    <SUITE FILE_PATH="coverage/GridCal$inputs_analysis_driver.coverage" NAME="inputs_analysis_driver Coverage Results" MODIFIED="1632813432332" SOURCE_PROVIDER="com.intellij.coverage.DefaultCoverageFileProvider" RUNNER="coverage.py" COVERAGE_BY_TEST_ENABLED="true" COVERAGE_TRACING_ENABLED="false" WORKING_DIRECTORY="$PROJECT_DIR$/src/GridCal/Engine/Simulations/InputsAnalysis" />
    <SUITE FILE_PATH="coverage/GridCal$schematic_widget.coverage" NAME="schematic_widget Coverage Results" MODIFIED="1717166908091" SOURCE_PROVIDER="com.intellij.coverage.DefaultCoverageFileProvider" RUNNER="coverage.py" COVERAGE_BY_TEST_ENABLED="true" COVERAGE_TRACING_ENABLED="false" WORKING_DIRECTORY="$PROJECT_DIR$/src/GridCal/Gui/Diagrams/SchematicWidget" />
    <SUITE FILE_PATH="coverage/GridCal$Nosetests_for_tests_test_unbalanced_faults.coverage" NAME="Nosetests for tests.test_unbalanced_faults Coverage Results" MODIFIED="1702931366899" SOURCE_PROVIDER="com.intellij.coverage.DefaultCoverageFileProvider" RUNNER="coverage.py" COVERAGE_BY_TEST_ENABLED="true" COVERAGE_TRACING_ENABLED="false" WORKING_DIRECTORY="$PROJECT_DIR$/src/tests" />
    <SUITE FILE_PATH="coverage/GridCal$5_node.coverage" NAME="5_node Coverage Results" MODIFIED="1694035681161" SOURCE_PROVIDER="com.intellij.coverage.DefaultCoverageFileProvider" RUNNER="coverage.py" COVERAGE_BY_TEST_ENABLED="true" COVERAGE_TRACING_ENABLED="false" WORKING_DIRECTORY="$PROJECT_DIR$/src/Tutorials" />
    <SUITE FILE_PATH="coverage/GridCal$raw_imp_exp_test.coverage" NAME="raw_imp_exp_test Coverage Results" MODIFIED="1718181869826" SOURCE_PROVIDER="com.intellij.coverage.DefaultCoverageFileProvider" RUNNER="coverage.py" COVERAGE_BY_TEST_ENABLED="false" COVERAGE_TRACING_ENABLED="false" WORKING_DIRECTORY="$PROJECT_DIR$/src/trunk/raw_import_check" />
    <SUITE FILE_PATH="coverage/GridCal$generate_profile_gatters_and_setters.coverage" NAME="generate_profile_gatters_and_setters Coverage Results" MODIFIED="1707253320241" SOURCE_PROVIDER="com.intellij.coverage.DefaultCoverageFileProvider" RUNNER="coverage.py" COVERAGE_BY_TEST_ENABLED="true" COVERAGE_TRACING_ENABLED="false" WORKING_DIRECTORY="$PROJECT_DIR$/src/trunk/code_generation" />
    <SUITE FILE_PATH="coverage/GridCal$binary_ga.coverage" NAME="binary_ga Coverage Results" MODIFIED="1663317448376" SOURCE_PROVIDER="com.intellij.coverage.DefaultCoverageFileProvider" RUNNER="coverage.py" COVERAGE_BY_TEST_ENABLED="true" COVERAGE_TRACING_ENABLED="false" WORKING_DIRECTORY="$PROJECT_DIR$/src/research/genetic_algorithms" />
    <SUITE FILE_PATH="coverage/GridCal$object_select_window.coverage" NAME="object_select_window Coverage Results" MODIFIED="1644587709559" SOURCE_PROVIDER="com.intellij.coverage.DefaultCoverageFileProvider" RUNNER="coverage.py" COVERAGE_BY_TEST_ENABLED="true" COVERAGE_TRACING_ENABLED="false" WORKING_DIRECTORY="$PROJECT_DIR$/src/GridCal/Gui/Main" />
    <SUITE FILE_PATH="coverage/GridCal$sergio_dorado_example_node_breaker.coverage" NAME="sergio_dorado_example_node_breaker Coverage Results" MODIFIED="1715018820178" SOURCE_PROVIDER="com.intellij.coverage.DefaultCoverageFileProvider" RUNNER="coverage.py" COVERAGE_BY_TEST_ENABLED="true" COVERAGE_TRACING_ENABLED="false" WORKING_DIRECTORY="$PROJECT_DIR$/src/trunk/substation_reduction" />
    <SUITE FILE_PATH="coverage/GridCal$Nosetests_in_test_transformer_controls_py.coverage" NAME="Nosetests in test_transformer_controls.py Coverage Results" MODIFIED="1693494860670" SOURCE_PROVIDER="com.intellij.coverage.DefaultCoverageFileProvider" RUNNER="coverage.py" COVERAGE_BY_TEST_ENABLED="true" COVERAGE_TRACING_ENABLED="false" WORKING_DIRECTORY="$PROJECT_DIR$/src/tests" />
    <SUITE FILE_PATH="coverage/GridCal$psse_transformer_impedance_conversion.coverage" NAME="psse_transformer_impedance_conversion Coverage Results" MODIFIED="1632831296503" SOURCE_PROVIDER="com.intellij.coverage.DefaultCoverageFileProvider" RUNNER="coverage.py" COVERAGE_BY_TEST_ENABLED="true" COVERAGE_TRACING_ENABLED="false" WORKING_DIRECTORY="$PROJECT_DIR$/src/research" />
    <SUITE FILE_PATH="coverage/GridCal$power_world_epc.coverage" NAME="power_world_epc Coverage Results" MODIFIED="1594141589251" SOURCE_PROVIDER="com.intellij.coverage.DefaultCoverageFileProvider" RUNNER="coverage.py" COVERAGE_BY_TEST_ENABLED="true" COVERAGE_TRACING_ENABLED="false" WORKING_DIRECTORY="$PROJECT_DIR$/src/research/power_world_format" />
    <SUITE FILE_PATH="coverage/GridCal$Nosetests_in_ac_dc_power_flow_py.coverage" NAME="Nosetests in ac_dc_power_flow.py Coverage Results" MODIFIED="1699631921222" SOURCE_PROVIDER="com.intellij.coverage.DefaultCoverageFileProvider" RUNNER="coverage.py" COVERAGE_BY_TEST_ENABLED="true" COVERAGE_TRACING_ENABLED="false" WORKING_DIRECTORY="$PROJECT_DIR$/src/tests" />
    <SUITE FILE_PATH="coverage/GridCal$derivatives_research0.coverage" NAME="derivatives_research0 Coverage Results" MODIFIED="1608643216312" SOURCE_PROVIDER="com.intellij.coverage.DefaultCoverageFileProvider" RUNNER="coverage.py" COVERAGE_BY_TEST_ENABLED="true" COVERAGE_TRACING_ENABLED="false" WORKING_DIRECTORY="$PROJECT_DIR$/src/research/hvdc/fubm" />
    <SUITE FILE_PATH="coverage/GridCal$high_speed_jacobian.coverage" NAME="high_speed_jacobian_csc Coverage Results" MODIFIED="1609259233934" SOURCE_PROVIDER="com.intellij.coverage.DefaultCoverageFileProvider" RUNNER="coverage.py" COVERAGE_BY_TEST_ENABLED="true" COVERAGE_TRACING_ENABLED="false" WORKING_DIRECTORY="$PROJECT_DIR$/src/research/power_flow/jacobian" />
    <SUITE FILE_PATH="coverage/GridCal$pytest_for_src_tests_test_cgmes_to_gridcal_ac_transformers_test_ac_transformers3w.coverage" NAME="pytest for src.tests.test_cgmes_to_gridcal_ac_transformers.test_ac_transformers3w Coverage Results" MODIFIED="1724325801851" SOURCE_PROVIDER="com.intellij.coverage.DefaultCoverageFileProvider" RUNNER="coverage.py" COVERAGE_BY_TEST_ENABLED="false" COVERAGE_TRACING_ENABLED="false" WORKING_DIRECTORY="$PROJECT_DIR$/src/tests" />
    <SUITE FILE_PATH="coverage/GridCal$h5_interface.coverage" NAME="h5_interface Coverage Results" MODIFIED="1618952414625" SOURCE_PROVIDER="com.intellij.coverage.DefaultCoverageFileProvider" RUNNER="coverage.py" COVERAGE_BY_TEST_ENABLED="true" COVERAGE_TRACING_ENABLED="false" WORKING_DIRECTORY="$PROJECT_DIR$/src/GridCal/Engine/IO" />
    <SUITE FILE_PATH="coverage/GridCal$flatpak_pip_generator.coverage" NAME="flatpak-pip-generator Coverage Results" MODIFIED="1694345245258" SOURCE_PROVIDER="com.intellij.coverage.DefaultCoverageFileProvider" RUNNER="coverage.py" COVERAGE_BY_TEST_ENABLED="true" COVERAGE_TRACING_ENABLED="false" WORKING_DIRECTORY="$PROJECT_DIR$/src" />
    <SUITE FILE_PATH="coverage/GridCal$short_circuit_run.coverage" NAME="short_circuit_run Coverage Results" MODIFIED="1696333507482" SOURCE_PROVIDER="com.intellij.coverage.DefaultCoverageFileProvider" RUNNER="coverage.py" COVERAGE_BY_TEST_ENABLED="true" COVERAGE_TRACING_ENABLED="false" WORKING_DIRECTORY="$PROJECT_DIR$/examples" />
    <SUITE FILE_PATH="coverage/GridCal$Nosetests_for_tests_test_continuation_power_flow.coverage" NAME="Nosetests for tests.test_continuation_power_flow Coverage Results" MODIFIED="1712338444431" SOURCE_PROVIDER="com.intellij.coverage.DefaultCoverageFileProvider" RUNNER="coverage.py" COVERAGE_BY_TEST_ENABLED="true" COVERAGE_TRACING_ENABLED="false" WORKING_DIRECTORY="$PROJECT_DIR$/src/tests" />
    <SUITE FILE_PATH="coverage/GridCal$weather_data.coverage" NAME="weather_data Coverage Results" MODIFIED="1689664122803" SOURCE_PROVIDER="com.intellij.coverage.DefaultCoverageFileProvider" RUNNER="coverage.py" COVERAGE_BY_TEST_ENABLED="true" COVERAGE_TRACING_ENABLED="false" WORKING_DIRECTORY="$PROJECT_DIR$/examples" />
    <SUITE FILE_PATH="coverage/GridCal$build_z_bus_by_steps.coverage" NAME="build_z_bus_by_steps Coverage Results" MODIFIED="1645718877250" SOURCE_PROVIDER="com.intellij.coverage.DefaultCoverageFileProvider" RUNNER="coverage.py" COVERAGE_BY_TEST_ENABLED="true" COVERAGE_TRACING_ENABLED="false" WORKING_DIRECTORY="$PROJECT_DIR$/src/research" />
    <SUITE FILE_PATH="coverage/GridCal$Nosetests_in_test_reverse_transformer_definition_py.coverage" NAME="Nosetests in test_reverse_transformer_definition.py Coverage Results" MODIFIED="1609501285838" SOURCE_PROVIDER="com.intellij.coverage.DefaultCoverageFileProvider" RUNNER="coverage.py" COVERAGE_BY_TEST_ENABLED="true" COVERAGE_TRACING_ENABLED="false" WORKING_DIRECTORY="$PROJECT_DIR$/src/tests" />
    <SUITE FILE_PATH="coverage/GridCal$pytest_for_tests_derivatives_test_tau_derivatives.coverage" NAME="pytest for tests_derivatives.test_tau_derivatives Coverage Results" MODIFIED="1721069779739" SOURCE_PROVIDER="com.intellij.coverage.DefaultCoverageFileProvider" RUNNER="coverage.py" COVERAGE_BY_TEST_ENABLED="false" COVERAGE_TRACING_ENABLED="false" WORKING_DIRECTORY="$PROJECT_DIR$/src/tests" />
    <SUITE FILE_PATH="coverage/GridCal$sparse_solve.coverage" NAME="sparse_solve Coverage Results" MODIFIED="1698396568619" SOURCE_PROVIDER="com.intellij.coverage.DefaultCoverageFileProvider" RUNNER="coverage.py" COVERAGE_BY_TEST_ENABLED="true" COVERAGE_TRACING_ENABLED="false" WORKING_DIRECTORY="$PROJECT_DIR$/src/GridCalEngine/Simulations" />
    <SUITE FILE_PATH="coverage/GridCal$Nosetests_for_tests_admittance_matrix_test_test3.coverage" NAME="Nosetests for tests.admittance_matrix_test.test3 Coverage Results" MODIFIED="1707832146793" SOURCE_PROVIDER="com.intellij.coverage.DefaultCoverageFileProvider" RUNNER="coverage.py" COVERAGE_BY_TEST_ENABLED="true" COVERAGE_TRACING_ENABLED="false" WORKING_DIRECTORY="$PROJECT_DIR$/src/tests" />
    <SUITE FILE_PATH="coverage/GridCal$jacobian_based_acdc_power_flow.coverage" NAME="jacobian_based_acdc_power_flow Coverage Results" MODIFIED="1617822039867" SOURCE_PROVIDER="com.intellij.coverage.DefaultCoverageFileProvider" RUNNER="coverage.py" COVERAGE_BY_TEST_ENABLED="true" COVERAGE_TRACING_ENABLED="false" WORKING_DIRECTORY="$PROJECT_DIR$/src/GridCal/Engine/Simulations/PowerFlow" />
    <SUITE FILE_PATH="coverage/GridCal$Nosetests_in_test_topology_processor_py.coverage" NAME="Nosetests in test_topology_processor.py Coverage Results" MODIFIED="1709307230184" SOURCE_PROVIDER="com.intellij.coverage.DefaultCoverageFileProvider" RUNNER="coverage.py" COVERAGE_BY_TEST_ENABLED="true" COVERAGE_TRACING_ENABLED="false" WORKING_DIRECTORY="$PROJECT_DIR$/src/tests" />
    <SUITE FILE_PATH="coverage/GridCal$pytest_in_test_cgmes_ieeee_py.coverage" NAME="pytest in test_cgmes_ieeee.py Coverage Results" MODIFIED="1720618155923" SOURCE_PROVIDER="com.intellij.coverage.DefaultCoverageFileProvider" RUNNER="coverage.py" COVERAGE_BY_TEST_ENABLED="false" COVERAGE_TRACING_ENABLED="false" WORKING_DIRECTORY="$PROJECT_DIR$/src/tests" />
    <SUITE FILE_PATH="coverage/GridCal$srap_example.coverage" NAME="srap_example Coverage Results" MODIFIED="1705591951631" SOURCE_PROVIDER="com.intellij.coverage.DefaultCoverageFileProvider" RUNNER="coverage.py" COVERAGE_BY_TEST_ENABLED="true" COVERAGE_TRACING_ENABLED="false" WORKING_DIRECTORY="$PROJECT_DIR$/examples/trunk/srap" />
    <SUITE FILE_PATH="coverage/GridCal$Nosetests_in_test_line_losses_py.coverage" NAME="Nosetests in test_line_losses.py Coverage Results" MODIFIED="1634139762786" SOURCE_PROVIDER="com.intellij.coverage.DefaultCoverageFileProvider" RUNNER="coverage.py" COVERAGE_BY_TEST_ENABLED="true" COVERAGE_TRACING_ENABLED="false" WORKING_DIRECTORY="$PROJECT_DIR$/src/tests" />
    <SUITE FILE_PATH="coverage/GridCal$multi_select.coverage" NAME="multi_select Coverage Results" MODIFIED="1722505307072" SOURCE_PROVIDER="com.intellij.coverage.DefaultCoverageFileProvider" RUNNER="coverage.py" COVERAGE_BY_TEST_ENABLED="false" COVERAGE_TRACING_ENABLED="false" WORKING_DIRECTORY="$PROJECT_DIR$/src/trunk/qt_related" />
    <SUITE FILE_PATH="coverage/GridCal$test_derivatives.coverage" NAME="test_derivatives Coverage Results" MODIFIED="1722342641994" SOURCE_PROVIDER="com.intellij.coverage.DefaultCoverageFileProvider" RUNNER="coverage.py" COVERAGE_BY_TEST_ENABLED="false" COVERAGE_TRACING_ENABLED="false" WORKING_DIRECTORY="$PROJECT_DIR$/src/tests" />
    <SUITE FILE_PATH="coverage/GridCal$bus_viewer_dialogue.coverage" NAME="bus_viewer_dialogue Coverage Results" MODIFIED="1689665175199" SOURCE_PROVIDER="com.intellij.coverage.DefaultCoverageFileProvider" RUNNER="coverage.py" COVERAGE_BY_TEST_ENABLED="true" COVERAGE_TRACING_ENABLED="false" WORKING_DIRECTORY="$PROJECT_DIR$/src/GridCal/Gui/BusViewer" />
    <SUITE FILE_PATH="coverage/GridCal$load_designer_ui.coverage" NAME="load_designer_ui Coverage Results" MODIFIED="1710496736230" SOURCE_PROVIDER="com.intellij.coverage.DefaultCoverageFileProvider" RUNNER="coverage.py" COVERAGE_BY_TEST_ENABLED="true" COVERAGE_TRACING_ENABLED="false" WORKING_DIRECTORY="$PROJECT_DIR$/src/GridCal/Gui/LoadDesigner" />
    <SUITE FILE_PATH="coverage/GridCal$pytest_for_src_tests_test_derivatives_test_tau_derivatives.coverage" NAME="pytest for src.tests.test_derivatives.test_tau_derivatives Coverage Results" MODIFIED="1722333980825" SOURCE_PROVIDER="com.intellij.coverage.DefaultCoverageFileProvider" RUNNER="coverage.py" COVERAGE_BY_TEST_ENABLED="false" COVERAGE_TRACING_ENABLED="false" WORKING_DIRECTORY="$PROJECT_DIR$/src/tests" />
    <SUITE FILE_PATH="coverage/GridCal$Nosetests_for_tests_test_unbalanced_faults_test_unbalanced_short_circuit.coverage" NAME="Nosetests for tests.test_unbalanced_faults.test_unbalanced_short_circuit Coverage Results" MODIFIED="1687726153285" SOURCE_PROVIDER="com.intellij.coverage.DefaultCoverageFileProvider" RUNNER="coverage.py" COVERAGE_BY_TEST_ENABLED="true" COVERAGE_TRACING_ENABLED="false" WORKING_DIRECTORY="$PROJECT_DIR$/src/tests" />
    <SUITE FILE_PATH="coverage/GridCal$Nosetests_for_test_ptdf_test_ptdf_psse.coverage" NAME="Nosetests for test_ptdf.test_ptdf_psse Coverage Results" MODIFIED="1706774663027" SOURCE_PROVIDER="com.intellij.coverage.DefaultCoverageFileProvider" RUNNER="coverage.py" COVERAGE_BY_TEST_ENABLED="true" COVERAGE_TRACING_ENABLED="false" WORKING_DIRECTORY="$PROJECT_DIR$/src/tests" />
    <SUITE FILE_PATH="coverage/GridCal$update_gui_file__1_.coverage" NAME="update_gui_file (1) Coverage Results" MODIFIED="1700464327444" SOURCE_PROVIDER="com.intellij.coverage.DefaultCoverageFileProvider" RUNNER="coverage.py" COVERAGE_BY_TEST_ENABLED="true" COVERAGE_TRACING_ENABLED="false" WORKING_DIRECTORY="$PROJECT_DIR$/src/GridCal/Gui/Main" />
    <SUITE FILE_PATH="coverage/GridCal$Nosetests_for_test_ptdf_test_mlodf_sanpen.coverage" NAME="Nosetests for test_ptdf.test_mlodf_sanpen Coverage Results" MODIFIED="1706266201035" SOURCE_PROVIDER="com.intellij.coverage.DefaultCoverageFileProvider" RUNNER="coverage.py" COVERAGE_BY_TEST_ENABLED="true" COVERAGE_TRACING_ENABLED="false" WORKING_DIRECTORY="$PROJECT_DIR$/src/tests" />
    <SUITE FILE_PATH="coverage/GridCal$branch_power_3.coverage" NAME="branch_power_3 Coverage Results" MODIFIED="1659198918844" SOURCE_PROVIDER="com.intellij.coverage.DefaultCoverageFileProvider" RUNNER="coverage.py" COVERAGE_BY_TEST_ENABLED="true" COVERAGE_TRACING_ENABLED="false" WORKING_DIRECTORY="$PROJECT_DIR$/src/research/derivatives_and_jacobian" />
    <SUITE FILE_PATH="coverage/GridCal$run_contingencies.coverage" NAME="run_contingencies Coverage Results" MODIFIED="1707303266446" SOURCE_PROVIDER="com.intellij.coverage.DefaultCoverageFileProvider" RUNNER="coverage.py" COVERAGE_BY_TEST_ENABLED="true" COVERAGE_TRACING_ENABLED="false" WORKING_DIRECTORY="$PROJECT_DIR$/src/trunk/contingencies" />
    <SUITE FILE_PATH="coverage/GridCal$GridCalMain.coverage" NAME="GridCalMain Coverage Results" MODIFIED="1722618840272" SOURCE_PROVIDER="com.intellij.coverage.DefaultCoverageFileProvider" RUNNER="coverage.py" COVERAGE_BY_TEST_ENABLED="false" COVERAGE_TRACING_ENABLED="false" WORKING_DIRECTORY="$PROJECT_DIR$/src/GridCal/Gui/Main" />
    <SUITE FILE_PATH="coverage/GridCal$Nosetests_in_test_opf_time_series_py.coverage" NAME="Nosetests in test_opf_time_series.py Coverage Results" MODIFIED="1617046142412" SOURCE_PROVIDER="com.intellij.coverage.DefaultCoverageFileProvider" RUNNER="coverage.py" COVERAGE_BY_TEST_ENABLED="true" COVERAGE_TRACING_ENABLED="false" WORKING_DIRECTORY="$PROJECT_DIR$/src/tests" />
    <SUITE FILE_PATH="coverage/GridCal$pytest_for_test_derivatives_test_jacobian.coverage" NAME="pytest for test_derivatives.test_jacobian Coverage Results" MODIFIED="1721151386777" SOURCE_PROVIDER="com.intellij.coverage.DefaultCoverageFileProvider" RUNNER="coverage.py" COVERAGE_BY_TEST_ENABLED="false" COVERAGE_TRACING_ENABLED="false" WORKING_DIRECTORY="$PROJECT_DIR$/src/tests" />
    <SUITE FILE_PATH="coverage/GridCal$linear_analysis_run.coverage" NAME="linear_analysis_run Coverage Results" MODIFIED="1696330787545" SOURCE_PROVIDER="com.intellij.coverage.DefaultCoverageFileProvider" RUNNER="coverage.py" COVERAGE_BY_TEST_ENABLED="true" COVERAGE_TRACING_ENABLED="false" WORKING_DIRECTORY="$PROJECT_DIR$/examples" />
    <SUITE FILE_PATH="coverage/GridCal$dc_opf.coverage" NAME="dc_opf Coverage Results" MODIFIED="1602504240684" SOURCE_PROVIDER="com.intellij.coverage.DefaultCoverageFileProvider" RUNNER="coverage.py" COVERAGE_BY_TEST_ENABLED="true" COVERAGE_TRACING_ENABLED="false" WORKING_DIRECTORY="$PROJECT_DIR$/src/GridCal/Engine/Simulations/OPF" />
    <SUITE FILE_PATH="coverage/GridCal$AnalysisDialogue.coverage" NAME="AnalysisDialogue Coverage Results" MODIFIED="1689665194982" SOURCE_PROVIDER="com.intellij.coverage.DefaultCoverageFileProvider" RUNNER="coverage.py" COVERAGE_BY_TEST_ENABLED="true" COVERAGE_TRACING_ENABLED="false" WORKING_DIRECTORY="$PROJECT_DIR$/src/GridCal/Gui/Analysis" />
    <SUITE FILE_PATH="coverage/GridCal$ortools_opf_v4.coverage" NAME="ortools_opf_v4 Coverage Results" MODIFIED="1630076374457" SOURCE_PROVIDER="com.intellij.coverage.DefaultCoverageFileProvider" RUNNER="coverage.py" COVERAGE_BY_TEST_ENABLED="true" COVERAGE_TRACING_ENABLED="false" WORKING_DIRECTORY="$PROJECT_DIR$/src/research/or_tools" />
    <SUITE FILE_PATH="coverage/GridCal$se_editor.coverage" NAME="se_editor Coverage Results" MODIFIED="1651392905536" SOURCE_PROVIDER="com.intellij.coverage.DefaultCoverageFileProvider" RUNNER="coverage.py" COVERAGE_BY_TEST_ENABLED="true" COVERAGE_TRACING_ENABLED="false" WORKING_DIRECTORY="$PROJECT_DIR$/src/research/qt_related" />
    <SUITE FILE_PATH="coverage/GridCal$Nosetests_for_tests_test_short_circuit_test_short_circuit.coverage" NAME="Nosetests for tests.test_short_circuit.test_short_circuit Coverage Results" MODIFIED="1660897112809" SOURCE_PROVIDER="com.intellij.coverage.DefaultCoverageFileProvider" RUNNER="coverage.py" COVERAGE_BY_TEST_ENABLED="true" COVERAGE_TRACING_ENABLED="false" WORKING_DIRECTORY="$PROJECT_DIR$/src/tests" />
    <SUITE FILE_PATH="coverage/GridCal$Nosetests_in_test_admittance_tap_derivatives_py.coverage" NAME="Nosetests in test_admittance_tap_derivatives.py Coverage Results" MODIFIED="1708506914959" SOURCE_PROVIDER="com.intellij.coverage.DefaultCoverageFileProvider" RUNNER="coverage.py" COVERAGE_BY_TEST_ENABLED="true" COVERAGE_TRACING_ENABLED="false" WORKING_DIRECTORY="$PROJECT_DIR$/src/tests" />
    <SUITE FILE_PATH="coverage/GridCal$ACPTDF_research.coverage" NAME="ACPTDF_research Coverage Results" MODIFIED="1601989123437" SOURCE_PROVIDER="com.intellij.coverage.DefaultCoverageFileProvider" RUNNER="coverage.py" COVERAGE_BY_TEST_ENABLED="true" COVERAGE_TRACING_ENABLED="false" WORKING_DIRECTORY="$PROJECT_DIR$/src/research/PTDF" />
    <SUITE FILE_PATH="coverage/GridCal$solar_power_wizzard.coverage" NAME="solar_power_wizzard Coverage Results" MODIFIED="1689668693423" SOURCE_PROVIDER="com.intellij.coverage.DefaultCoverageFileProvider" RUNNER="coverage.py" COVERAGE_BY_TEST_ENABLED="true" COVERAGE_TRACING_ENABLED="false" WORKING_DIRECTORY="$PROJECT_DIR$/src/GridCal/Gui/SolarPowerWizard" />
    <SUITE FILE_PATH="coverage/GridCal$update_gui_file__2_.coverage" NAME="update_gui_file (2) Coverage Results" MODIFIED="1692362060427" SOURCE_PROVIDER="com.intellij.coverage.DefaultCoverageFileProvider" RUNNER="coverage.py" COVERAGE_BY_TEST_ENABLED="true" COVERAGE_TRACING_ENABLED="false" WORKING_DIRECTORY="$PROJECT_DIR$/src/GridCal/Gui/BusViewer" />
    <SUITE FILE_PATH="coverage/GridCal$pytest_for_src_tests_test_tutorials_test_define_grid_from_scratch_without_profiles.coverage" NAME="pytest for src.tests.test_tutorials.test_define_grid_from_scratch_without_profiles Coverage Results" MODIFIED="1662359418874" SOURCE_PROVIDER="com.intellij.coverage.DefaultCoverageFileProvider" RUNNER="coverage.py" COVERAGE_BY_TEST_ENABLED="true" COVERAGE_TRACING_ENABLED="false" WORKING_DIRECTORY="$PROJECT_DIR$/src/tests" />
    <SUITE FILE_PATH="coverage/GridCal$ExportDialogueController.coverage" NAME="ExportDialogueController Coverage Results" MODIFIED="1656340839439" SOURCE_PROVIDER="com.intellij.coverage.DefaultCoverageFileProvider" RUNNER="coverage.py" COVERAGE_BY_TEST_ENABLED="true" COVERAGE_TRACING_ENABLED="false" WORKING_DIRECTORY="$PROJECT_DIR$/src/GridCal/Gui/Main" />
    <SUITE FILE_PATH="coverage/GridCal$Nosetests_for_tests_test_transformer_controls.coverage" NAME="Nosetests for tests.test_transformer_controls Coverage Results" MODIFIED="1708507724119" SOURCE_PROVIDER="com.intellij.coverage.DefaultCoverageFileProvider" RUNNER="coverage.py" COVERAGE_BY_TEST_ENABLED="true" COVERAGE_TRACING_ENABLED="false" WORKING_DIRECTORY="$PROJECT_DIR$/src/tests" />
    <SUITE FILE_PATH="coverage/GridCal$dc_linear_opf_ts.coverage" NAME="dc_linear_opf_ts_example Coverage Results" MODIFIED="1688466918477" SOURCE_PROVIDER="com.intellij.coverage.DefaultCoverageFileProvider" RUNNER="coverage.py" COVERAGE_BY_TEST_ENABLED="true" COVERAGE_TRACING_ENABLED="false" WORKING_DIRECTORY="$PROJECT_DIR$/examples" />
    <SUITE FILE_PATH="coverage/GridCal$Nosetests_for_tests_test_hydro.coverage" NAME="Nosetests for tests.test_hydro Coverage Results" MODIFIED="1707045007943" SOURCE_PROVIDER="com.intellij.coverage.DefaultCoverageFileProvider" RUNNER="coverage.py" COVERAGE_BY_TEST_ENABLED="true" COVERAGE_TRACING_ENABLED="false" WORKING_DIRECTORY="$PROJECT_DIR$/src/tests" />
    <SUITE FILE_PATH="coverage/GridCal$pytest_in_test_contingency_py.coverage" NAME="pytest in test_contingency.py Coverage Results" MODIFIED="1721226910009" SOURCE_PROVIDER="com.intellij.coverage.DefaultCoverageFileProvider" RUNNER="coverage.py" COVERAGE_BY_TEST_ENABLED="false" COVERAGE_TRACING_ENABLED="false" WORKING_DIRECTORY="$PROJECT_DIR$/src/tests" />
    <SUITE FILE_PATH="coverage/GridCal$newton_line_search.coverage" NAME="newton_line_search Coverage Results" MODIFIED="1613945829807" SOURCE_PROVIDER="com.intellij.coverage.DefaultCoverageFileProvider" RUNNER="coverage.py" COVERAGE_BY_TEST_ENABLED="true" COVERAGE_TRACING_ENABLED="false" WORKING_DIRECTORY="$PROJECT_DIR$/src/research/power_flow" />
    <SUITE FILE_PATH="coverage/GridCal$Nosetests_in_test_simple_mip_py.coverage" NAME="Nosetests in test_simple_mip.py Coverage Results" MODIFIED="1704807601206" SOURCE_PROVIDER="com.intellij.coverage.DefaultCoverageFileProvider" RUNNER="coverage.py" COVERAGE_BY_TEST_ENABLED="true" COVERAGE_TRACING_ENABLED="false" WORKING_DIRECTORY="$PROJECT_DIR$/src/tests" />
    <SUITE FILE_PATH="coverage/GridCal$circuit_to_optimods.coverage" NAME="circuit_to_optimods Coverage Results" MODIFIED="1692126689711" SOURCE_PROVIDER="com.intellij.coverage.DefaultCoverageFileProvider" RUNNER="coverage.py" COVERAGE_BY_TEST_ENABLED="true" COVERAGE_TRACING_ENABLED="false" WORKING_DIRECTORY="$PROJECT_DIR$/src/GridCal/Engine/Core/Compilers" />
    <SUITE FILE_PATH="coverage/GridCal$Nosetests_in_test_demo_5_node_py.coverage" NAME="Nosetests in test_demo_5_node.py Coverage Results" MODIFIED="1614631013763" SOURCE_PROVIDER="com.intellij.coverage.DefaultCoverageFileProvider" RUNNER="coverage.py" COVERAGE_BY_TEST_ENABLED="true" COVERAGE_TRACING_ENABLED="false" WORKING_DIRECTORY="$PROJECT_DIR$/src/tests" />
    <SUITE FILE_PATH="coverage/GridCal$Nosetests_in_test_short_circuit_py.coverage" NAME="Nosetests in test_short_circuit.py Coverage Results" MODIFIED="1687726472522" SOURCE_PROVIDER="com.intellij.coverage.DefaultCoverageFileProvider" RUNNER="coverage.py" COVERAGE_BY_TEST_ENABLED="true" COVERAGE_TRACING_ENABLED="false" WORKING_DIRECTORY="$PROJECT_DIR$/src/tests" />
    <SUITE FILE_PATH="coverage/GridCal$power_flow_example.coverage" NAME="power_flow_example Coverage Results" MODIFIED="1696328542092" SOURCE_PROVIDER="com.intellij.coverage.DefaultCoverageFileProvider" RUNNER="coverage.py" COVERAGE_BY_TEST_ENABLED="true" COVERAGE_TRACING_ENABLED="false" WORKING_DIRECTORY="$PROJECT_DIR$/examples" />
    <SUITE FILE_PATH="coverage/GridCal$Nosetests_for_tests_test_transformer_controls_test_v_control_true.coverage" NAME="Nosetests for tests.test_transformer_controls.test_v_control_true Coverage Results" MODIFIED="1708507569438" SOURCE_PROVIDER="com.intellij.coverage.DefaultCoverageFileProvider" RUNNER="coverage.py" COVERAGE_BY_TEST_ENABLED="true" COVERAGE_TRACING_ENABLED="false" WORKING_DIRECTORY="$PROJECT_DIR$/src/tests" />
    <SUITE FILE_PATH="coverage/GridCal$power_flow_research_sinj.coverage" NAME="power_flow_research_sinj Coverage Results" MODIFIED="1711310889153" SOURCE_PROVIDER="com.intellij.coverage.DefaultCoverageFileProvider" RUNNER="coverage.py" COVERAGE_BY_TEST_ENABLED="true" COVERAGE_TRACING_ENABLED="false" WORKING_DIRECTORY="$PROJECT_DIR$/src/trunk/pf" />
    <SUITE FILE_PATH="coverage/GridCal$example1.coverage" NAME="example1 Coverage Results" MODIFIED="1634669660909" SOURCE_PROVIDER="com.intellij.coverage.DefaultCoverageFileProvider" RUNNER="coverage.py" COVERAGE_BY_TEST_ENABLED="true" COVERAGE_TRACING_ENABLED="false" WORKING_DIRECTORY="$PROJECT_DIR$/src/research/or_tools" />
    <SUITE FILE_PATH="coverage/GridCal$coordinates_dialogue.coverage" NAME="coordinates_dialogue Coverage Results" MODIFIED="1689665134899" SOURCE_PROVIDER="com.intellij.coverage.DefaultCoverageFileProvider" RUNNER="coverage.py" COVERAGE_BY_TEST_ENABLED="true" COVERAGE_TRACING_ENABLED="false" WORKING_DIRECTORY="$PROJECT_DIR$/src/GridCal/Gui/CoordinatesInput" />
    <SUITE FILE_PATH="coverage/GridCal$Nosetests_in__home_santi_Documentos_Git_GitHub_GridCal_src_tests_test_simple_mip_py.coverage" NAME="Nosetests in /home/santi/Documentos/Git/GitHub/GridCal/src/tests/test_simple_mip.py Coverage Results" MODIFIED="1704896156803" SOURCE_PROVIDER="com.intellij.coverage.DefaultCoverageFileProvider" RUNNER="coverage.py" COVERAGE_BY_TEST_ENABLED="true" COVERAGE_TRACING_ENABLED="false" WORKING_DIRECTORY="$PROJECT_DIR$/src/tests" />
    <SUITE FILE_PATH="coverage/GridCal$ortools_opf_v2.coverage" NAME="ortools_opf_v2 Coverage Results" MODIFIED="1630065515013" SOURCE_PROVIDER="com.intellij.coverage.DefaultCoverageFileProvider" RUNNER="coverage.py" COVERAGE_BY_TEST_ENABLED="true" COVERAGE_TRACING_ENABLED="false" WORKING_DIRECTORY="$PROJECT_DIR$/src/research/or_tools" />
    <SUITE FILE_PATH="coverage/GridCal$Nosetests_in_deep_copy_test_py.coverage" NAME="Nosetests in deep_copy_test.py Coverage Results" MODIFIED="1701280704773" SOURCE_PROVIDER="com.intellij.coverage.DefaultCoverageFileProvider" RUNNER="coverage.py" COVERAGE_BY_TEST_ENABLED="true" COVERAGE_TRACING_ENABLED="false" WORKING_DIRECTORY="$PROJECT_DIR$/src/tests" />
    <SUITE FILE_PATH="coverage/GridCal$Nosetests_in_test_matrix_stacking_py.coverage" NAME="Nosetests in test_matrix_stacking.py Coverage Results" MODIFIED="1609500758192" SOURCE_PROVIDER="com.intellij.coverage.DefaultCoverageFileProvider" RUNNER="coverage.py" COVERAGE_BY_TEST_ENABLED="true" COVERAGE_TRACING_ENABLED="false" WORKING_DIRECTORY="$PROJECT_DIR$/src/tests" />
    <SUITE FILE_PATH="coverage/GridCal$Nosetests_for_tests_test_continuation_power_flow_test_cpf.coverage" NAME="Nosetests for tests.test_continuation_power_flow.test_cpf Coverage Results" MODIFIED="1712337251546" SOURCE_PROVIDER="com.intellij.coverage.DefaultCoverageFileProvider" RUNNER="coverage.py" COVERAGE_BY_TEST_ENABLED="true" COVERAGE_TRACING_ENABLED="false" WORKING_DIRECTORY="$PROJECT_DIR$/src/tests" />
    <SUITE FILE_PATH="coverage/GridCal$dc_pf.coverage" NAME="dc_pf Coverage Results" MODIFIED="1663338738604" SOURCE_PROVIDER="com.intellij.coverage.DefaultCoverageFileProvider" RUNNER="coverage.py" COVERAGE_BY_TEST_ENABLED="true" COVERAGE_TRACING_ENABLED="false" WORKING_DIRECTORY="$PROJECT_DIR$/src/research/opf" />
    <SUITE FILE_PATH="coverage/GridCal$ConsoleLogController.coverage" NAME="ConsoleLogController Coverage Results" MODIFIED="1663862178388" SOURCE_PROVIDER="com.intellij.coverage.DefaultCoverageFileProvider" RUNNER="coverage.py" COVERAGE_BY_TEST_ENABLED="true" COVERAGE_TRACING_ENABLED="false" WORKING_DIRECTORY="$PROJECT_DIR$/src/GridCal/Gui/Main" />
    <SUITE FILE_PATH="coverage/GridCal$pytest_for_test_power_flow_test_qt_control_with_ltc.coverage" NAME="pytest for test_power_flow.test_qt_control_with_ltc Coverage Results" MODIFIED="1724233819014" SOURCE_PROVIDER="com.intellij.coverage.DefaultCoverageFileProvider" RUNNER="coverage.py" COVERAGE_BY_TEST_ENABLED="false" COVERAGE_TRACING_ENABLED="false" WORKING_DIRECTORY="$PROJECT_DIR$/src/tests" />
    <SUITE FILE_PATH="coverage/GridCal$n_minus_k_ts_driver.coverage" NAME="n_minus_k_ts_driver Coverage Results" MODIFIED="1616706318512" SOURCE_PROVIDER="com.intellij.coverage.DefaultCoverageFileProvider" RUNNER="coverage.py" COVERAGE_BY_TEST_ENABLED="true" COVERAGE_TRACING_ENABLED="false" WORKING_DIRECTORY="$PROJECT_DIR$/src/GridCal/Engine/Simulations/NK" />
    <SUITE FILE_PATH="coverage/GridCal$Nosetests_in_test_load_all_grids_py.coverage" NAME="Nosetests in test_load_all_grids.py Coverage Results" MODIFIED="1598802785581" SOURCE_PROVIDER="com.intellij.coverage.DefaultCoverageFileProvider" RUNNER="coverage.py" COVERAGE_BY_TEST_ENABLED="true" COVERAGE_TRACING_ENABLED="false" WORKING_DIRECTORY="$PROJECT_DIR$/src/tests" />
    <SUITE FILE_PATH="coverage/GridCal$pytest_for_test_power_flow_test_power_flow_control_with_pst_pt.coverage" NAME="pytest for test_power_flow.test_power_flow_control_with_pst_pt Coverage Results" MODIFIED="1723562324621" SOURCE_PROVIDER="com.intellij.coverage.DefaultCoverageFileProvider" RUNNER="coverage.py" COVERAGE_BY_TEST_ENABLED="false" COVERAGE_TRACING_ENABLED="false" WORKING_DIRECTORY="$PROJECT_DIR$/src/tests" />
    <SUITE FILE_PATH="coverage/GridCal$banner.coverage" NAME="banner Coverage Results" MODIFIED="1617272129031" SOURCE_PROVIDER="com.intellij.coverage.DefaultCoverageFileProvider" RUNNER="coverage.py" COVERAGE_BY_TEST_ENABLED="true" COVERAGE_TRACING_ENABLED="false" WORKING_DIRECTORY="$PROJECT_DIR$/src/GridCal/Gui/Main" />
    <SUITE FILE_PATH="coverage/GridCal$mips.coverage" NAME="mips Coverage Results" MODIFIED="1702414375626" SOURCE_PROVIDER="com.intellij.coverage.DefaultCoverageFileProvider" RUNNER="coverage.py" COVERAGE_BY_TEST_ENABLED="true" COVERAGE_TRACING_ENABLED="false" WORKING_DIRECTORY="" />
    <SUITE FILE_PATH="coverage/GridCal$gis_dialogue.coverage" NAME="gis_dialogue Coverage Results" MODIFIED="1681978321412" SOURCE_PROVIDER="com.intellij.coverage.DefaultCoverageFileProvider" RUNNER="coverage.py" COVERAGE_BY_TEST_ENABLED="true" COVERAGE_TRACING_ENABLED="false" WORKING_DIRECTORY="$PROJECT_DIR$/src/GridCal/Gui/GIS" />
    <SUITE FILE_PATH="coverage/GridCal$pytest_for_test_derivatives_test_tau_derivatives.coverage" NAME="pytest for test_derivatives.test_tau_derivatives Coverage Results" MODIFIED="1722325131702" SOURCE_PROVIDER="com.intellij.coverage.DefaultCoverageFileProvider" RUNNER="coverage.py" COVERAGE_BY_TEST_ENABLED="false" COVERAGE_TRACING_ENABLED="false" WORKING_DIRECTORY="$PROJECT_DIR$/src/tests" />
    <SUITE FILE_PATH="coverage/GridCal$map_test_2.coverage" NAME="map_test_2 Coverage Results" MODIFIED="1655834800485" SOURCE_PROVIDER="com.intellij.coverage.DefaultCoverageFileProvider" RUNNER="coverage.py" COVERAGE_BY_TEST_ENABLED="true" COVERAGE_TRACING_ENABLED="false" WORKING_DIRECTORY="$PROJECT_DIR$/src/research/map" />
    <SUITE FILE_PATH="coverage/GridCal$raw_parser.coverage" NAME="raw_parser Coverage Results" MODIFIED="1619379740833" SOURCE_PROVIDER="com.intellij.coverage.DefaultCoverageFileProvider" RUNNER="coverage.py" COVERAGE_BY_TEST_ENABLED="true" COVERAGE_TRACING_ENABLED="false" WORKING_DIRECTORY="$PROJECT_DIR$/src/GridCal/Engine/IO" />
    <SUITE FILE_PATH="coverage/GridCal$test_transformer_regulator.coverage" NAME="test_transformer_regulator Coverage Results" MODIFIED="1602954515929" SOURCE_PROVIDER="com.intellij.coverage.DefaultCoverageFileProvider" RUNNER="coverage.py" COVERAGE_BY_TEST_ENABLED="true" COVERAGE_TRACING_ENABLED="false" WORKING_DIRECTORY="$PROJECT_DIR$/src/tests" />
    <SUITE FILE_PATH="coverage/GridCal$endpoints.coverage" NAME="endpoints Coverage Results" MODIFIED="1717576265871" SOURCE_PROVIDER="com.intellij.coverage.DefaultCoverageFileProvider" RUNNER="coverage.py" COVERAGE_BY_TEST_ENABLED="true" COVERAGE_TRACING_ENABLED="false" WORKING_DIRECTORY="$PROJECT_DIR$/src/GridCalServer" />
    <SUITE FILE_PATH="coverage/GridCal$Nosetests_in_test_bus_types_py.coverage" NAME="Nosetests in test_bus_types.py Coverage Results" MODIFIED="1687726595619" SOURCE_PROVIDER="com.intellij.coverage.DefaultCoverageFileProvider" RUNNER="coverage.py" COVERAGE_BY_TEST_ENABLED="true" COVERAGE_TRACING_ENABLED="false" WORKING_DIRECTORY="$PROJECT_DIR$/src/tests" />
    <SUITE FILE_PATH="coverage/GridCal$raw_to_cgmes_mapping.coverage" NAME="raw_to_cgmes_mapping Coverage Results" MODIFIED="1693562939167" SOURCE_PROVIDER="com.intellij.coverage.DefaultCoverageFileProvider" RUNNER="coverage.py" COVERAGE_BY_TEST_ENABLED="true" COVERAGE_TRACING_ENABLED="false" WORKING_DIRECTORY="$PROJECT_DIR$/src/tests" />
    <SUITE FILE_PATH="coverage/GridCal$pulp_example.coverage" NAME="pulp_example Coverage Results" MODIFIED="1688470850846" SOURCE_PROVIDER="com.intellij.coverage.DefaultCoverageFileProvider" RUNNER="coverage.py" COVERAGE_BY_TEST_ENABLED="true" COVERAGE_TRACING_ENABLED="false" WORKING_DIRECTORY="$PROJECT_DIR$/examples" />
    <SUITE FILE_PATH="coverage/GridCal$opf_pf_verification_example.coverage" NAME="opf+pf verification example Coverage Results" MODIFIED="1696857463367" SOURCE_PROVIDER="com.intellij.coverage.DefaultCoverageFileProvider" RUNNER="coverage.py" COVERAGE_BY_TEST_ENABLED="true" COVERAGE_TRACING_ENABLED="false" WORKING_DIRECTORY="$PROJECT_DIR$/examples" />
    <SUITE FILE_PATH="coverage/GridCal$Nosetests_for_tests_test_voltage_collapse.coverage" NAME="Nosetests for tests.test_voltage_collapse Coverage Results" MODIFIED="1602937737883" SOURCE_PROVIDER="com.intellij.coverage.DefaultCoverageFileProvider" RUNNER="coverage.py" COVERAGE_BY_TEST_ENABLED="true" COVERAGE_TRACING_ENABLED="false" WORKING_DIRECTORY="$PROJECT_DIR$/src/tests" />
    <SUITE FILE_PATH="coverage/GridCal$analytic_ptdf_driver.coverage" NAME="analytic_ptdf_driver Coverage Results" MODIFIED="1600179811175" SOURCE_PROVIDER="com.intellij.coverage.DefaultCoverageFileProvider" RUNNER="coverage.py" COVERAGE_BY_TEST_ENABLED="true" COVERAGE_TRACING_ENABLED="false" WORKING_DIRECTORY="$PROJECT_DIR$/src/GridCal/Engine/Simulations/PTDF" />
    <SUITE FILE_PATH="coverage/GridCal$Nosetests_for_tests_test_contingency.coverage" NAME="Nosetests for tests.test_contingency Coverage Results" MODIFIED="1704269547065" SOURCE_PROVIDER="com.intellij.coverage.DefaultCoverageFileProvider" RUNNER="coverage.py" COVERAGE_BY_TEST_ENABLED="true" COVERAGE_TRACING_ENABLED="false" WORKING_DIRECTORY="$PROJECT_DIR$/src/tests" />
    <SUITE FILE_PATH="coverage/GridCal$Nosetests_for_test_simple_mip_test_lp_simple3.coverage" NAME="Nosetests for test_simple_mip.test_lp_simple3 Coverage Results" MODIFIED="1704806778841" SOURCE_PROVIDER="com.intellij.coverage.DefaultCoverageFileProvider" RUNNER="coverage.py" COVERAGE_BY_TEST_ENABLED="true" COVERAGE_TRACING_ENABLED="false" WORKING_DIRECTORY="$PROJECT_DIR$/src/tests" />
    <SUITE FILE_PATH="coverage/GridCal$new_circuit_objects.coverage" NAME="new_circuit_objects Coverage Results" MODIFIED="1707126047746" SOURCE_PROVIDER="com.intellij.coverage.DefaultCoverageFileProvider" RUNNER="coverage.py" COVERAGE_BY_TEST_ENABLED="true" COVERAGE_TRACING_ENABLED="false" WORKING_DIRECTORY="$PROJECT_DIR$/src/trunk/code_generation" />
    <SUITE FILE_PATH="coverage/GridCal$run.coverage" NAME="run Coverage Results" MODIFIED="1717077522843" SOURCE_PROVIDER="com.intellij.coverage.DefaultCoverageFileProvider" RUNNER="coverage.py" COVERAGE_BY_TEST_ENABLED="true" COVERAGE_TRACING_ENABLED="false" WORKING_DIRECTORY="$PROJECT_DIR$/src/GridCalServer" />
    <SUITE FILE_PATH="coverage/GridCal$line_arrow_2.coverage" NAME="line_arrow_2 Coverage Results" MODIFIED="1707241035685" SOURCE_PROVIDER="com.intellij.coverage.DefaultCoverageFileProvider" RUNNER="coverage.py" COVERAGE_BY_TEST_ENABLED="true" COVERAGE_TRACING_ENABLED="false" WORKING_DIRECTORY="$PROJECT_DIR$/src/trunk/qt_related" />
    <SUITE FILE_PATH="coverage/GridCal$Nosetests_for_tests_test_short_circuit.coverage" NAME="Nosetests for tests.test_short_circuit Coverage Results" MODIFIED="1648735680536" SOURCE_PROVIDER="com.intellij.coverage.DefaultCoverageFileProvider" RUNNER="coverage.py" COVERAGE_BY_TEST_ENABLED="true" COVERAGE_TRACING_ENABLED="false" WORKING_DIRECTORY="$PROJECT_DIR$/src/tests" />
    <SUITE FILE_PATH="coverage/GridCal$io_call.coverage" NAME="io_call Coverage Results" MODIFIED="1707813182693" SOURCE_PROVIDER="com.intellij.coverage.DefaultCoverageFileProvider" RUNNER="coverage.py" COVERAGE_BY_TEST_ENABLED="true" COVERAGE_TRACING_ENABLED="false" WORKING_DIRECTORY="$PROJECT_DIR$/src/trunk/io" />
    <SUITE FILE_PATH="coverage/GridCal$Nosetests_for_tests_admittance_matrix_test_test1.coverage" NAME="Nosetests for tests.admittance_matrix_test.test1 Coverage Results" MODIFIED="1694884103963" SOURCE_PROVIDER="com.intellij.coverage.DefaultCoverageFileProvider" RUNNER="coverage.py" COVERAGE_BY_TEST_ENABLED="true" COVERAGE_TRACING_ENABLED="false" WORKING_DIRECTORY="$PROJECT_DIR$/src/tests" />
    <SUITE FILE_PATH="coverage/GridCal$Nosetests_for_test_ptdf_test_compensated_ptdf.coverage" NAME="Nosetests for test_ptdf.test_compensated_ptdf Coverage Results" MODIFIED="1710433602844" SOURCE_PROVIDER="com.intellij.coverage.DefaultCoverageFileProvider" RUNNER="coverage.py" COVERAGE_BY_TEST_ENABLED="true" COVERAGE_TRACING_ENABLED="false" WORKING_DIRECTORY="$PROJECT_DIR$/src/tests" />
    <SUITE FILE_PATH="coverage/GridCal$newton_svc.coverage" NAME="newton_svc Coverage Results" MODIFIED="1616106111862" SOURCE_PROVIDER="com.intellij.coverage.DefaultCoverageFileProvider" RUNNER="coverage.py" COVERAGE_BY_TEST_ENABLED="true" COVERAGE_TRACING_ENABLED="false" WORKING_DIRECTORY="$PROJECT_DIR$/src/research/power_flow" />
    <SUITE FILE_PATH="coverage/GridCal$pytest_for_test_power_flow_test_fubm.coverage" NAME="pytest for test_power_flow.test_fubm Coverage Results" MODIFIED="1724245898078" SOURCE_PROVIDER="com.intellij.coverage.DefaultCoverageFileProvider" RUNNER="coverage.py" COVERAGE_BY_TEST_ENABLED="false" COVERAGE_TRACING_ENABLED="false" WORKING_DIRECTORY="$PROJECT_DIR$/src/tests" />
    <SUITE FILE_PATH="coverage/GridCal$acopf_function_evaluation.coverage" NAME="acopf_function_evaluation Coverage Results" MODIFIED="1704884982818" SOURCE_PROVIDER="com.intellij.coverage.DefaultCoverageFileProvider" RUNNER="coverage.py" COVERAGE_BY_TEST_ENABLED="true" COVERAGE_TRACING_ENABLED="false" WORKING_DIRECTORY="$PROJECT_DIR$/examples/trunk/acopf" />
    <SUITE FILE_PATH="coverage/GridCal$power_world_parser.coverage" NAME="power_world_parser Coverage Results" MODIFIED="1632911407871" SOURCE_PROVIDER="com.intellij.coverage.DefaultCoverageFileProvider" RUNNER="coverage.py" COVERAGE_BY_TEST_ENABLED="true" COVERAGE_TRACING_ENABLED="false" WORKING_DIRECTORY="$PROJECT_DIR$/src/GridCal/Engine/IO" />
    <SUITE FILE_PATH="coverage/GridCal$switch_reduction_sparse.coverage" NAME="switch_reduction_sparse Coverage Results" MODIFIED="1615742705813" SOURCE_PROVIDER="com.intellij.coverage.DefaultCoverageFileProvider" RUNNER="coverage.py" COVERAGE_BY_TEST_ENABLED="true" COVERAGE_TRACING_ENABLED="false" WORKING_DIRECTORY="$PROJECT_DIR$/src/research/grid_reduction/substation_reduction" />
    <SUITE FILE_PATH="coverage/GridCal$5_bus_se.coverage" NAME="5_bus_se Coverage Results" MODIFIED="1635960804767" SOURCE_PROVIDER="com.intellij.coverage.DefaultCoverageFileProvider" RUNNER="coverage.py" COVERAGE_BY_TEST_ENABLED="true" COVERAGE_TRACING_ENABLED="false" WORKING_DIRECTORY="$PROJECT_DIR$/src/research/state_estimation" />
    <SUITE FILE_PATH="coverage/GridCal$pytest_for_test_sparse2_test_sp_slice.coverage" NAME="pytest for test_sparse2.test_sp_slice Coverage Results" MODIFIED="1720634604378" SOURCE_PROVIDER="com.intellij.coverage.DefaultCoverageFileProvider" RUNNER="coverage.py" COVERAGE_BY_TEST_ENABLED="false" COVERAGE_TRACING_ENABLED="false" WORKING_DIRECTORY="$PROJECT_DIR$/src/tests" />
    <SUITE FILE_PATH="coverage/GridCal$circuit_to_alliander_pgm.coverage" NAME="circuit_to_alliander_pgm Coverage Results" MODIFIED="1650964250766" SOURCE_PROVIDER="com.intellij.coverage.DefaultCoverageFileProvider" RUNNER="coverage.py" COVERAGE_BY_TEST_ENABLED="true" COVERAGE_TRACING_ENABLED="false" WORKING_DIRECTORY="$PROJECT_DIR$/src/GridCal/Engine/Core/Compilers" />
    <SUITE FILE_PATH="coverage/GridCal$filtering_example1.coverage" NAME="filtering_example1 Coverage Results" MODIFIED="1708704156149" SOURCE_PROVIDER="com.intellij.coverage.DefaultCoverageFileProvider" RUNNER="coverage.py" COVERAGE_BY_TEST_ENABLED="true" COVERAGE_TRACING_ENABLED="false" WORKING_DIRECTORY="$PROJECT_DIR$/src/trunk/filtering" />
    <SUITE FILE_PATH="coverage/GridCal$pytest_for_test_power_flow_test_voltage_local_control_with_generation.coverage" NAME="pytest for test_power_flow.test_voltage_local_control_with_generation Coverage Results" MODIFIED="1724325477064" SOURCE_PROVIDER="com.intellij.coverage.DefaultCoverageFileProvider" RUNNER="coverage.py" COVERAGE_BY_TEST_ENABLED="false" COVERAGE_TRACING_ENABLED="false" WORKING_DIRECTORY="$PROJECT_DIR$/src/tests" />
    <SUITE FILE_PATH="coverage/GridCal$Nosetests_for_test_contingency_test_contingency.coverage" NAME="Nosetests for test_contingency.test_contingency Coverage Results" MODIFIED="1701702177042" SOURCE_PROVIDER="com.intellij.coverage.DefaultCoverageFileProvider" RUNNER="coverage.py" COVERAGE_BY_TEST_ENABLED="true" COVERAGE_TRACING_ENABLED="false" WORKING_DIRECTORY="$PROJECT_DIR$/src/tests" />
    <SUITE FILE_PATH="coverage/GridCal$graph1.coverage" NAME="graph1 Coverage Results" MODIFIED="1702994707899" SOURCE_PROVIDER="com.intellij.coverage.DefaultCoverageFileProvider" RUNNER="coverage.py" COVERAGE_BY_TEST_ENABLED="true" COVERAGE_TRACING_ENABLED="false" WORKING_DIRECTORY="$PROJECT_DIR$/src/GridCalEngine/IO/rdf_test" />
    <SUITE FILE_PATH="coverage/GridCal$sergio_dorado_example.coverage" NAME="sergio_dorado_example Coverage Results" MODIFIED="1715016834665" SOURCE_PROVIDER="com.intellij.coverage.DefaultCoverageFileProvider" RUNNER="coverage.py" COVERAGE_BY_TEST_ENABLED="true" COVERAGE_TRACING_ENABLED="false" WORKING_DIRECTORY="$PROJECT_DIR$/src/trunk/substation_reduction" />
    <SUITE FILE_PATH="coverage/GridCal$Nosetests_in_test_opf_py.coverage" NAME="Nosetests in test_opf.py Coverage Results" MODIFIED="1632998728805" SOURCE_PROVIDER="com.intellij.coverage.DefaultCoverageFileProvider" RUNNER="coverage.py" COVERAGE_BY_TEST_ENABLED="true" COVERAGE_TRACING_ENABLED="false" WORKING_DIRECTORY="$PROJECT_DIR$/src/tests" />
    <SUITE FILE_PATH="coverage/GridCal$plot_solvers.coverage" NAME="plot_solvers Coverage Results" MODIFIED="1717010644348" SOURCE_PROVIDER="com.intellij.coverage.DefaultCoverageFileProvider" RUNNER="coverage.py" COVERAGE_BY_TEST_ENABLED="true" COVERAGE_TRACING_ENABLED="false" WORKING_DIRECTORY="$PROJECT_DIR$/src/trunk/investments" />
    <SUITE FILE_PATH="coverage/GridCal$sparse_benchmark.coverage" NAME="sparse_benchmark Coverage Results" MODIFIED="1698410024629" SOURCE_PROVIDER="com.intellij.coverage.DefaultCoverageFileProvider" RUNNER="coverage.py" COVERAGE_BY_TEST_ENABLED="true" COVERAGE_TRACING_ENABLED="false" WORKING_DIRECTORY="$PROJECT_DIR$/examples" />
    <SUITE FILE_PATH="coverage/GridCal$pytest_for_test_transformer_controls_test_v_control_true.coverage" NAME="pytest for test_transformer_controls.test_v_control_true Coverage Results" MODIFIED="1723568924462" SOURCE_PROVIDER="com.intellij.coverage.DefaultCoverageFileProvider" RUNNER="coverage.py" COVERAGE_BY_TEST_ENABLED="false" COVERAGE_TRACING_ENABLED="false" WORKING_DIRECTORY="$PROJECT_DIR$/src/tests" />
    <SUITE FILE_PATH="coverage/GridCal$pytest_for_test_demo_5_node_test_demo_5_node.coverage" NAME="pytest for test_demo_5_node.test_demo_5_node Coverage Results" MODIFIED="1724249468428" SOURCE_PROVIDER="com.intellij.coverage.DefaultCoverageFileProvider" RUNNER="coverage.py" COVERAGE_BY_TEST_ENABLED="false" COVERAGE_TRACING_ENABLED="false" WORKING_DIRECTORY="$PROJECT_DIR$/src/tests" />
    <SUITE FILE_PATH="coverage/GridCal$Nosetests_for_tests_test_load_save_load_test_load_save_load.coverage" NAME="Nosetests for tests.test_load_save_load.test_load_save_load Coverage Results" MODIFIED="1716806308855" SOURCE_PROVIDER="com.intellij.coverage.DefaultCoverageFileProvider" RUNNER="coverage.py" COVERAGE_BY_TEST_ENABLED="true" COVERAGE_TRACING_ENABLED="false" WORKING_DIRECTORY="$PROJECT_DIR$/src/tests" />
    <SUITE FILE_PATH="coverage/GridCal$Nosetests_for_tests_test_ptdf.coverage" NAME="Nosetests for tests.test_ptdf Coverage Results" MODIFIED="1708854092658" SOURCE_PROVIDER="com.intellij.coverage.DefaultCoverageFileProvider" RUNNER="coverage.py" COVERAGE_BY_TEST_ENABLED="true" COVERAGE_TRACING_ENABLED="false" WORKING_DIRECTORY="$PROJECT_DIR$/src/tests" />
    <SUITE FILE_PATH="coverage/GridCal$ExecuteGridCal__1_.coverage" NAME="ExecuteGridCal (1) Coverage Results" MODIFIED="1694588250603" SOURCE_PROVIDER="com.intellij.coverage.DefaultCoverageFileProvider" RUNNER="coverage.py" COVERAGE_BY_TEST_ENABLED="true" COVERAGE_TRACING_ENABLED="false" WORKING_DIRECTORY="$PROJECT_DIR$/src/GridCal" />
    <SUITE FILE_PATH="coverage/GridCal$ntc_opf_v6.coverage" NAME="ntc_opf_v6 Coverage Results" MODIFIED="1630405700769" SOURCE_PROVIDER="com.intellij.coverage.DefaultCoverageFileProvider" RUNNER="coverage.py" COVERAGE_BY_TEST_ENABLED="true" COVERAGE_TRACING_ENABLED="false" WORKING_DIRECTORY="$PROJECT_DIR$/src/research/or_tools" />
    <SUITE FILE_PATH="coverage/GridCal$all2_refactored.coverage" NAME="all2_refactored Coverage Results" MODIFIED="1614533302435" SOURCE_PROVIDER="com.intellij.coverage.DefaultCoverageFileProvider" RUNNER="coverage.py" COVERAGE_BY_TEST_ENABLED="true" COVERAGE_TRACING_ENABLED="false" WORKING_DIRECTORY="$PROJECT_DIR$/src/research/PGD" />
    <SUITE FILE_PATH="coverage/GridCal$MainWindow.coverage" NAME="MainWindow Coverage Results" MODIFIED="1649780110971" SOURCE_PROVIDER="com.intellij.coverage.DefaultCoverageFileProvider" RUNNER="coverage.py" COVERAGE_BY_TEST_ENABLED="true" COVERAGE_TRACING_ENABLED="false" WORKING_DIRECTORY="$PROJECT_DIR$/src/GridCal/Gui/Main" />
    <SUITE FILE_PATH="coverage/GridCal$switch_reduction_dense.coverage" NAME="switch_reduction_dense Coverage Results" MODIFIED="1615742845150" SOURCE_PROVIDER="com.intellij.coverage.DefaultCoverageFileProvider" RUNNER="coverage.py" COVERAGE_BY_TEST_ENABLED="true" COVERAGE_TRACING_ENABLED="false" WORKING_DIRECTORY="$PROJECT_DIR$/src/research/grid_reduction/substation_reduction" />
    <SUITE FILE_PATH="coverage/GridCal$Nosetests_for_tests_test_opf_time_series_test_opf_ts.coverage" NAME="Nosetests for tests.test_opf_time_series.test_opf_ts Coverage Results" MODIFIED="1697191214514" SOURCE_PROVIDER="com.intellij.coverage.DefaultCoverageFileProvider" RUNNER="coverage.py" COVERAGE_BY_TEST_ENABLED="true" COVERAGE_TRACING_ENABLED="false" WORKING_DIRECTORY="$PROJECT_DIR$/src/tests" />
    <SUITE FILE_PATH="coverage/GridCal$ortools_dual_vars_bug.coverage" NAME="ortools_dual_vars_bug Coverage Results" MODIFIED="1696857819428" SOURCE_PROVIDER="com.intellij.coverage.DefaultCoverageFileProvider" RUNNER="coverage.py" COVERAGE_BY_TEST_ENABLED="true" COVERAGE_TRACING_ENABLED="false" WORKING_DIRECTORY="$PROJECT_DIR$/examples" />
    <SUITE FILE_PATH="coverage/GridCal$json_parser.coverage" NAME="json_parser Coverage Results" MODIFIED="1656843550117" SOURCE_PROVIDER="com.intellij.coverage.DefaultCoverageFileProvider" RUNNER="coverage.py" COVERAGE_BY_TEST_ENABLED="true" COVERAGE_TRACING_ENABLED="false" WORKING_DIRECTORY="$PROJECT_DIR$/src/GridCal/Engine/IO" />
    <SUITE FILE_PATH="coverage/GridCal$Nosetests_for_test_power_flow_test_zip.coverage" NAME="Nosetests for test_power_flow.test_zip Coverage Results" MODIFIED="1709110212295" SOURCE_PROVIDER="com.intellij.coverage.DefaultCoverageFileProvider" RUNNER="coverage.py" COVERAGE_BY_TEST_ENABLED="true" COVERAGE_TRACING_ENABLED="false" WORKING_DIRECTORY="$PROJECT_DIR$/src/tests" />
    <SUITE FILE_PATH="coverage/GridCal$Nosetests_in_test_api_dcopf_py.coverage" NAME="Nosetests in test_api_dcopf.py Coverage Results" MODIFIED="1609500321255" SOURCE_PROVIDER="com.intellij.coverage.DefaultCoverageFileProvider" RUNNER="coverage.py" COVERAGE_BY_TEST_ENABLED="true" COVERAGE_TRACING_ENABLED="false" WORKING_DIRECTORY="$PROJECT_DIR$/src/tests" />
    <SUITE FILE_PATH="coverage/GridCal$all2.coverage" NAME="all2 Coverage Results" MODIFIED="1614510639480" SOURCE_PROVIDER="com.intellij.coverage.DefaultCoverageFileProvider" RUNNER="coverage.py" COVERAGE_BY_TEST_ENABLED="true" COVERAGE_TRACING_ENABLED="false" WORKING_DIRECTORY="$PROJECT_DIR$/src/research/PGD" />
    <SUITE FILE_PATH="coverage/GridCal$Nosetests_in_tests.coverage" NAME="Nosetests in tests Coverage Results" MODIFIED="1724149579201" SOURCE_PROVIDER="com.intellij.coverage.DefaultCoverageFileProvider" RUNNER="coverage.py" COVERAGE_BY_TEST_ENABLED="false" COVERAGE_TRACING_ENABLED="false" WORKING_DIRECTORY="$PROJECT_DIR$/src/tests" />
    <SUITE FILE_PATH="coverage/GridCal$integral_por_tramos.coverage" NAME="srap_interpolation_example Coverage Results" MODIFIED="1705345454539" SOURCE_PROVIDER="com.intellij.coverage.DefaultCoverageFileProvider" RUNNER="coverage.py" COVERAGE_BY_TEST_ENABLED="true" COVERAGE_TRACING_ENABLED="false" WORKING_DIRECTORY="$PROJECT_DIR$/examples/trunk/srap" />
    <SUITE FILE_PATH="coverage/GridCal$asd_power_flow.coverage" NAME="asd_power_flow Coverage Results" MODIFIED="1598789868769" SOURCE_PROVIDER="com.intellij.coverage.DefaultCoverageFileProvider" RUNNER="coverage.py" COVERAGE_BY_TEST_ENABLED="true" COVERAGE_TRACING_ENABLED="false" WORKING_DIRECTORY="$PROJECT_DIR$/src/research/power_flow/asd" />
    <SUITE FILE_PATH="coverage/GridCal$pytest_for_test_derivatives_test_bus_derivatives.coverage" NAME="pytest for test_derivatives.test_bus_derivatives Coverage Results" MODIFIED="1724102336811" SOURCE_PROVIDER="com.intellij.coverage.DefaultCoverageFileProvider" RUNNER="coverage.py" COVERAGE_BY_TEST_ENABLED="false" COVERAGE_TRACING_ENABLED="false" WORKING_DIRECTORY="$PROJECT_DIR$/src/tests" />
    <SUITE FILE_PATH="coverage/GridCal$Nosetests_for_profiles_test_test_profile1.coverage" NAME="Nosetests for profiles_test.test_profile1 Coverage Results" MODIFIED="1707832954913" SOURCE_PROVIDER="com.intellij.coverage.DefaultCoverageFileProvider" RUNNER="coverage.py" COVERAGE_BY_TEST_ENABLED="true" COVERAGE_TRACING_ENABLED="false" WORKING_DIRECTORY="$PROJECT_DIR$/src/tests" />
    <SUITE FILE_PATH="coverage/GridCal$Nosetests_in_test_sparse_py.coverage" NAME="Nosetests in test_sparse.py Coverage Results" MODIFIED="1698955230108" SOURCE_PROVIDER="com.intellij.coverage.DefaultCoverageFileProvider" RUNNER="coverage.py" COVERAGE_BY_TEST_ENABLED="true" COVERAGE_TRACING_ENABLED="false" WORKING_DIRECTORY="$PROJECT_DIR$/src/tests" />
    <SUITE FILE_PATH="coverage/GridCal$Nosetests_for_tests_test_load_save_load.coverage" NAME="Nosetests for tests.test_load_save_load Coverage Results" MODIFIED="1709724575670" SOURCE_PROVIDER="com.intellij.coverage.DefaultCoverageFileProvider" RUNNER="coverage.py" COVERAGE_BY_TEST_ENABLED="true" COVERAGE_TRACING_ENABLED="false" WORKING_DIRECTORY="$PROJECT_DIR$/src/tests" />
    <SUITE FILE_PATH="coverage/GridCal$branch_derivatives_research.coverage" NAME="branch_derivatives_research Coverage Results" MODIFIED="1655665418454" SOURCE_PROVIDER="com.intellij.coverage.DefaultCoverageFileProvider" RUNNER="coverage.py" COVERAGE_BY_TEST_ENABLED="true" COVERAGE_TRACING_ENABLED="false" WORKING_DIRECTORY="$PROJECT_DIR$/src/research/jacobian_and_derivatives" />
    <SUITE FILE_PATH="coverage/GridCal$power_flow_research.coverage" NAME="power_flow_research Coverage Results" MODIFIED="1707381713962" SOURCE_PROVIDER="com.intellij.coverage.DefaultCoverageFileProvider" RUNNER="coverage.py" COVERAGE_BY_TEST_ENABLED="true" COVERAGE_TRACING_ENABLED="false" WORKING_DIRECTORY="$PROJECT_DIR$/src/trunk/pf" />
    <SUITE FILE_PATH="coverage/GridCal$Nosetests_for_tests_admittance_matrix_test_test2.coverage" NAME="Nosetests for tests.admittance_matrix_test.test2 Coverage Results" MODIFIED="1707831975928" SOURCE_PROVIDER="com.intellij.coverage.DefaultCoverageFileProvider" RUNNER="coverage.py" COVERAGE_BY_TEST_ENABLED="true" COVERAGE_TRACING_ENABLED="false" WORKING_DIRECTORY="$PROJECT_DIR$/src/tests" />
    <SUITE FILE_PATH="coverage/GridCal$download_stats.coverage" NAME="download_stats Coverage Results" MODIFIED="1724249625400" SOURCE_PROVIDER="com.intellij.coverage.DefaultCoverageFileProvider" RUNNER="coverage.py" COVERAGE_BY_TEST_ENABLED="false" COVERAGE_TRACING_ENABLED="false" WORKING_DIRECTORY="$PROJECT_DIR$/src/tests" />
    <SUITE FILE_PATH="coverage/GridCal$topology_driver.coverage" NAME="topology_driver Coverage Results" MODIFIED="1590932816525" SOURCE_PROVIDER="com.intellij.coverage.DefaultCoverageFileProvider" RUNNER="coverage.py" COVERAGE_BY_TEST_ENABLED="true" COVERAGE_TRACING_ENABLED="false" WORKING_DIRECTORY="$PROJECT_DIR$/src/GridCal/Engine/Simulations/Topology" />
    <SUITE FILE_PATH="coverage/GridCal$grid_reduction2.coverage" NAME="grid_reduction2 Coverage Results" MODIFIED="1615742120428" SOURCE_PROVIDER="com.intellij.coverage.DefaultCoverageFileProvider" RUNNER="coverage.py" COVERAGE_BY_TEST_ENABLED="true" COVERAGE_TRACING_ENABLED="false" WORKING_DIRECTORY="$PROJECT_DIR$/src/research/grid_reduction" />
    <SUITE FILE_PATH="coverage/GridCal$Nosetests_for_test_admittance_tap_derivatives_test_pegase89.coverage" NAME="Nosetests for test_admittance_tap_derivatives.test_pegase89 Coverage Results" MODIFIED="1708506867277" SOURCE_PROVIDER="com.intellij.coverage.DefaultCoverageFileProvider" RUNNER="coverage.py" COVERAGE_BY_TEST_ENABLED="true" COVERAGE_TRACING_ENABLED="false" WORKING_DIRECTORY="$PROJECT_DIR$/src/tests" />
    <SUITE FILE_PATH="coverage/GridCal$Nosetests_in_test_contongencies_filters_py.coverage" NAME="Nosetests in test_contongencies_filters.py Coverage Results" MODIFIED="1717582868164" SOURCE_PROVIDER="com.intellij.coverage.DefaultCoverageFileProvider" RUNNER="coverage.py" COVERAGE_BY_TEST_ENABLED="true" COVERAGE_TRACING_ENABLED="false" WORKING_DIRECTORY="$PROJECT_DIR$/src/tests" />
    <SUITE FILE_PATH="coverage/GridCal$loss_factors_research2.coverage" NAME="loss_factors_research2 Coverage Results" MODIFIED="1649693493327" SOURCE_PROVIDER="com.intellij.coverage.DefaultCoverageFileProvider" RUNNER="coverage.py" COVERAGE_BY_TEST_ENABLED="true" COVERAGE_TRACING_ENABLED="false" WORKING_DIRECTORY="$PROJECT_DIR$/src/research/PTDF" />
    <SUITE FILE_PATH="coverage/GridCal$line_example.coverage" NAME="line_example Coverage Results" MODIFIED="1619379775789" SOURCE_PROVIDER="com.intellij.coverage.DefaultCoverageFileProvider" RUNNER="coverage.py" COVERAGE_BY_TEST_ENABLED="true" COVERAGE_TRACING_ENABLED="false" WORKING_DIRECTORY="$PROJECT_DIR$/src/research/per_unit" />
    <SUITE FILE_PATH="coverage/GridCal$test_continuation_power_flow.coverage" NAME="test_continuation_power_flow Coverage Results" MODIFIED="1712338421975" SOURCE_PROVIDER="com.intellij.coverage.DefaultCoverageFileProvider" RUNNER="coverage.py" COVERAGE_BY_TEST_ENABLED="true" COVERAGE_TRACING_ENABLED="false" WORKING_DIRECTORY="$PROJECT_DIR$/src/tests" />
    <SUITE FILE_PATH="coverage/GridCal$editor__1_.coverage" NAME="editor (1) Coverage Results" MODIFIED="1640990473877" SOURCE_PROVIDER="com.intellij.coverage.DefaultCoverageFileProvider" RUNNER="coverage.py" COVERAGE_BY_TEST_ENABLED="true" COVERAGE_TRACING_ENABLED="false" WORKING_DIRECTORY="$PROJECT_DIR$/src/research/qt_related/GridEditorWidget" />
    <SUITE FILE_PATH="coverage/GridCal$Nosetests_for_test_load_save_load_test_load_save_load.coverage" NAME="Nosetests for test_load_save_load.test_load_save_load Coverage Results" MODIFIED="1708677149152" SOURCE_PROVIDER="com.intellij.coverage.DefaultCoverageFileProvider" RUNNER="coverage.py" COVERAGE_BY_TEST_ENABLED="true" COVERAGE_TRACING_ENABLED="false" WORKING_DIRECTORY="$PROJECT_DIR$/src/tests" />
    <SUITE FILE_PATH="coverage/GridCal$pytest_for_test_sparse2_test_mat_mat_mult.coverage" NAME="pytest for test_sparse2.test_mat_mat_mult Coverage Results" MODIFIED="1724167228638" SOURCE_PROVIDER="com.intellij.coverage.DefaultCoverageFileProvider" RUNNER="coverage.py" COVERAGE_BY_TEST_ENABLED="false" COVERAGE_TRACING_ENABLED="false" WORKING_DIRECTORY="$PROJECT_DIR$/src/tests" />
    <SUITE FILE_PATH="coverage/GridCal$branch_power_2.coverage" NAME="branch_power_2 Coverage Results" MODIFIED="1659531074876" SOURCE_PROVIDER="com.intellij.coverage.DefaultCoverageFileProvider" RUNNER="coverage.py" COVERAGE_BY_TEST_ENABLED="true" COVERAGE_TRACING_ENABLED="false" WORKING_DIRECTORY="$PROJECT_DIR$/src/research/derivatives_and_jacobian" />
    <SUITE FILE_PATH="coverage/GridCal$ortools_opf.coverage" NAME="ortools_opf Coverage Results" MODIFIED="1630067492213" SOURCE_PROVIDER="com.intellij.coverage.DefaultCoverageFileProvider" RUNNER="coverage.py" COVERAGE_BY_TEST_ENABLED="true" COVERAGE_TRACING_ENABLED="false" WORKING_DIRECTORY="$PROJECT_DIR$/src/research/or_tools" />
    <SUITE FILE_PATH="coverage/GridCal$ptdf_ts_driver.coverage" NAME="ptdf_ts_driver Coverage Results" MODIFIED="1600186726130" SOURCE_PROVIDER="com.intellij.coverage.DefaultCoverageFileProvider" RUNNER="coverage.py" COVERAGE_BY_TEST_ENABLED="true" COVERAGE_TRACING_ENABLED="false" WORKING_DIRECTORY="$PROJECT_DIR$/src/GridCal/Engine/Simulations/PTDF" />
    <SUITE FILE_PATH="coverage/GridCal$Nosetests_for_test_numerical_circuit_test_numerical_cicuit_spv.coverage" NAME="Nosetests for test_numerical_circuit.test_numerical_cicuit_spv Coverage Results" MODIFIED="1706775363122" SOURCE_PROVIDER="com.intellij.coverage.DefaultCoverageFileProvider" RUNNER="coverage.py" COVERAGE_BY_TEST_ENABLED="true" COVERAGE_TRACING_ENABLED="false" WORKING_DIRECTORY="$PROJECT_DIR$/src/tests" />
    <SUITE FILE_PATH="coverage/GridCal$Nosetests_for_test_simple_mip_test_lp_simple2.coverage" NAME="Nosetests for test_simple_mip.test_lp_simple2 Coverage Results" MODIFIED="1704806548128" SOURCE_PROVIDER="com.intellij.coverage.DefaultCoverageFileProvider" RUNNER="coverage.py" COVERAGE_BY_TEST_ENABLED="true" COVERAGE_TRACING_ENABLED="false" WORKING_DIRECTORY="$PROJECT_DIR$/src/tests" />
    <SUITE FILE_PATH="coverage/GridCal$RosetaExplorer.coverage" NAME="RosetaExplorer Coverage Results" MODIFIED="1692881955157" SOURCE_PROVIDER="com.intellij.coverage.DefaultCoverageFileProvider" RUNNER="coverage.py" COVERAGE_BY_TEST_ENABLED="true" COVERAGE_TRACING_ENABLED="false" WORKING_DIRECTORY="$PROJECT_DIR$/src/GridCal/Gui/RosetaExplorer" />
    <SUITE FILE_PATH="coverage/GridCal$setup.coverage" NAME="setup Coverage Results" MODIFIED="1673969955062" SOURCE_PROVIDER="com.intellij.coverage.DefaultCoverageFileProvider" RUNNER="coverage.py" COVERAGE_BY_TEST_ENABLED="true" COVERAGE_TRACING_ENABLED="false" WORKING_DIRECTORY="$PROJECT_DIR$/src" />
    <SUITE FILE_PATH="coverage/GridCal$setup__1_.coverage" NAME="setup (1) Coverage Results" MODIFIED="1628859696965" SOURCE_PROVIDER="com.intellij.coverage.DefaultCoverageFileProvider" RUNNER="coverage.py" COVERAGE_BY_TEST_ENABLED="true" COVERAGE_TRACING_ENABLED="false" WORKING_DIRECTORY="$PROJECT_DIR$" />
    <SUITE FILE_PATH="coverage/GridCal$Nosetests_for_tests_admittance_matrix_test.coverage" NAME="Nosetests for tests.admittance_matrix_test Coverage Results" MODIFIED="1602926351044" SOURCE_PROVIDER="com.intellij.coverage.DefaultCoverageFileProvider" RUNNER="coverage.py" COVERAGE_BY_TEST_ENABLED="true" COVERAGE_TRACING_ENABLED="false" WORKING_DIRECTORY="$PROJECT_DIR$/src/tests" />
    <SUITE FILE_PATH="coverage/GridCal$Nosetests_in_mips_py.coverage" NAME="Nosetests in mips.py Coverage Results" MODIFIED="1702414120309" SOURCE_PROVIDER="com.intellij.coverage.DefaultCoverageFileProvider" RUNNER="coverage.py" COVERAGE_BY_TEST_ENABLED="true" COVERAGE_TRACING_ENABLED="false" WORKING_DIRECTORY="$PROJECT_DIR$/src/GridCalEngine/Utils/MIPS" />
    <SUITE FILE_PATH="coverage/GridCal$tallr_table_headers.coverage" NAME="tallr_table_headers Coverage Results" MODIFIED="1722529775042" SOURCE_PROVIDER="com.intellij.coverage.DefaultCoverageFileProvider" RUNNER="coverage.py" COVERAGE_BY_TEST_ENABLED="false" COVERAGE_TRACING_ENABLED="false" WORKING_DIRECTORY="$PROJECT_DIR$/src/trunk/qt_related" />
    <SUITE FILE_PATH="coverage/GridCal$Nosetests_for_tests_test_hydro_test_hydro_opf2.coverage" NAME="Nosetests for tests.test_hydro.test_hydro_opf2 Coverage Results" MODIFIED="1704897106653" SOURCE_PROVIDER="com.intellij.coverage.DefaultCoverageFileProvider" RUNNER="coverage.py" COVERAGE_BY_TEST_ENABLED="true" COVERAGE_TRACING_ENABLED="false" WORKING_DIRECTORY="$PROJECT_DIR$/src/tests" />
    <SUITE FILE_PATH="coverage/GridCal$grid_editor_widget.coverage" NAME="grid_editor_widget Coverage Results" MODIFIED="1692803997088" SOURCE_PROVIDER="com.intellij.coverage.DefaultCoverageFileProvider" RUNNER="coverage.py" COVERAGE_BY_TEST_ENABLED="true" COVERAGE_TRACING_ENABLED="false" WORKING_DIRECTORY="$PROJECT_DIR$/src/GridCal/Gui/GridEditorWidget2" />
    <SUITE FILE_PATH="coverage/GridCal$map_test_simple.coverage" NAME="map_test_simple Coverage Results" MODIFIED="1655834770443" SOURCE_PROVIDER="com.intellij.coverage.DefaultCoverageFileProvider" RUNNER="coverage.py" COVERAGE_BY_TEST_ENABLED="true" COVERAGE_TRACING_ENABLED="false" WORKING_DIRECTORY="$PROJECT_DIR$/src/research/map" />
    <SUITE FILE_PATH="coverage/GridCal$pytest_for_test_power_flow_test_voltage_control_with_ltc.coverage" NAME="pytest for test_power_flow.test_voltage_control_with_ltc Coverage Results" MODIFIED="1724247105355" SOURCE_PROVIDER="com.intellij.coverage.DefaultCoverageFileProvider" RUNNER="coverage.py" COVERAGE_BY_TEST_ENABLED="false" COVERAGE_TRACING_ENABLED="false" WORKING_DIRECTORY="$PROJECT_DIR$/src/tests" />
    <SUITE FILE_PATH="coverage/GridCal$Nosetests_for_test_simple_mip_test_linear_formulation.coverage" NAME="Nosetests for test_simple_mip.test_linear_formulation Coverage Results" MODIFIED="1704814438857" SOURCE_PROVIDER="com.intellij.coverage.DefaultCoverageFileProvider" RUNNER="coverage.py" COVERAGE_BY_TEST_ENABLED="true" COVERAGE_TRACING_ENABLED="false" WORKING_DIRECTORY="$PROJECT_DIR$/src/tests" />
    <SUITE FILE_PATH="coverage/GridCal$show_map_tests.coverage" NAME="show_map_tests Coverage Results" MODIFIED="1655834787955" SOURCE_PROVIDER="com.intellij.coverage.DefaultCoverageFileProvider" RUNNER="coverage.py" COVERAGE_BY_TEST_ENABLED="true" COVERAGE_TRACING_ENABLED="false" WORKING_DIRECTORY="$PROJECT_DIR$/src/research/map" />
    <SUITE FILE_PATH="coverage/GridCal$conf.coverage" NAME="conf Coverage Results" MODIFIED="1694004852527" SOURCE_PROVIDER="com.intellij.coverage.DefaultCoverageFileProvider" RUNNER="coverage.py" COVERAGE_BY_TEST_ENABLED="true" COVERAGE_TRACING_ENABLED="false" WORKING_DIRECTORY="$PROJECT_DIR$/doc" />
    <SUITE FILE_PATH="coverage/GridCal$Nosetests_in_test_matrix_slicing_py.coverage" NAME="Nosetests in test_matrix_slicing.py Coverage Results" MODIFIED="1609500376313" SOURCE_PROVIDER="com.intellij.coverage.DefaultCoverageFileProvider" RUNNER="coverage.py" COVERAGE_BY_TEST_ENABLED="true" COVERAGE_TRACING_ENABLED="false" WORKING_DIRECTORY="$PROJECT_DIR$/src/tests" />
    <SUITE FILE_PATH="coverage/GridCal$slicing_experiments.coverage" NAME="slicing_experiments Coverage Results" MODIFIED="1617653333027" SOURCE_PROVIDER="com.intellij.coverage.DefaultCoverageFileProvider" RUNNER="coverage.py" COVERAGE_BY_TEST_ENABLED="true" COVERAGE_TRACING_ENABLED="false" WORKING_DIRECTORY="$PROJECT_DIR$/src/research" />
    <SUITE FILE_PATH="coverage/GridCal$PTDF_research3.coverage" NAME="PTDF_research3 Coverage Results" MODIFIED="1601466744244" SOURCE_PROVIDER="com.intellij.coverage.DefaultCoverageFileProvider" RUNNER="coverage.py" COVERAGE_BY_TEST_ENABLED="true" COVERAGE_TRACING_ENABLED="false" WORKING_DIRECTORY="$PROJECT_DIR$/src/research/PTDF" />
    <SUITE FILE_PATH="coverage/GridCal$editor.coverage" NAME="editor Coverage Results" MODIFIED="1685876734430" SOURCE_PROVIDER="com.intellij.coverage.DefaultCoverageFileProvider" RUNNER="coverage.py" COVERAGE_BY_TEST_ENABLED="true" COVERAGE_TRACING_ENABLED="false" WORKING_DIRECTORY="$PROJECT_DIR$/src/GridCal/Gui/GridEditorWidget" />
    <SUITE FILE_PATH="coverage/GridCal$fast_dSf_dV.coverage" NAME="fast_dSf_dV Coverage Results" MODIFIED="1615847239443" SOURCE_PROVIDER="com.intellij.coverage.DefaultCoverageFileProvider" RUNNER="coverage.py" COVERAGE_BY_TEST_ENABLED="true" COVERAGE_TRACING_ENABLED="false" WORKING_DIRECTORY="$PROJECT_DIR$/src/research/derivatives_and_jacobian" />
    <SUITE FILE_PATH="coverage/GridCal$Nosetests_in_ACPTDF_research2_py.coverage" NAME="Nosetests in ACPTDF_research2.py Coverage Results" MODIFIED="1601969138193" SOURCE_PROVIDER="com.intellij.coverage.DefaultCoverageFileProvider" RUNNER="coverage.py" COVERAGE_BY_TEST_ENABLED="true" COVERAGE_TRACING_ENABLED="false" WORKING_DIRECTORY="$PROJECT_DIR$/src/research/PTDF" />
    <SUITE FILE_PATH="coverage/GridCal$object_plot_analysis.coverage" NAME="object_plot_analysis Coverage Results" MODIFIED="1689665184050" SOURCE_PROVIDER="com.intellij.coverage.DefaultCoverageFileProvider" RUNNER="coverage.py" COVERAGE_BY_TEST_ENABLED="true" COVERAGE_TRACING_ENABLED="false" WORKING_DIRECTORY="$PROJECT_DIR$/src/GridCal/Gui/Analysis" />
    <SUITE FILE_PATH="coverage/GridCal$linear_factors_research.coverage" NAME="linear_factors_research Coverage Results" MODIFIED="1646235632825" SOURCE_PROVIDER="com.intellij.coverage.DefaultCoverageFileProvider" RUNNER="coverage.py" COVERAGE_BY_TEST_ENABLED="true" COVERAGE_TRACING_ENABLED="false" WORKING_DIRECTORY="$PROJECT_DIR$/src/research" />
    <SUITE FILE_PATH="coverage/GridCal$Nosetests_in_test_branch_tolerance_py.coverage" NAME="Nosetests in test_branch_tolerance.py Coverage Results" MODIFIED="1602949779672" SOURCE_PROVIDER="com.intellij.coverage.DefaultCoverageFileProvider" RUNNER="coverage.py" COVERAGE_BY_TEST_ENABLED="true" COVERAGE_TRACING_ENABLED="false" WORKING_DIRECTORY="$PROJECT_DIR$/src/tests" />
    <SUITE FILE_PATH="coverage/GridCal$Nosetests_for_test_topology_processor_test_topology_rts.coverage" NAME="Nosetests for test_topology_processor.test_topology_rts Coverage Results" MODIFIED="1709307208250" SOURCE_PROVIDER="com.intellij.coverage.DefaultCoverageFileProvider" RUNNER="coverage.py" COVERAGE_BY_TEST_ENABLED="true" COVERAGE_TRACING_ENABLED="false" WORKING_DIRECTORY="$PROJECT_DIR$/src/tests" />
    <SUITE FILE_PATH="coverage/GridCal$acopf_run.coverage" NAME="acopf_run Coverage Results" MODIFIED="1706781637782" SOURCE_PROVIDER="com.intellij.coverage.DefaultCoverageFileProvider" RUNNER="coverage.py" COVERAGE_BY_TEST_ENABLED="true" COVERAGE_TRACING_ENABLED="false" WORKING_DIRECTORY="$PROJECT_DIR$/src/trunk/acopf" />
    <SUITE FILE_PATH="coverage/GridCal$pytest_for_src_tests_test_load_all_grids_test_all_grids.coverage" NAME="pytest for src.tests.test_load_all_grids.test_all_grids Coverage Results" MODIFIED="1724105092926" SOURCE_PROVIDER="com.intellij.coverage.DefaultCoverageFileProvider" RUNNER="coverage.py" COVERAGE_BY_TEST_ENABLED="false" COVERAGE_TRACING_ENABLED="false" WORKING_DIRECTORY="$PROJECT_DIR$/src/tests" />
    <SUITE FILE_PATH="coverage/GridCal$Nosetests_in_admittance_matrix_test_py.coverage" NAME="Nosetests in admittance_matrix_test.py Coverage Results" MODIFIED="1609500304123" SOURCE_PROVIDER="com.intellij.coverage.DefaultCoverageFileProvider" RUNNER="coverage.py" COVERAGE_BY_TEST_ENABLED="true" COVERAGE_TRACING_ENABLED="false" WORKING_DIRECTORY="$PROJECT_DIR$/src/tests" />
    <SUITE FILE_PATH="coverage/GridCal$topology_processor_bfs.coverage" NAME="topology_processor_bfs Coverage Results" MODIFIED="1707390694859" SOURCE_PROVIDER="com.intellij.coverage.DefaultCoverageFileProvider" RUNNER="coverage.py" COVERAGE_BY_TEST_ENABLED="true" COVERAGE_TRACING_ENABLED="false" WORKING_DIRECTORY="$PROJECT_DIR$/src/trunk/substation_reduction" />
    <SUITE FILE_PATH="coverage/GridCal$Nosetests_in_test_monte_carlo_py.coverage" NAME="Nosetests in test_monte_carlo.py Coverage Results" MODIFIED="1617046279834" SOURCE_PROVIDER="com.intellij.coverage.DefaultCoverageFileProvider" RUNNER="coverage.py" COVERAGE_BY_TEST_ENABLED="true" COVERAGE_TRACING_ENABLED="false" WORKING_DIRECTORY="$PROJECT_DIR$/src/tests" />
    <SUITE FILE_PATH="coverage/GridCal$Nosetests_for_test_ptdf_test_ptdf_ieee14_definition.coverage" NAME="Nosetests for test_ptdf.test_ptdf_ieee14_definition Coverage Results" MODIFIED="1701814601492" SOURCE_PROVIDER="com.intellij.coverage.DefaultCoverageFileProvider" RUNNER="coverage.py" COVERAGE_BY_TEST_ENABLED="true" COVERAGE_TRACING_ENABLED="false" WORKING_DIRECTORY="$PROJECT_DIR$/src/tests" />
    <SUITE FILE_PATH="coverage/GridCal$inputs_analysis_run.coverage" NAME="inputs_analysis_run Coverage Results" MODIFIED="1696321666531" SOURCE_PROVIDER="com.intellij.coverage.DefaultCoverageFileProvider" RUNNER="coverage.py" COVERAGE_BY_TEST_ENABLED="true" COVERAGE_TRACING_ENABLED="false" WORKING_DIRECTORY="$PROJECT_DIR$/examples" />
    <SUITE FILE_PATH="coverage/GridCal$dc_linear_opf_ts_example.coverage" NAME="dc_linear_opf_ts_example Coverage Results" MODIFIED="1688480027790" SOURCE_PROVIDER="com.intellij.coverage.DefaultCoverageFileProvider" RUNNER="coverage.py" COVERAGE_BY_TEST_ENABLED="true" COVERAGE_TRACING_ENABLED="false" WORKING_DIRECTORY="$PROJECT_DIR$/examples" />
    <SUITE FILE_PATH="coverage/GridCal$pytest_in_tests_derivatives_py.coverage" NAME="pytest in tests_derivatives.py Coverage Results" MODIFIED="1721072193797" SOURCE_PROVIDER="com.intellij.coverage.DefaultCoverageFileProvider" RUNNER="coverage.py" COVERAGE_BY_TEST_ENABLED="false" COVERAGE_TRACING_ENABLED="false" WORKING_DIRECTORY="$PROJECT_DIR$/src/tests" />
    <SUITE FILE_PATH="coverage/GridCal$cgmes_rdfs_graph.coverage" NAME="cgmes_rdfs_graph Coverage Results" MODIFIED="1707473946419" SOURCE_PROVIDER="com.intellij.coverage.DefaultCoverageFileProvider" RUNNER="coverage.py" COVERAGE_BY_TEST_ENABLED="true" COVERAGE_TRACING_ENABLED="false" WORKING_DIRECTORY="$PROJECT_DIR$/src/trunk/cgmes_py_generator" />
    <SUITE FILE_PATH="coverage/GridCal$dc_linear_opf_with_robust_solve.coverage" NAME="dc_linear_opf_with_robust_solve Coverage Results" MODIFIED="1700231823811" SOURCE_PROVIDER="com.intellij.coverage.DefaultCoverageFileProvider" RUNNER="coverage.py" COVERAGE_BY_TEST_ENABLED="true" COVERAGE_TRACING_ENABLED="false" WORKING_DIRECTORY="$PROJECT_DIR$/examples" />
    <SUITE FILE_PATH="coverage/GridCal$branch_power_5_sparse_.coverage" NAME="branch_power_5(sparse) Coverage Results" MODIFIED="1662061799081" SOURCE_PROVIDER="com.intellij.coverage.DefaultCoverageFileProvider" RUNNER="coverage.py" COVERAGE_BY_TEST_ENABLED="true" COVERAGE_TRACING_ENABLED="false" WORKING_DIRECTORY="$PROJECT_DIR$/src/research/derivatives_and_jacobian" />
    <SUITE FILE_PATH="coverage/GridCal$lhs_ts.coverage" NAME="lhs_ts Coverage Results" MODIFIED="1657744078958" SOURCE_PROVIDER="com.intellij.coverage.DefaultCoverageFileProvider" RUNNER="coverage.py" COVERAGE_BY_TEST_ENABLED="true" COVERAGE_TRACING_ENABLED="false" WORKING_DIRECTORY="$PROJECT_DIR$/src/research/interpolation" />
    <SUITE FILE_PATH="coverage/GridCal$pytest_in_mips_py.coverage" NAME="pytest in mips.py Coverage Results" MODIFIED="1703183174922" SOURCE_PROVIDER="com.intellij.coverage.DefaultCoverageFileProvider" RUNNER="coverage.py" COVERAGE_BY_TEST_ENABLED="true" COVERAGE_TRACING_ENABLED="false" WORKING_DIRECTORY="$PROJECT_DIR$/src/GridCalEngine/Utils/MIPS" />
    <SUITE FILE_PATH="coverage/GridCal$example.coverage" NAME="example Coverage Results" MODIFIED="1702656487649" SOURCE_PROVIDER="com.intellij.coverage.DefaultCoverageFileProvider" RUNNER="coverage.py" COVERAGE_BY_TEST_ENABLED="true" COVERAGE_TRACING_ENABLED="false" WORKING_DIRECTORY="$PROJECT_DIR$/examples/trunk/gym" />
    <SUITE FILE_PATH="coverage/GridCal$defining_a_grid_from_scratch_with_profiles.coverage" NAME="defining_a_grid_from_scratch_with_profiles Coverage Results" MODIFIED="1616960070909" SOURCE_PROVIDER="com.intellij.coverage.DefaultCoverageFileProvider" RUNNER="coverage.py" COVERAGE_BY_TEST_ENABLED="true" COVERAGE_TRACING_ENABLED="false" WORKING_DIRECTORY="$PROJECT_DIR$/src/Tutorials" />
    <SUITE FILE_PATH="coverage/GridCal$pytest_in_test_sparse2_py.coverage" NAME="pytest in test_sparse2.py Coverage Results" MODIFIED="1720694284394" SOURCE_PROVIDER="com.intellij.coverage.DefaultCoverageFileProvider" RUNNER="coverage.py" COVERAGE_BY_TEST_ENABLED="false" COVERAGE_TRACING_ENABLED="false" WORKING_DIRECTORY="$PROJECT_DIR$/src/tests" />
    <SUITE FILE_PATH="coverage/GridCal$Nosetests_for_tests_test_tutorials_test_define_grid_from_scratch_without_profiles.coverage" NAME="Nosetests for tests.test_tutorials.test_define_grid_from_scratch_without_profiles Coverage Results" MODIFIED="1694884598511" SOURCE_PROVIDER="com.intellij.coverage.DefaultCoverageFileProvider" RUNNER="coverage.py" COVERAGE_BY_TEST_ENABLED="true" COVERAGE_TRACING_ENABLED="false" WORKING_DIRECTORY="$PROJECT_DIR$/src/tests" />
    <SUITE FILE_PATH="coverage/GridCal$processor.coverage" NAME="processor Coverage Results" MODIFIED="1707390977800" SOURCE_PROVIDER="com.intellij.coverage.DefaultCoverageFileProvider" RUNNER="coverage.py" COVERAGE_BY_TEST_ENABLED="true" COVERAGE_TRACING_ENABLED="false" WORKING_DIRECTORY="$PROJECT_DIR$/src/GridCalEngine/Simulations/Topology" />
    <SUITE FILE_PATH="coverage/GridCal$line_editor.coverage" NAME="line_editor Coverage Results" MODIFIED="1711014716625" SOURCE_PROVIDER="com.intellij.coverage.DefaultCoverageFileProvider" RUNNER="coverage.py" COVERAGE_BY_TEST_ENABLED="true" COVERAGE_TRACING_ENABLED="false" WORKING_DIRECTORY="$PROJECT_DIR$/src/GridCal/Gui/BusBranchEditorWidget/Branches" />
    <SUITE FILE_PATH="coverage/GridCal$setup__GridCal_.coverage" NAME="setup (GridCal) Coverage Results" MODIFIED="1694348254887" SOURCE_PROVIDER="com.intellij.coverage.DefaultCoverageFileProvider" RUNNER="coverage.py" COVERAGE_BY_TEST_ENABLED="true" COVERAGE_TRACING_ENABLED="false" WORKING_DIRECTORY="$PROJECT_DIR$/src" />
    <SUITE FILE_PATH="coverage/GridCal$ntc_opf.coverage" NAME="ntc_opf Coverage Results" MODIFIED="1630509729235" SOURCE_PROVIDER="com.intellij.coverage.DefaultCoverageFileProvider" RUNNER="coverage.py" COVERAGE_BY_TEST_ENABLED="true" COVERAGE_TRACING_ENABLED="false" WORKING_DIRECTORY="$PROJECT_DIR$/src/GridCal/Engine/Simulations/OPF" />
    <SUITE FILE_PATH="coverage/GridCal$jacobian_based_acdc_power_flow__1_.coverage" NAME="jacobian_based_acdc_power_flow (1) Coverage Results" MODIFIED="1609455735388" SOURCE_PROVIDER="com.intellij.coverage.DefaultCoverageFileProvider" RUNNER="coverage.py" COVERAGE_BY_TEST_ENABLED="true" COVERAGE_TRACING_ENABLED="false" WORKING_DIRECTORY="$PROJECT_DIR$/src/GridCal/Engine/Simulations/PowerFlow" />
    <SUITE FILE_PATH="coverage/GridCal$gui.coverage" NAME="gui Coverage Results" MODIFIED="1649779929647" SOURCE_PROVIDER="com.intellij.coverage.DefaultCoverageFileProvider" RUNNER="coverage.py" COVERAGE_BY_TEST_ENABLED="true" COVERAGE_TRACING_ENABLED="false" WORKING_DIRECTORY="$PROJECT_DIR$/src/GridCal/Gui/AboutDialogue" />
    <SUITE FILE_PATH="coverage/GridCal$sequences_v1.coverage" NAME="sequences_v1 Coverage Results" MODIFIED="1659691058492" SOURCE_PROVIDER="com.intellij.coverage.DefaultCoverageFileProvider" RUNNER="coverage.py" COVERAGE_BY_TEST_ENABLED="true" COVERAGE_TRACING_ENABLED="false" WORKING_DIRECTORY="$PROJECT_DIR$/src/research/short_circuit" />
    <SUITE FILE_PATH="coverage/GridCal$Nosetests_for_test_ptdf_test_dcpowerflow.coverage" NAME="Nosetests for test_ptdf.test_dcpowerflow Coverage Results" MODIFIED="1710158773546" SOURCE_PROVIDER="com.intellij.coverage.DefaultCoverageFileProvider" RUNNER="coverage.py" COVERAGE_BY_TEST_ENABLED="true" COVERAGE_TRACING_ENABLED="false" WORKING_DIRECTORY="$PROJECT_DIR$/src/tests" />
    <SUITE FILE_PATH="coverage/GridCal$linear_factors_research2.coverage" NAME="linear_factors_research2 Coverage Results" MODIFIED="1646249041067" SOURCE_PROVIDER="com.intellij.coverage.DefaultCoverageFileProvider" RUNNER="coverage.py" COVERAGE_BY_TEST_ENABLED="true" COVERAGE_TRACING_ENABLED="false" WORKING_DIRECTORY="$PROJECT_DIR$/src/research/PTDF" />
    <SUITE FILE_PATH="coverage/GridCal$pytest_in_test_topology_processor_py.coverage" NAME="pytest in test_topology_processor.py Coverage Results" MODIFIED="1720435963062" SOURCE_PROVIDER="com.intellij.coverage.DefaultCoverageFileProvider" RUNNER="coverage.py" COVERAGE_BY_TEST_ENABLED="false" COVERAGE_TRACING_ENABLED="false" WORKING_DIRECTORY="$PROJECT_DIR$/src/tests" />
    <SUITE FILE_PATH="coverage/GridCal$Nosetests_in_test_islands_py.coverage" NAME="Nosetests in test_islands.py Coverage Results" MODIFIED="1694430898972" SOURCE_PROVIDER="com.intellij.coverage.DefaultCoverageFileProvider" RUNNER="coverage.py" COVERAGE_BY_TEST_ENABLED="true" COVERAGE_TRACING_ENABLED="false" WORKING_DIRECTORY="$PROJECT_DIR$/src/tests" />
    <SUITE FILE_PATH="coverage/GridCal$power_flow_research_hvdc.coverage" NAME="power_flow_research_hvdc Coverage Results" MODIFIED="1706536782322" SOURCE_PROVIDER="com.intellij.coverage.DefaultCoverageFileProvider" RUNNER="coverage.py" COVERAGE_BY_TEST_ENABLED="true" COVERAGE_TRACING_ENABLED="false" WORKING_DIRECTORY="$PROJECT_DIR$/src/trunk/pf" />
    <SUITE FILE_PATH="coverage/GridCal$voltage_control_ree.coverage" NAME="voltage_control_ree Coverage Results" MODIFIED="1714141815714" SOURCE_PROVIDER="com.intellij.coverage.DefaultCoverageFileProvider" RUNNER="coverage.py" COVERAGE_BY_TEST_ENABLED="true" COVERAGE_TRACING_ENABLED="false" WORKING_DIRECTORY="$PROJECT_DIR$/src/trunk/acopf" />
    <SUITE FILE_PATH="coverage/GridCal$pytest_for_test_derivatives_test_m_derivatives.coverage" NAME="pytest for test_derivatives.test_m_derivatives Coverage Results" MODIFIED="1722324963786" SOURCE_PROVIDER="com.intellij.coverage.DefaultCoverageFileProvider" RUNNER="coverage.py" COVERAGE_BY_TEST_ENABLED="false" COVERAGE_TRACING_ENABLED="false" WORKING_DIRECTORY="$PROJECT_DIR$/src/tests" />
    <SUITE FILE_PATH="coverage/GridCal$PTDF_by_node_groups.coverage" NAME="PTDF_by_node_groups Coverage Results" MODIFIED="1619774485543" SOURCE_PROVIDER="com.intellij.coverage.DefaultCoverageFileProvider" RUNNER="coverage.py" COVERAGE_BY_TEST_ENABLED="true" COVERAGE_TRACING_ENABLED="false" WORKING_DIRECTORY="$PROJECT_DIR$/src/research/PTDF" />
    <SUITE FILE_PATH="coverage/GridCal$Nosetests_for_tests_test_ac_opf_test_pegase89.coverage" NAME="Nosetests for tests.test_ac_opf.test_pegase89 Coverage Results" MODIFIED="1709559674681" SOURCE_PROVIDER="com.intellij.coverage.DefaultCoverageFileProvider" RUNNER="coverage.py" COVERAGE_BY_TEST_ENABLED="true" COVERAGE_TRACING_ENABLED="false" WORKING_DIRECTORY="$PROJECT_DIR$/src/tests" />
    <SUITE FILE_PATH="coverage/GridCal$Nosetests_for_tests_test_latin_hypercube_test_lhs.coverage" NAME="Nosetests for tests.test_latin_hypercube.test_lhs Coverage Results" MODIFIED="1709283290417" SOURCE_PROVIDER="com.intellij.coverage.DefaultCoverageFileProvider" RUNNER="coverage.py" COVERAGE_BY_TEST_ENABLED="true" COVERAGE_TRACING_ENABLED="false" WORKING_DIRECTORY="$PROJECT_DIR$/src/tests" />
    <SUITE FILE_PATH="coverage/GridCal$PTDF_research2.coverage" NAME="PTDF_research2 Coverage Results" MODIFIED="1602138084850" SOURCE_PROVIDER="com.intellij.coverage.DefaultCoverageFileProvider" RUNNER="coverage.py" COVERAGE_BY_TEST_ENABLED="true" COVERAGE_TRACING_ENABLED="false" WORKING_DIRECTORY="$PROJECT_DIR$/src/research/PTDF" />
    <SUITE FILE_PATH="coverage/GridCal$poker_utils.coverage" NAME="poker_utils Coverage Results" MODIFIED="1626554139700" SOURCE_PROVIDER="com.intellij.coverage.DefaultCoverageFileProvider" RUNNER="coverage.py" COVERAGE_BY_TEST_ENABLED="true" COVERAGE_TRACING_ENABLED="false" WORKING_DIRECTORY="$PROJECT_DIR$/src/GridCal/ThirdParty/force-directed-layout-algorithms-master/examples" />
    <SUITE FILE_PATH="coverage/GridCal$pytest_in_test_basic_py.coverage" NAME="pytest in test_basic.py Coverage Results" MODIFIED="1724244484581" SOURCE_PROVIDER="com.intellij.coverage.DefaultCoverageFileProvider" RUNNER="coverage.py" COVERAGE_BY_TEST_ENABLED="false" COVERAGE_TRACING_ENABLED="false" WORKING_DIRECTORY="$PROJECT_DIR$/src/tests" />
    <SUITE FILE_PATH="coverage/GridCal$contingency_analysis.coverage" NAME="contingency_analysis Coverage Results" MODIFIED="1648031580346" SOURCE_PROVIDER="com.intellij.coverage.DefaultCoverageFileProvider" RUNNER="coverage.py" COVERAGE_BY_TEST_ENABLED="true" COVERAGE_TRACING_ENABLED="false" WORKING_DIRECTORY="$PROJECT_DIR$/src/research/ContingencyAnalysis" />
    <SUITE FILE_PATH="coverage/GridCal$Nosetests_for_tests_test_ptdf_test_ptdf_generation_contingencies.coverage" NAME="Nosetests for tests.test_ptdf.test_ptdf_generation_contingencies Coverage Results" MODIFIED="1710155943890" SOURCE_PROVIDER="com.intellij.coverage.DefaultCoverageFileProvider" RUNNER="coverage.py" COVERAGE_BY_TEST_ENABLED="true" COVERAGE_TRACING_ENABLED="false" WORKING_DIRECTORY="$PROJECT_DIR$/src/tests" />
    <SUITE FILE_PATH="coverage/GridCal$ips.coverage" NAME="ips Coverage Results" MODIFIED="1706275663285" SOURCE_PROVIDER="com.intellij.coverage.DefaultCoverageFileProvider" RUNNER="coverage.py" COVERAGE_BY_TEST_ENABLED="true" COVERAGE_TRACING_ENABLED="false" WORKING_DIRECTORY="$PROJECT_DIR$/src/GridCalEngine/Utils/NumericalMethods" />
    <SUITE FILE_PATH="coverage/GridCal$property_maker.coverage" NAME="property_maker Coverage Results" MODIFIED="1708506384660" SOURCE_PROVIDER="com.intellij.coverage.DefaultCoverageFileProvider" RUNNER="coverage.py" COVERAGE_BY_TEST_ENABLED="true" COVERAGE_TRACING_ENABLED="false" WORKING_DIRECTORY="$PROJECT_DIR$/src/trunk/code_generation" />
    <SUITE FILE_PATH="coverage/GridCal$grid_generator_dialogue.coverage" NAME="grid_generator_dialogue Coverage Results" MODIFIED="1689665364372" SOURCE_PROVIDER="com.intellij.coverage.DefaultCoverageFileProvider" RUNNER="coverage.py" COVERAGE_BY_TEST_ENABLED="true" COVERAGE_TRACING_ENABLED="false" WORKING_DIRECTORY="$PROJECT_DIR$/src/GridCal/Gui/GridGenerator" />
    <SUITE FILE_PATH="coverage/GridCal$load_designer.coverage" NAME="load_designer Coverage Results" MODIFIED="1689664865935" SOURCE_PROVIDER="com.intellij.coverage.DefaultCoverageFileProvider" RUNNER="coverage.py" COVERAGE_BY_TEST_ENABLED="true" COVERAGE_TRACING_ENABLED="false" WORKING_DIRECTORY="$PROJECT_DIR$/src/GridCal/Gui/LoadDesigner" />
    <SUITE FILE_PATH="coverage/GridCal$v3_pv.coverage" NAME="v3_pv Coverage Results" MODIFIED="1597644265099" SOURCE_PROVIDER="com.intellij.coverage.DefaultCoverageFileProvider" RUNNER="coverage.py" COVERAGE_BY_TEST_ENABLED="true" COVERAGE_TRACING_ENABLED="false" WORKING_DIRECTORY="$PROJECT_DIR$/src/research/power_flow/asd/josep" />
    <SUITE FILE_PATH="coverage/GridCal$Nosetests_for_test_power_flow_test_dc_pf_ieee14.coverage" NAME="Nosetests for test_power_flow.test_dc_pf_ieee14 Coverage Results" MODIFIED="1708360328538" SOURCE_PROVIDER="com.intellij.coverage.DefaultCoverageFileProvider" RUNNER="coverage.py" COVERAGE_BY_TEST_ENABLED="true" COVERAGE_TRACING_ENABLED="false" WORKING_DIRECTORY="$PROJECT_DIR$/src/tests" />
    <SUITE FILE_PATH="coverage/GridCal$schafer_jacobian_assembly.coverage" NAME="schafer_jacobian_assembly Coverage Results" MODIFIED="1617566032222" SOURCE_PROVIDER="com.intellij.coverage.DefaultCoverageFileProvider" RUNNER="coverage.py" COVERAGE_BY_TEST_ENABLED="true" COVERAGE_TRACING_ENABLED="false" WORKING_DIRECTORY="$PROJECT_DIR$/src/research/power_flow/jacobian" />
    <SUITE FILE_PATH="coverage/GridCal$Nosetests_for_test_ac_opf_test_ieee14.coverage" NAME="Nosetests for test_ac_opf.test_ieee14 Coverage Results" MODIFIED="1705313809840" SOURCE_PROVIDER="com.intellij.coverage.DefaultCoverageFileProvider" RUNNER="coverage.py" COVERAGE_BY_TEST_ENABLED="true" COVERAGE_TRACING_ENABLED="false" WORKING_DIRECTORY="$PROJECT_DIR$/src/tests" />
    <SUITE FILE_PATH="coverage/GridCal$pytest_for_test_generator_q_control_test_q_control_true.coverage" NAME="pytest for test_generator_q_control.test_q_control_true Coverage Results" MODIFIED="1720771528643" SOURCE_PROVIDER="com.intellij.coverage.DefaultCoverageFileProvider" RUNNER="coverage.py" COVERAGE_BY_TEST_ENABLED="false" COVERAGE_TRACING_ENABLED="false" WORKING_DIRECTORY="$PROJECT_DIR$/src/tests" />
    <SUITE FILE_PATH="coverage/GridCal$test.coverage" NAME="test Coverage Results" MODIFIED="1612900533026" SOURCE_PROVIDER="com.intellij.coverage.DefaultCoverageFileProvider" RUNNER="coverage.py" COVERAGE_BY_TEST_ENABLED="true" COVERAGE_TRACING_ENABLED="false" WORKING_DIRECTORY="$PROJECT_DIR$/src/research/CIM/cim_to_matpower/test" />
    <SUITE FILE_PATH="coverage/GridCal$Nosetests_for_tests_test_ac_opf.coverage" NAME="Nosetests for tests.test_ac_opf Coverage Results" MODIFIED="1707045719701" SOURCE_PROVIDER="com.intellij.coverage.DefaultCoverageFileProvider" RUNNER="coverage.py" COVERAGE_BY_TEST_ENABLED="true" COVERAGE_TRACING_ENABLED="false" WORKING_DIRECTORY="$PROJECT_DIR$/src/tests" />
    <SUITE FILE_PATH="coverage/GridCal$Nosetests_for_test_ptdf_test_lodf_ieee14_definition.coverage" NAME="Nosetests for test_ptdf.test_lodf_ieee14_definition Coverage Results" MODIFIED="1701814974059" SOURCE_PROVIDER="com.intellij.coverage.DefaultCoverageFileProvider" RUNNER="coverage.py" COVERAGE_BY_TEST_ENABLED="true" COVERAGE_TRACING_ENABLED="false" WORKING_DIRECTORY="$PROJECT_DIR$/src/tests" />
    <SUITE FILE_PATH="coverage/GridCal$Nosetests_for_tests_test_hydro_test_hydro_opf1.coverage" NAME="Nosetests for tests.test_hydro.test_hydro_opf1 Coverage Results" MODIFIED="1710788978854" SOURCE_PROVIDER="com.intellij.coverage.DefaultCoverageFileProvider" RUNNER="coverage.py" COVERAGE_BY_TEST_ENABLED="true" COVERAGE_TRACING_ENABLED="false" WORKING_DIRECTORY="$PROJECT_DIR$/src/tests" />
    <SUITE FILE_PATH="coverage/GridCal$Nosetests_in_test_continuation_power_flow_py.coverage" NAME="Nosetests in test_continuation_power_flow.py Coverage Results" MODIFIED="1648733904426" SOURCE_PROVIDER="com.intellij.coverage.DefaultCoverageFileProvider" RUNNER="coverage.py" COVERAGE_BY_TEST_ENABLED="true" COVERAGE_TRACING_ENABLED="false" WORKING_DIRECTORY="$PROJECT_DIR$/src/tests" />
    <SUITE FILE_PATH="coverage/GridCal$multi_dim_demo.coverage" NAME="multi_dim_demo Coverage Results" MODIFIED="1707726287589" SOURCE_PROVIDER="com.intellij.coverage.DefaultCoverageFileProvider" RUNNER="coverage.py" COVERAGE_BY_TEST_ENABLED="true" COVERAGE_TRACING_ENABLED="false" WORKING_DIRECTORY="$PROJECT_DIR$/src/trunk/MVRSM" />
    <SUITE FILE_PATH="coverage/GridCal$Nosetests_in_test_generator_q_control_py.coverage" NAME="Nosetests in test_generator_q_control.py Coverage Results" MODIFIED="1647339452239" SOURCE_PROVIDER="com.intellij.coverage.DefaultCoverageFileProvider" RUNNER="coverage.py" COVERAGE_BY_TEST_ENABLED="true" COVERAGE_TRACING_ENABLED="false" WORKING_DIRECTORY="$PROJECT_DIR$/src/tests" />
    <SUITE FILE_PATH="coverage/GridCal$modelchain_example.coverage" NAME="modelchain_example Coverage Results" MODIFIED="1689614943658" SOURCE_PROVIDER="com.intellij.coverage.DefaultCoverageFileProvider" RUNNER="coverage.py" COVERAGE_BY_TEST_ENABLED="true" COVERAGE_TRACING_ENABLED="false" WORKING_DIRECTORY="$PROJECT_DIR$/examples" />
    <SUITE FILE_PATH="coverage/GridCal$state_estimation.coverage" NAME="state_estimation Coverage Results" MODIFIED="1635497885296" SOURCE_PROVIDER="com.intellij.coverage.DefaultCoverageFileProvider" RUNNER="coverage.py" COVERAGE_BY_TEST_ENABLED="true" COVERAGE_TRACING_ENABLED="false" WORKING_DIRECTORY="$PROJECT_DIR$/src/GridCal/Engine/Simulations/StateEstimation" />
    <SUITE FILE_PATH="coverage/GridCal$Nosetests_for_tests_test_matrix_stacking_test_stack_4.coverage" NAME="Nosetests for tests.test_matrix_stacking.test_stack_4 Coverage Results" MODIFIED="1697188077812" SOURCE_PROVIDER="com.intellij.coverage.DefaultCoverageFileProvider" RUNNER="coverage.py" COVERAGE_BY_TEST_ENABLED="true" COVERAGE_TRACING_ENABLED="false" WORKING_DIRECTORY="$PROJECT_DIR$/src/tests" />
    <SUITE FILE_PATH="coverage/GridCal$pytest_for_src_tests_test_cgmes_ieeee.coverage" NAME="pytest for src.tests.test_cgmes_ieeee Coverage Results" MODIFIED="1723572755418" SOURCE_PROVIDER="com.intellij.coverage.DefaultCoverageFileProvider" RUNNER="coverage.py" COVERAGE_BY_TEST_ENABLED="false" COVERAGE_TRACING_ENABLED="false" WORKING_DIRECTORY="$PROJECT_DIR$/src/tests" />
    <SUITE FILE_PATH="coverage/GridCal$Nosetests_for_tests_test_api_helm_test_api_helm.coverage" NAME="Nosetests for tests.test_api_helm.test_api_helm Coverage Results" MODIFIED="1687725548984" SOURCE_PROVIDER="com.intellij.coverage.DefaultCoverageFileProvider" RUNNER="coverage.py" COVERAGE_BY_TEST_ENABLED="true" COVERAGE_TRACING_ENABLED="false" WORKING_DIRECTORY="$PROJECT_DIR$/src/tests" />
    <SUITE FILE_PATH="coverage/GridCal$newton_current.coverage" NAME="newton_current Coverage Results" MODIFIED="1597481272992" SOURCE_PROVIDER="com.intellij.coverage.DefaultCoverageFileProvider" RUNNER="coverage.py" COVERAGE_BY_TEST_ENABLED="true" COVERAGE_TRACING_ENABLED="false" WORKING_DIRECTORY="$PROJECT_DIR$/src/research/power_flow" />
    <SUITE FILE_PATH="coverage/GridCal$test_ptdf.coverage" NAME="test_ptdf Coverage Results" MODIFIED="1600755777811" SOURCE_PROVIDER="com.intellij.coverage.DefaultCoverageFileProvider" RUNNER="coverage.py" COVERAGE_BY_TEST_ENABLED="true" COVERAGE_TRACING_ENABLED="false" WORKING_DIRECTORY="$PROJECT_DIR$/src/tests" />
    <SUITE FILE_PATH="coverage/GridCal$Nosetests_in_test_transformer_definition_py.coverage" NAME="Nosetests in test_transformer_definition.py Coverage Results" MODIFIED="1609501439117" SOURCE_PROVIDER="com.intellij.coverage.DefaultCoverageFileProvider" RUNNER="coverage.py" COVERAGE_BY_TEST_ENABLED="true" COVERAGE_TRACING_ENABLED="false" WORKING_DIRECTORY="$PROJECT_DIR$/src/tests" />
    <SUITE FILE_PATH="coverage/GridCal$zip_file_mgmt.coverage" NAME="zip_file_mgmt Coverage Results" MODIFIED="1632998834183" SOURCE_PROVIDER="com.intellij.coverage.DefaultCoverageFileProvider" RUNNER="coverage.py" COVERAGE_BY_TEST_ENABLED="true" COVERAGE_TRACING_ENABLED="false" WORKING_DIRECTORY="$PROJECT_DIR$/src/tests" />
    <SUITE FILE_PATH="coverage/GridCal$profile_dialogue.coverage" NAME="profile_dialogue Coverage Results" MODIFIED="1674068478204" SOURCE_PROVIDER="com.intellij.coverage.DefaultCoverageFileProvider" RUNNER="coverage.py" COVERAGE_BY_TEST_ENABLED="true" COVERAGE_TRACING_ENABLED="false" WORKING_DIRECTORY="$PROJECT_DIR$/src/GridCal/Gui/ProfilesInput" />
    <SUITE FILE_PATH="coverage/GridCal$jacobian_lynn_cartesian.coverage" NAME="jacobian_lynn_cartesian Coverage Results" MODIFIED="1652555190957" SOURCE_PROVIDER="com.intellij.coverage.DefaultCoverageFileProvider" RUNNER="coverage.py" COVERAGE_BY_TEST_ENABLED="true" COVERAGE_TRACING_ENABLED="false" WORKING_DIRECTORY="$PROJECT_DIR$/src/research/jacobian" />
    <SUITE FILE_PATH="coverage/GridCal$cv2_cam.coverage" NAME="cv2_cam Coverage Results" MODIFIED="1717167215404" SOURCE_PROVIDER="com.intellij.coverage.DefaultCoverageFileProvider" RUNNER="coverage.py" COVERAGE_BY_TEST_ENABLED="true" COVERAGE_TRACING_ENABLED="false" WORKING_DIRECTORY="$PROJECT_DIR$/src/trunk/misc" />
    <SUITE FILE_PATH="coverage/GridCal$arrillagas_book_grids_to_gridcal.coverage" NAME="arrillagas_book_grids_to_gridcal Coverage Results" MODIFIED="1659437177352" SOURCE_PROVIDER="com.intellij.coverage.DefaultCoverageFileProvider" RUNNER="coverage.py" COVERAGE_BY_TEST_ENABLED="true" COVERAGE_TRACING_ENABLED="false" WORKING_DIRECTORY="$PROJECT_DIR$/src/research/experimental_readers" />
    <SUITE FILE_PATH="coverage/GridCal$Nosetests_in_test_transformer_type_py.coverage" NAME="Nosetests in test_transformer_type.py Coverage Results" MODIFIED="1619382550804" SOURCE_PROVIDER="com.intellij.coverage.DefaultCoverageFileProvider" RUNNER="coverage.py" COVERAGE_BY_TEST_ENABLED="true" COVERAGE_TRACING_ENABLED="false" WORKING_DIRECTORY="$PROJECT_DIR$/src/tests" />
    <SUITE FILE_PATH="coverage/GridCal$setup__Engine_.coverage" NAME="setup (Engine) Coverage Results" MODIFIED="1694348240068" SOURCE_PROVIDER="com.intellij.coverage.DefaultCoverageFileProvider" RUNNER="coverage.py" COVERAGE_BY_TEST_ENABLED="true" COVERAGE_TRACING_ENABLED="false" WORKING_DIRECTORY="$PROJECT_DIR$/src" />
    <SUITE FILE_PATH="coverage/GridCal$fubm_example.coverage" NAME="fubm_example Coverage Results" MODIFIED="1724246391150" SOURCE_PROVIDER="com.intellij.coverage.DefaultCoverageFileProvider" RUNNER="coverage.py" COVERAGE_BY_TEST_ENABLED="false" COVERAGE_TRACING_ENABLED="false" WORKING_DIRECTORY="$PROJECT_DIR$/src/trunk/acdc_pf" />
    <SUITE FILE_PATH="coverage/GridCal$Nosetests_in_test_api_py.coverage" NAME="Nosetests in test_api.py Coverage Results" MODIFIED="1598803532944" SOURCE_PROVIDER="com.intellij.coverage.DefaultCoverageFileProvider" RUNNER="coverage.py" COVERAGE_BY_TEST_ENABLED="true" COVERAGE_TRACING_ENABLED="false" WORKING_DIRECTORY="$PROJECT_DIR$/src/tests" />
    <SUITE FILE_PATH="coverage/GridCal$pytest_for_src_tests_test_basic_test_gridcal_basic_pi.coverage" NAME="pytest for src.tests.test_basic.test_gridcal_basic_pi Coverage Results" MODIFIED="1724240533490" SOURCE_PROVIDER="com.intellij.coverage.DefaultCoverageFileProvider" RUNNER="coverage.py" COVERAGE_BY_TEST_ENABLED="false" COVERAGE_TRACING_ENABLED="false" WORKING_DIRECTORY="$PROJECT_DIR$/src/tests" />
    <SUITE FILE_PATH="coverage/GridCal$fuerte_esquivel_acha_ambriz_perez_paper.coverage" NAME="fuerte_esquivel_acha_ambriz_perez_paper Coverage Results" MODIFIED="1607805654887" SOURCE_PROVIDER="com.intellij.coverage.DefaultCoverageFileProvider" RUNNER="coverage.py" COVERAGE_BY_TEST_ENABLED="true" COVERAGE_TRACING_ENABLED="false" WORKING_DIRECTORY="$PROJECT_DIR$/src/research/upfc" />
    <SUITE FILE_PATH="coverage/GridCal$dc_opf_ts.coverage" NAME="dc_opf_ts Coverage Results" MODIFIED="1602519229272" SOURCE_PROVIDER="com.intellij.coverage.DefaultCoverageFileProvider" RUNNER="coverage.py" COVERAGE_BY_TEST_ENABLED="true" COVERAGE_TRACING_ENABLED="false" WORKING_DIRECTORY="$PROJECT_DIR$/src/GridCal/Engine/Simulations/OPF" />
    <SUITE FILE_PATH="coverage/GridCal$cpf_run.coverage" NAME="cpf_run Coverage Results" MODIFIED="1696337146142" SOURCE_PROVIDER="com.intellij.coverage.DefaultCoverageFileProvider" RUNNER="coverage.py" COVERAGE_BY_TEST_ENABLED="true" COVERAGE_TRACING_ENABLED="false" WORKING_DIRECTORY="$PROJECT_DIR$/examples" />
    <SUITE FILE_PATH="coverage/GridCal$Nosetests_in_test_hydro_py.coverage" NAME="Nosetests in test_hydro.py Coverage Results" MODIFIED="1704897044369" SOURCE_PROVIDER="com.intellij.coverage.DefaultCoverageFileProvider" RUNNER="coverage.py" COVERAGE_BY_TEST_ENABLED="true" COVERAGE_TRACING_ENABLED="false" WORKING_DIRECTORY="$PROJECT_DIR$/src/tests" />
    <SUITE FILE_PATH="coverage/GridCal$jfgkjghk.coverage" NAME="jfgkjghk Coverage Results" MODIFIED="1686516259743" SOURCE_PROVIDER="com.intellij.coverage.DefaultCoverageFileProvider" RUNNER="coverage.py" COVERAGE_BY_TEST_ENABLED="true" COVERAGE_TRACING_ENABLED="false" WORKING_DIRECTORY="$PROJECT_DIR$" />
    <SUITE FILE_PATH="coverage/GridCal$failure.coverage" NAME="failure Coverage Results" MODIFIED="1695138991178" SOURCE_PROVIDER="com.intellij.coverage.DefaultCoverageFileProvider" RUNNER="coverage.py" COVERAGE_BY_TEST_ENABLED="true" COVERAGE_TRACING_ENABLED="false" WORKING_DIRECTORY="$PROJECT_DIR$/venv.3.11/lib/python3.11/site-packages/nose" />
    <SUITE FILE_PATH="coverage/GridCal$acopf_jax.coverage" NAME="acopf_jax Coverage Results" MODIFIED="1702417322364" SOURCE_PROVIDER="com.intellij.coverage.DefaultCoverageFileProvider" RUNNER="coverage.py" COVERAGE_BY_TEST_ENABLED="true" COVERAGE_TRACING_ENABLED="false" WORKING_DIRECTORY="$PROJECT_DIR$/examples/trunk/acopf" />
    <SUITE FILE_PATH="coverage/GridCal$se_editor_to_video.coverage" NAME="se_editor_to_video Coverage Results" MODIFIED="1717405745025" SOURCE_PROVIDER="com.intellij.coverage.DefaultCoverageFileProvider" RUNNER="coverage.py" COVERAGE_BY_TEST_ENABLED="true" COVERAGE_TRACING_ENABLED="false" WORKING_DIRECTORY="$PROJECT_DIR$/src/trunk/qt_related" />
    <SUITE FILE_PATH="coverage/GridCal$psse_parser.coverage" NAME="psse_parser Coverage Results" MODIFIED="1594285082315" SOURCE_PROVIDER="com.intellij.coverage.DefaultCoverageFileProvider" RUNNER="coverage.py" COVERAGE_BY_TEST_ENABLED="true" COVERAGE_TRACING_ENABLED="false" WORKING_DIRECTORY="$PROJECT_DIR$/src/GridCal/Engine/IO" />
    <SUITE FILE_PATH="coverage/GridCal$Nosetests_in_test_state_estimation_py.coverage" NAME="Nosetests in test_state_estimation.py Coverage Results" MODIFIED="1635596732504" SOURCE_PROVIDER="com.intellij.coverage.DefaultCoverageFileProvider" RUNNER="coverage.py" COVERAGE_BY_TEST_ENABLED="true" COVERAGE_TRACING_ENABLED="false" WORKING_DIRECTORY="$PROJECT_DIR$/src/tests" />
    <SUITE FILE_PATH="coverage/GridCal$Nosetests_in_test_tap_changer_py.coverage" NAME="Nosetests in test_tap_changer.py Coverage Results" MODIFIED="1710844111763" SOURCE_PROVIDER="com.intellij.coverage.DefaultCoverageFileProvider" RUNNER="coverage.py" COVERAGE_BY_TEST_ENABLED="true" COVERAGE_TRACING_ENABLED="false" WORKING_DIRECTORY="$PROJECT_DIR$/src/tests" />
    <SUITE FILE_PATH="coverage/GridCal$filter_example2.coverage" NAME="filter_example2 Coverage Results" MODIFIED="1708694448683" SOURCE_PROVIDER="com.intellij.coverage.DefaultCoverageFileProvider" RUNNER="coverage.py" COVERAGE_BY_TEST_ENABLED="true" COVERAGE_TRACING_ENABLED="false" WORKING_DIRECTORY="$PROJECT_DIR$/src/trunk/filtering" />
    <SUITE FILE_PATH="coverage/GridCal$pytest_for_test_power_flow_test_power_flow_control_with_pst.coverage" NAME="pytest for test_power_flow.test_power_flow_control_with_pst Coverage Results" MODIFIED="1723561309289" SOURCE_PROVIDER="com.intellij.coverage.DefaultCoverageFileProvider" RUNNER="coverage.py" COVERAGE_BY_TEST_ENABLED="false" COVERAGE_TRACING_ENABLED="false" WORKING_DIRECTORY="$PROJECT_DIR$/src/tests" />
    <SUITE FILE_PATH="coverage/GridCal$pytest_in_test_load_save_load_py.coverage" NAME="pytest in test_load_save_load.py Coverage Results" MODIFIED="1724154514094" SOURCE_PROVIDER="com.intellij.coverage.DefaultCoverageFileProvider" RUNNER="coverage.py" COVERAGE_BY_TEST_ENABLED="false" COVERAGE_TRACING_ENABLED="false" WORKING_DIRECTORY="$PROJECT_DIR$/src/tests" />
    <SUITE FILE_PATH="coverage/GridCal$vispy_graph.coverage" NAME="vispy_graph Coverage Results" MODIFIED="1647609573310" SOURCE_PROVIDER="com.intellij.coverage.DefaultCoverageFileProvider" RUNNER="coverage.py" COVERAGE_BY_TEST_ENABLED="true" COVERAGE_TRACING_ENABLED="false" WORKING_DIRECTORY="$PROJECT_DIR$/src/research/visualization" />
    <SUITE FILE_PATH="coverage/GridCal$transformer_example.coverage" NAME="transformer_example Coverage Results" MODIFIED="1619382581078" SOURCE_PROVIDER="com.intellij.coverage.DefaultCoverageFileProvider" RUNNER="coverage.py" COVERAGE_BY_TEST_ENABLED="true" COVERAGE_TRACING_ENABLED="false" WORKING_DIRECTORY="$PROJECT_DIR$/src/research/per_unit" />
    <SUITE FILE_PATH="coverage/GridCal$short_circuit_driver.coverage" NAME="short_circuit_driver Coverage Results" MODIFIED="1660563199034" SOURCE_PROVIDER="com.intellij.coverage.DefaultCoverageFileProvider" RUNNER="coverage.py" COVERAGE_BY_TEST_ENABLED="true" COVERAGE_TRACING_ENABLED="false" WORKING_DIRECTORY="$PROJECT_DIR$/src/GridCal/Engine/Simulations/ShortCircuitStudies" />
    <SUITE FILE_PATH="coverage/GridCal$Nosetests_in_test_nonlinear_contingency_py.coverage" NAME="Nosetests in test_nonlinear_contingency.py Coverage Results" MODIFIED="1696002399880" SOURCE_PROVIDER="com.intellij.coverage.DefaultCoverageFileProvider" RUNNER="coverage.py" COVERAGE_BY_TEST_ENABLED="true" COVERAGE_TRACING_ENABLED="false" WORKING_DIRECTORY="$PROJECT_DIR$/src/tests" />
    <SUITE FILE_PATH="coverage/GridCal$pytest_for_src_tests_test_ac_opf.coverage" NAME="pytest for src.tests.test_ac_opf Coverage Results" MODIFIED="1722323347615" SOURCE_PROVIDER="com.intellij.coverage.DefaultCoverageFileProvider" RUNNER="coverage.py" COVERAGE_BY_TEST_ENABLED="false" COVERAGE_TRACING_ENABLED="false" WORKING_DIRECTORY="$PROJECT_DIR$/src/tests" />
    <SUITE FILE_PATH="coverage/GridCal$ortools_example.coverage" NAME="ortools_example Coverage Results" MODIFIED="1688473832926" SOURCE_PROVIDER="com.intellij.coverage.DefaultCoverageFileProvider" RUNNER="coverage.py" COVERAGE_BY_TEST_ENABLED="true" COVERAGE_TRACING_ENABLED="false" WORKING_DIRECTORY="$PROJECT_DIR$/examples" />
    <SUITE FILE_PATH="coverage/GridCal$Nosetests_in_test_unbalanced_faults_py.coverage" NAME="Nosetests in test_unbalanced_faults.py Coverage Results" MODIFIED="1661172842063" SOURCE_PROVIDER="com.intellij.coverage.DefaultCoverageFileProvider" RUNNER="coverage.py" COVERAGE_BY_TEST_ENABLED="true" COVERAGE_TRACING_ENABLED="false" WORKING_DIRECTORY="$PROJECT_DIR$/src/tests" />
    <SUITE FILE_PATH="coverage/GridCal$Nosetests_for_test_transformer_type_test_transformer_type.coverage" NAME="Nosetests for test_transformer_type.test_transformer_type Coverage Results" MODIFIED="1619382593243" SOURCE_PROVIDER="com.intellij.coverage.DefaultCoverageFileProvider" RUNNER="coverage.py" COVERAGE_BY_TEST_ENABLED="true" COVERAGE_TRACING_ENABLED="false" WORKING_DIRECTORY="$PROJECT_DIR$/src/tests" />
    <SUITE FILE_PATH="coverage/GridCal$pytest_for_test_sparse2_test_spsolve.coverage" NAME="pytest for test_sparse2.test_spsolve Coverage Results" MODIFIED="1720693598203" SOURCE_PROVIDER="com.intellij.coverage.DefaultCoverageFileProvider" RUNNER="coverage.py" COVERAGE_BY_TEST_ENABLED="false" COVERAGE_TRACING_ENABLED="false" WORKING_DIRECTORY="$PROJECT_DIR$/src/tests" />
    <SUITE FILE_PATH="coverage/GridCal$pytest_in_test_derivatives_py.coverage" NAME="pytest in test_derivatives.py Coverage Results" MODIFIED="1722342656264" SOURCE_PROVIDER="com.intellij.coverage.DefaultCoverageFileProvider" RUNNER="coverage.py" COVERAGE_BY_TEST_ENABLED="false" COVERAGE_TRACING_ENABLED="false" WORKING_DIRECTORY="$PROJECT_DIR$/src/tests" />
    <SUITE FILE_PATH="coverage/GridCal$Nosetests_in_test_voltage_controlled_generator_py.coverage" NAME="Nosetests in test_voltage_controlled_generator.py Coverage Results" MODIFIED="1616959365012" SOURCE_PROVIDER="com.intellij.coverage.DefaultCoverageFileProvider" RUNNER="coverage.py" COVERAGE_BY_TEST_ENABLED="true" COVERAGE_TRACING_ENABLED="false" WORKING_DIRECTORY="$PROJECT_DIR$/src/tests" />
    <SUITE FILE_PATH="coverage/GridCal$Nosetests_in_test_tutorials_py.coverage" NAME="Nosetests in test_tutorials.py Coverage Results" MODIFIED="1602941091349" SOURCE_PROVIDER="com.intellij.coverage.DefaultCoverageFileProvider" RUNNER="coverage.py" COVERAGE_BY_TEST_ENABLED="true" COVERAGE_TRACING_ENABLED="false" WORKING_DIRECTORY="$PROJECT_DIR$/src/tests" />
    <SUITE FILE_PATH="coverage/GridCal$Nosetests_for_tests_test_nonlinear_contingency_test_non_linear_factors.coverage" NAME="Nosetests for tests.test_nonlinear_contingency.test_non_linear_factors Coverage Results" MODIFIED="1706025232722" SOURCE_PROVIDER="com.intellij.coverage.DefaultCoverageFileProvider" RUNNER="coverage.py" COVERAGE_BY_TEST_ENABLED="true" COVERAGE_TRACING_ENABLED="false" WORKING_DIRECTORY="$PROJECT_DIR$/src/tests" />
    <SUITE FILE_PATH="coverage/GridCal$make_code.coverage" NAME="make_code Coverage Results" MODIFIED="1706616411983" SOURCE_PROVIDER="com.intellij.coverage.DefaultCoverageFileProvider" RUNNER="coverage.py" COVERAGE_BY_TEST_ENABLED="true" COVERAGE_TRACING_ENABLED="false" WORKING_DIRECTORY="$PROJECT_DIR$/src/trunk/plexel" />
    <SUITE FILE_PATH="coverage/GridCal$contingency_planner_dialogue.coverage" NAME="contingency_planner_dialogue Coverage Results" MODIFIED="1687935669832" SOURCE_PROVIDER="com.intellij.coverage.DefaultCoverageFileProvider" RUNNER="coverage.py" COVERAGE_BY_TEST_ENABLED="true" COVERAGE_TRACING_ENABLED="false" WORKING_DIRECTORY="$PROJECT_DIR$/src/GridCal/Gui/ContingencyPlanner" />
    <SUITE FILE_PATH="coverage/GridCal$pytest_for_src_tests_test_generator_q_control.coverage" NAME="pytest for src.tests.test_generator_q_control Coverage Results" MODIFIED="1720772087338" SOURCE_PROVIDER="com.intellij.coverage.DefaultCoverageFileProvider" RUNNER="coverage.py" COVERAGE_BY_TEST_ENABLED="false" COVERAGE_TRACING_ENABLED="false" WORKING_DIRECTORY="$PROJECT_DIR$/src/tests" />
    <SUITE FILE_PATH="coverage/GridCal$Nosetests_for_tests_test_opf_test_opf.coverage" NAME="Nosetests for tests.test_opf.test_opf Coverage Results" MODIFIED="1700906042756" SOURCE_PROVIDER="com.intellij.coverage.DefaultCoverageFileProvider" RUNNER="coverage.py" COVERAGE_BY_TEST_ENABLED="true" COVERAGE_TRACING_ENABLED="false" WORKING_DIRECTORY="$PROJECT_DIR$/src/tests" />
    <SUITE FILE_PATH="coverage/GridCal$LineBuilderDialogue.coverage" NAME="LineBuilderDialogue Coverage Results" MODIFIED="1633774223527" SOURCE_PROVIDER="com.intellij.coverage.DefaultCoverageFileProvider" RUNNER="coverage.py" COVERAGE_BY_TEST_ENABLED="true" COVERAGE_TRACING_ENABLED="false" WORKING_DIRECTORY="$PROJECT_DIR$/src/GridCal/Gui/TowerBuilder" />
    <SUITE FILE_PATH="coverage/GridCal$pytest_for_test_power_flow_test_qf_control_with_ltc.coverage" NAME="pytest for test_power_flow.test_qf_control_with_ltc Coverage Results" MODIFIED="1723568043782" SOURCE_PROVIDER="com.intellij.coverage.DefaultCoverageFileProvider" RUNNER="coverage.py" COVERAGE_BY_TEST_ENABLED="false" COVERAGE_TRACING_ENABLED="false" WORKING_DIRECTORY="$PROJECT_DIR$/src/tests" />
    <SUITE FILE_PATH="coverage/GridCal$demo_sum_of_int.coverage" NAME="demo_sum_of_int Coverage Results" MODIFIED="1663317493075" SOURCE_PROVIDER="com.intellij.coverage.DefaultCoverageFileProvider" RUNNER="coverage.py" COVERAGE_BY_TEST_ENABLED="true" COVERAGE_TRACING_ENABLED="false" WORKING_DIRECTORY="$PROJECT_DIR$/src/research/genetic_algorithms/iDone" />
    <SUITE FILE_PATH="coverage/GridCal$Nosetests_for_tests_test_tutorials.coverage" NAME="Nosetests for tests.test_tutorials Coverage Results" MODIFIED="1647335600894" SOURCE_PROVIDER="com.intellij.coverage.DefaultCoverageFileProvider" RUNNER="coverage.py" COVERAGE_BY_TEST_ENABLED="true" COVERAGE_TRACING_ENABLED="false" WORKING_DIRECTORY="$PROJECT_DIR$/src/tests" />
    <SUITE FILE_PATH="coverage/GridCal$pytest_for_test_sparse2_test_stack_4.coverage" NAME="pytest for test_sparse2.test_stack_4 Coverage Results" MODIFIED="1720634487427" SOURCE_PROVIDER="com.intellij.coverage.DefaultCoverageFileProvider" RUNNER="coverage.py" COVERAGE_BY_TEST_ENABLED="false" COVERAGE_TRACING_ENABLED="false" WORKING_DIRECTORY="$PROJECT_DIR$/src/tests" />
    <SUITE FILE_PATH="coverage/GridCal$grid_editor_widget__1_.coverage" NAME="grid_editor_widget (1) Coverage Results" MODIFIED="1692806772617" SOURCE_PROVIDER="com.intellij.coverage.DefaultCoverageFileProvider" RUNNER="coverage.py" COVERAGE_BY_TEST_ENABLED="true" COVERAGE_TRACING_ENABLED="false" WORKING_DIRECTORY="$PROJECT_DIR$/src/GridCal/Gui/GridEditorWidget" />
    <SUITE FILE_PATH="coverage/GridCal$line_arrow.coverage" NAME="line_arrow Coverage Results" MODIFIED="1707237502674" SOURCE_PROVIDER="com.intellij.coverage.DefaultCoverageFileProvider" RUNNER="coverage.py" COVERAGE_BY_TEST_ENABLED="true" COVERAGE_TRACING_ENABLED="false" WORKING_DIRECTORY="$PROJECT_DIR$/src/trunk/qt_related" />
    <SUITE FILE_PATH="coverage/GridCal$Nosetests_for_test_simple_mip_test_lp_simple4.coverage" NAME="Nosetests for test_simple_mip.test_lp_simple4 Coverage Results" MODIFIED="1704807541299" SOURCE_PROVIDER="com.intellij.coverage.DefaultCoverageFileProvider" RUNNER="coverage.py" COVERAGE_BY_TEST_ENABLED="true" COVERAGE_TRACING_ENABLED="false" WORKING_DIRECTORY="$PROJECT_DIR$/src/tests" />
    <SUITE FILE_PATH="coverage/GridCal$Nosetests_in_test_temp_correction_py.coverage" NAME="Nosetests in test_temp_correction.py Coverage Results" MODIFIED="1609501421833" SOURCE_PROVIDER="com.intellij.coverage.DefaultCoverageFileProvider" RUNNER="coverage.py" COVERAGE_BY_TEST_ENABLED="true" COVERAGE_TRACING_ENABLED="false" WORKING_DIRECTORY="$PROJECT_DIR$/src/tests" />
    <SUITE FILE_PATH="coverage/GridCal$demo_mvrsm.coverage" NAME="demo_mvrsm Coverage Results" MODIFIED="1707726283113" SOURCE_PROVIDER="com.intellij.coverage.DefaultCoverageFileProvider" RUNNER="coverage.py" COVERAGE_BY_TEST_ENABLED="true" COVERAGE_TRACING_ENABLED="false" WORKING_DIRECTORY="$PROJECT_DIR$/src/trunk/MVRSM" />
    <SUITE FILE_PATH="coverage/GridCal$1d_example.coverage" NAME="1d_metropolis_algorithm_example Coverage Results" MODIFIED="1660055113109" SOURCE_PROVIDER="com.intellij.coverage.DefaultCoverageFileProvider" RUNNER="coverage.py" COVERAGE_BY_TEST_ENABLED="true" COVERAGE_TRACING_ENABLED="false" WORKING_DIRECTORY="$PROJECT_DIR$/src/research/MCMC" />
    <SUITE FILE_PATH="coverage/GridCal$pytest_for_test_raw_roundtrip_test_rawx_roundtrip.coverage" NAME="pytest for test_raw_roundtrip.test_rawx_roundtrip Coverage Results" MODIFIED="1720772666651" SOURCE_PROVIDER="com.intellij.coverage.DefaultCoverageFileProvider" RUNNER="coverage.py" COVERAGE_BY_TEST_ENABLED="false" COVERAGE_TRACING_ENABLED="false" WORKING_DIRECTORY="$PROJECT_DIR$/src/tests" />
    <SUITE FILE_PATH="coverage/GridCal$Nosetests_for_test_numerical_circuit_test_bus_indexing_remap.coverage" NAME="Nosetests for test_numerical_circuit.test_bus_indexing_remap Coverage Results" MODIFIED="1707314056583" SOURCE_PROVIDER="com.intellij.coverage.DefaultCoverageFileProvider" RUNNER="coverage.py" COVERAGE_BY_TEST_ENABLED="true" COVERAGE_TRACING_ENABLED="false" WORKING_DIRECTORY="$PROJECT_DIR$/src/tests" />
    <SUITE FILE_PATH="coverage/GridCal$pytest_in_test_generator_q_control_py.coverage" NAME="pytest in test_generator_q_control.py Coverage Results" MODIFIED="1721225869785" SOURCE_PROVIDER="com.intellij.coverage.DefaultCoverageFileProvider" RUNNER="coverage.py" COVERAGE_BY_TEST_ENABLED="false" COVERAGE_TRACING_ENABLED="false" WORKING_DIRECTORY="$PROJECT_DIR$/src/tests" />
    <SUITE FILE_PATH="coverage/GridCal$models_dialogue.coverage" NAME="models_dialogue Coverage Results" MODIFIED="1674069639851" SOURCE_PROVIDER="com.intellij.coverage.DefaultCoverageFileProvider" RUNNER="coverage.py" COVERAGE_BY_TEST_ENABLED="true" COVERAGE_TRACING_ENABLED="false" WORKING_DIRECTORY="$PROJECT_DIR$/src/GridCal/Gui/ProfilesInput" />
    <SUITE FILE_PATH="coverage/GridCal$upload_to_pypi.coverage" NAME="upload_to_pypi Coverage Results" MODIFIED="1720437717959" SOURCE_PROVIDER="com.intellij.coverage.DefaultCoverageFileProvider" RUNNER="coverage.py" COVERAGE_BY_TEST_ENABLED="false" COVERAGE_TRACING_ENABLED="false" WORKING_DIRECTORY="$PROJECT_DIR$/src" />
    <SUITE FILE_PATH="coverage/GridCal$GeneralDialogues.coverage" NAME="GeneralDialogues Coverage Results" MODIFIED="1698838468153" SOURCE_PROVIDER="com.intellij.coverage.DefaultCoverageFileProvider" RUNNER="coverage.py" COVERAGE_BY_TEST_ENABLED="true" COVERAGE_TRACING_ENABLED="false" WORKING_DIRECTORY="$PROJECT_DIR$/src/GridCal/Gui" />
    <SUITE FILE_PATH="coverage/GridCal$pack_unpack.coverage" NAME="pack_unpack Coverage Results" MODIFIED="1706043017781" SOURCE_PROVIDER="com.intellij.coverage.DefaultCoverageFileProvider" RUNNER="coverage.py" COVERAGE_BY_TEST_ENABLED="true" COVERAGE_TRACING_ENABLED="false" WORKING_DIRECTORY="$PROJECT_DIR$/src/GridCalEngine/IO/gridcal" />
    <SUITE FILE_PATH="coverage/GridCal$derivatives_research1.coverage" NAME="derivatives_research1 Coverage Results" MODIFIED="1608639260953" SOURCE_PROVIDER="com.intellij.coverage.DefaultCoverageFileProvider" RUNNER="coverage.py" COVERAGE_BY_TEST_ENABLED="true" COVERAGE_TRACING_ENABLED="false" WORKING_DIRECTORY="$PROJECT_DIR$/src/research/hvdc/fubm" />
    <SUITE FILE_PATH="coverage/GridCal$Nosetests_for_test_ptdf_test_ptdf_ieee14_definition_ps_flows.coverage" NAME="Nosetests for test_ptdf.test_ptdf_ieee14_definition_ps_flows Coverage Results" MODIFIED="1706276739430" SOURCE_PROVIDER="com.intellij.coverage.DefaultCoverageFileProvider" RUNNER="coverage.py" COVERAGE_BY_TEST_ENABLED="true" COVERAGE_TRACING_ENABLED="false" WORKING_DIRECTORY="$PROJECT_DIR$/src/tests" />
    <SUITE FILE_PATH="coverage/GridCal$test_generator_q_control.coverage" NAME="test_generator_q_control Coverage Results" MODIFIED="1721225796119" SOURCE_PROVIDER="com.intellij.coverage.DefaultCoverageFileProvider" RUNNER="coverage.py" COVERAGE_BY_TEST_ENABLED="false" COVERAGE_TRACING_ENABLED="false" WORKING_DIRECTORY="$PROJECT_DIR$/src/tests" />
    <SUITE FILE_PATH="coverage/GridCal$Nosetests_in_acopf_function_evaluation_py.coverage" NAME="Nosetests in acopf_function_evaluation.py Coverage Results" MODIFIED="1704358701624" SOURCE_PROVIDER="com.intellij.coverage.DefaultCoverageFileProvider" RUNNER="coverage.py" COVERAGE_BY_TEST_ENABLED="true" COVERAGE_TRACING_ENABLED="false" WORKING_DIRECTORY="$PROJECT_DIR$/examples/trunk/acopf" />
    <SUITE FILE_PATH="coverage/GridCal$about_dialogue.coverage" NAME="about_dialogue Coverage Results" MODIFIED="1689665218256" SOURCE_PROVIDER="com.intellij.coverage.DefaultCoverageFileProvider" RUNNER="coverage.py" COVERAGE_BY_TEST_ENABLED="true" COVERAGE_TRACING_ENABLED="false" WORKING_DIRECTORY="$PROJECT_DIR$/src/GridCal/Gui/AboutDialogue" />
    <SUITE FILE_PATH="coverage/GridCal$Nosetests_for_tests_test_matrix_slicing.coverage" NAME="Nosetests for tests.test_matrix_slicing Coverage Results" MODIFIED="1697187049579" SOURCE_PROVIDER="com.intellij.coverage.DefaultCoverageFileProvider" RUNNER="coverage.py" COVERAGE_BY_TEST_ENABLED="true" COVERAGE_TRACING_ENABLED="false" WORKING_DIRECTORY="$PROJECT_DIR$/src/tests" />
    <SUITE FILE_PATH="coverage/GridCal$fluids_try.coverage" NAME="fluids_try Coverage Results" MODIFIED="1701359636964" SOURCE_PROVIDER="com.intellij.coverage.DefaultCoverageFileProvider" RUNNER="coverage.py" COVERAGE_BY_TEST_ENABLED="true" COVERAGE_TRACING_ENABLED="false" WORKING_DIRECTORY="$PROJECT_DIR$/examples" />
    <SUITE FILE_PATH="coverage/GridCal$Nosetests_for_tests_test_ac_opf_test_ieee14.coverage" NAME="Nosetests for tests.test_ac_opf.test_ieee14 Coverage Results" MODIFIED="1712566456091" SOURCE_PROVIDER="com.intellij.coverage.DefaultCoverageFileProvider" RUNNER="coverage.py" COVERAGE_BY_TEST_ENABLED="true" COVERAGE_TRACING_ENABLED="false" WORKING_DIRECTORY="$PROJECT_DIR$/src/tests" />
    <SUITE FILE_PATH="coverage/GridCal$PTDF_research.coverage" NAME="PTDF_research Coverage Results" MODIFIED="1600707513093" SOURCE_PROVIDER="com.intellij.coverage.DefaultCoverageFileProvider" RUNNER="coverage.py" COVERAGE_BY_TEST_ENABLED="true" COVERAGE_TRACING_ENABLED="false" WORKING_DIRECTORY="$PROJECT_DIR$/src/research/PTDF" />
    <SUITE FILE_PATH="coverage/GridCal$round_cap.coverage" NAME="round_cap Coverage Results" MODIFIED="1717401483597" SOURCE_PROVIDER="com.intellij.coverage.DefaultCoverageFileProvider" RUNNER="coverage.py" COVERAGE_BY_TEST_ENABLED="true" COVERAGE_TRACING_ENABLED="false" WORKING_DIRECTORY="$PROJECT_DIR$/src/trunk/qt_related" />
    <SUITE FILE_PATH="coverage/GridCal$Nosetests_in_test_transformer_regulator_py.coverage" NAME="Nosetests in test_transformer_regulator.py Coverage Results" MODIFIED="1609501457225" SOURCE_PROVIDER="com.intellij.coverage.DefaultCoverageFileProvider" RUNNER="coverage.py" COVERAGE_BY_TEST_ENABLED="true" COVERAGE_TRACING_ENABLED="false" WORKING_DIRECTORY="$PROJECT_DIR$/src/tests" />
    <SUITE FILE_PATH="coverage/GridCal$node_groups_run.coverage" NAME="node_groups_run Coverage Results" MODIFIED="1707392255868" SOURCE_PROVIDER="com.intellij.coverage.DefaultCoverageFileProvider" RUNNER="coverage.py" COVERAGE_BY_TEST_ENABLED="true" COVERAGE_TRACING_ENABLED="false" WORKING_DIRECTORY="$PROJECT_DIR$/examples" />
    <SUITE FILE_PATH="coverage/GridCal$Nosetests_for_test_ptdf_test_ptdf_ieee14_definition_ps.coverage" NAME="Nosetests for test_ptdf.test_ptdf_ieee14_definition_ps Coverage Results" MODIFIED="1706268834144" SOURCE_PROVIDER="com.intellij.coverage.DefaultCoverageFileProvider" RUNNER="coverage.py" COVERAGE_BY_TEST_ENABLED="true" COVERAGE_TRACING_ENABLED="false" WORKING_DIRECTORY="$PROJECT_DIR$/src/tests" />
    <SUITE FILE_PATH="coverage/GridCal$newton_equivalence_utils.coverage" NAME="newton_equivalence_utils Coverage Results" MODIFIED="1687725154112" SOURCE_PROVIDER="com.intellij.coverage.DefaultCoverageFileProvider" RUNNER="coverage.py" COVERAGE_BY_TEST_ENABLED="true" COVERAGE_TRACING_ENABLED="false" WORKING_DIRECTORY="$PROJECT_DIR$/src/tests" />
    <SUITE FILE_PATH="coverage/GridCal$update_gui_all.coverage" NAME="update_gui_all Coverage Results" MODIFIED="1696580506087" SOURCE_PROVIDER="com.intellij.coverage.DefaultCoverageFileProvider" RUNNER="coverage.py" COVERAGE_BY_TEST_ENABLED="true" COVERAGE_TRACING_ENABLED="false" WORKING_DIRECTORY="$PROJECT_DIR$/src/GridCal/Gui" />
    <SUITE FILE_PATH="coverage/GridCal$ExecuteGridCal.coverage" NAME="ExecuteGridCal Coverage Results" MODIFIED="1724325047396" SOURCE_PROVIDER="com.intellij.coverage.DefaultCoverageFileProvider" RUNNER="coverage.py" COVERAGE_BY_TEST_ENABLED="false" COVERAGE_TRACING_ENABLED="false" WORKING_DIRECTORY="$PROJECT_DIR$/src/GridCal" />
    <SUITE FILE_PATH="coverage/GridCal$MVRSM_mo.coverage" NAME="MVRSM_mo Coverage Results" MODIFIED="1707735080331" SOURCE_PROVIDER="com.intellij.coverage.DefaultCoverageFileProvider" RUNNER="coverage.py" COVERAGE_BY_TEST_ENABLED="true" COVERAGE_TRACING_ENABLED="false" WORKING_DIRECTORY="$PROJECT_DIR$/src/trunk/MVRSM" />
    <SUITE FILE_PATH="coverage/GridCal$graph_save2.coverage" NAME="graph_save2 Coverage Results" MODIFIED="1702996105426" SOURCE_PROVIDER="com.intellij.coverage.DefaultCoverageFileProvider" RUNNER="coverage.py" COVERAGE_BY_TEST_ENABLED="true" COVERAGE_TRACING_ENABLED="false" WORKING_DIRECTORY="$PROJECT_DIR$/src/GridCalEngine/IO/rdf_test" />
    <SUITE FILE_PATH="coverage/GridCal$Nosetests_in_test_latin_hypercube_py.coverage" NAME="Nosetests in test_latin_hypercube.py Coverage Results" MODIFIED="1617046286335" SOURCE_PROVIDER="com.intellij.coverage.DefaultCoverageFileProvider" RUNNER="coverage.py" COVERAGE_BY_TEST_ENABLED="true" COVERAGE_TRACING_ENABLED="false" WORKING_DIRECTORY="$PROJECT_DIR$/src/tests" />
    <SUITE FILE_PATH="coverage/GridCal$pytest_for_test_topology_processor_test_topology_4_nodes_B.coverage" NAME="pytest for test_topology_processor.test_topology_4_nodes_B Coverage Results" MODIFIED="1720435005585" SOURCE_PROVIDER="com.intellij.coverage.DefaultCoverageFileProvider" RUNNER="coverage.py" COVERAGE_BY_TEST_ENABLED="false" COVERAGE_TRACING_ENABLED="false" WORKING_DIRECTORY="$PROJECT_DIR$/src/tests" />
    <SUITE FILE_PATH="coverage/GridCal$plexel_circuit.coverage" NAME="plexel_circuit Coverage Results" MODIFIED="1706090549808" SOURCE_PROVIDER="com.intellij.coverage.DefaultCoverageFileProvider" RUNNER="coverage.py" COVERAGE_BY_TEST_ENABLED="true" COVERAGE_TRACING_ENABLED="false" WORKING_DIRECTORY="$PROJECT_DIR$/src/trunk/plexel" />
    <SUITE FILE_PATH="coverage/GridCal$pytest_in_tests.coverage" NAME="pytest in tests Coverage Results" MODIFIED="1724325547774" SOURCE_PROVIDER="com.intellij.coverage.DefaultCoverageFileProvider" RUNNER="coverage.py" COVERAGE_BY_TEST_ENABLED="false" COVERAGE_TRACING_ENABLED="false" WORKING_DIRECTORY="$PROJECT_DIR$/src/tests" />
    <SUITE FILE_PATH="coverage/GridCal$lightmap.coverage" NAME="lightmap Coverage Results" MODIFIED="1655892740020" SOURCE_PROVIDER="com.intellij.coverage.DefaultCoverageFileProvider" RUNNER="coverage.py" COVERAGE_BY_TEST_ENABLED="true" COVERAGE_TRACING_ENABLED="false" WORKING_DIRECTORY="$PROJECT_DIR$/src/research/map" />
    <SUITE FILE_PATH="coverage/GridCal$Nosetests_for_admittance_matrix_test_test3.coverage" NAME="Nosetests for admittance_matrix_test.test3 Coverage Results" MODIFIED="1706045531246" SOURCE_PROVIDER="com.intellij.coverage.DefaultCoverageFileProvider" RUNNER="coverage.py" COVERAGE_BY_TEST_ENABLED="true" COVERAGE_TRACING_ENABLED="false" WORKING_DIRECTORY="$PROJECT_DIR$/src/tests" />
    <SUITE FILE_PATH="coverage/GridCal$V1_refractored.coverage" NAME="V1_refractored Coverage Results" MODIFIED="1617214204840" SOURCE_PROVIDER="com.intellij.coverage.DefaultCoverageFileProvider" RUNNER="coverage.py" COVERAGE_BY_TEST_ENABLED="true" COVERAGE_TRACING_ENABLED="false" WORKING_DIRECTORY="$PROJECT_DIR$/src/research/PGD" />
    <SUITE FILE_PATH="coverage/GridCal$setup__to_newton_venv_.coverage" NAME="setup (to newton venv) Coverage Results" MODIFIED="1678561959438" SOURCE_PROVIDER="com.intellij.coverage.DefaultCoverageFileProvider" RUNNER="coverage.py" COVERAGE_BY_TEST_ENABLED="true" COVERAGE_TRACING_ENABLED="false" WORKING_DIRECTORY="$PROJECT_DIR$/src" />
    <SUITE FILE_PATH="coverage/GridCal$newton_equivalence_test.coverage" NAME="newton_equivalence_test Coverage Results" MODIFIED="1678866293763" SOURCE_PROVIDER="com.intellij.coverage.DefaultCoverageFileProvider" RUNNER="coverage.py" COVERAGE_BY_TEST_ENABLED="true" COVERAGE_TRACING_ENABLED="false" WORKING_DIRECTORY="$PROJECT_DIR$/src/tests" />
    <SUITE FILE_PATH="coverage/GridCal$ipm_test.coverage" NAME="ipm_test Coverage Results" MODIFIED="1703183042237" SOURCE_PROVIDER="com.intellij.coverage.DefaultCoverageFileProvider" RUNNER="coverage.py" COVERAGE_BY_TEST_ENABLED="true" COVERAGE_TRACING_ENABLED="false" WORKING_DIRECTORY="$PROJECT_DIR$/src/GridCalEngine/Utils/MIPS" />
    <SUITE FILE_PATH="coverage/GridCal$sergio_dorado_example_good.coverage" NAME="sergio_dorado_example_good Coverage Results" MODIFIED="1715020077652" SOURCE_PROVIDER="com.intellij.coverage.DefaultCoverageFileProvider" RUNNER="coverage.py" COVERAGE_BY_TEST_ENABLED="true" COVERAGE_TRACING_ENABLED="false" WORKING_DIRECTORY="$PROJECT_DIR$/src/trunk/substation_reduction" />
    <SUITE FILE_PATH="coverage/GridCal$loss_factors_research.coverage" NAME="loss_factors_research Coverage Results" MODIFIED="1649441039281" SOURCE_PROVIDER="com.intellij.coverage.DefaultCoverageFileProvider" RUNNER="coverage.py" COVERAGE_BY_TEST_ENABLED="true" COVERAGE_TRACING_ENABLED="false" WORKING_DIRECTORY="$PROJECT_DIR$/src/research/PTDF" />
    <SUITE FILE_PATH="coverage/GridCal$zip_interface.coverage" NAME="zip_interface Coverage Results" MODIFIED="1620029421103" SOURCE_PROVIDER="com.intellij.coverage.DefaultCoverageFileProvider" RUNNER="coverage.py" COVERAGE_BY_TEST_ENABLED="true" COVERAGE_TRACING_ENABLED="false" WORKING_DIRECTORY="$PROJECT_DIR$/src/GridCal/Engine/IO" />
    <SUITE FILE_PATH="coverage/GridCal$contingency_analysis_ts.coverage" NAME="contingency_analysis_ts Coverage Results" MODIFIED="1688049468429" SOURCE_PROVIDER="com.intellij.coverage.DefaultCoverageFileProvider" RUNNER="coverage.py" COVERAGE_BY_TEST_ENABLED="true" COVERAGE_TRACING_ENABLED="false" WORKING_DIRECTORY="$PROJECT_DIR$/examples" />
    <SUITE FILE_PATH="coverage/GridCal$Nosetests_in_test_time_series_py.coverage" NAME="Nosetests in test_time_series.py Coverage Results" MODIFIED="1686759385773" SOURCE_PROVIDER="com.intellij.coverage.DefaultCoverageFileProvider" RUNNER="coverage.py" COVERAGE_BY_TEST_ENABLED="true" COVERAGE_TRACING_ENABLED="false" WORKING_DIRECTORY="$PROJECT_DIR$/src/tests" />
  </component>
</project><|MERGE_RESOLUTION|>--- conflicted
+++ resolved
@@ -28,18 +28,9 @@
     <select />
   </component>
   <component name="ChangeListManager">
-<<<<<<< HEAD
-    <list default="true" id="aa3ee678-6e91-470f-91a9-09e9d8a4756d" name="Changes" comment="Try fixing crash GridCal NSGA2 (not fixed yet)">
-      <change beforePath="$PROJECT_DIR$/.idea/workspace.xml" beforeDir="false" afterPath="$PROJECT_DIR$/.idea/workspace.xml" afterDir="false" />
-      <change beforePath="$PROJECT_DIR$/src/GridCalEngine/Simulations/InvestmentsEvaluation/Methods/mixed_variable_NSGA_2.py" beforeDir="false" afterPath="$PROJECT_DIR$/src/GridCalEngine/Simulations/InvestmentsEvaluation/Methods/mixed_variable_NSGA_2.py" afterDir="false" />
-      <change beforePath="$PROJECT_DIR$/src/GridCalEngine/Simulations/InvestmentsEvaluation/investments_evaluation_driver.py" beforeDir="false" afterPath="$PROJECT_DIR$/src/GridCalEngine/Simulations/InvestmentsEvaluation/investments_evaluation_driver.py" afterDir="false" />
-      <change beforePath="$PROJECT_DIR$/src/GridCalEngine/Simulations/PowerFlow/NumericalMethods/powell_fx.py" beforeDir="false" afterPath="$PROJECT_DIR$/src/GridCalEngine/Simulations/PowerFlow/NumericalMethods/powell_fx.py" afterDir="false" />
-      <change beforePath="$PROJECT_DIR$/src/trunk/investments/try_multiobj_nsga.py" beforeDir="false" afterPath="$PROJECT_DIR$/src/trunk/investments/try_multiobj_nsga.py" afterDir="false" />
-=======
     <list default="true" id="aa3ee678-6e91-470f-91a9-09e9d8a4756d" name="Changes" comment="Add 1e-20 to admittance calc to avoid div by 0">
       <change beforePath="$PROJECT_DIR$/.idea/workspace.xml" beforeDir="false" afterPath="$PROJECT_DIR$/.idea/workspace.xml" afterDir="false" />
       <change beforePath="$PROJECT_DIR$/src/GridCalEngine/Simulations/InvestmentsEvaluation/Methods/mixed_variable_NSGA_2.py" beforeDir="false" afterPath="$PROJECT_DIR$/src/GridCalEngine/Simulations/InvestmentsEvaluation/Methods/mixed_variable_NSGA_2.py" afterDir="false" />
->>>>>>> 77a06c99
     </list>
     <option name="SHOW_DIALOG" value="false" />
     <option name="HIGHLIGHT_CONFLICTS" value="true" />
@@ -80,7 +71,7 @@
     </favorite-branches>
     <option name="RECENT_BRANCH_BY_REPOSITORY">
       <map>
-        <entry key="$PROJECT_DIR$" value="69c7f5f7a297aa1fb7225c1e743db487abe528a8" />
+        <entry key="$PROJECT_DIR$" value="devel" />
       </map>
     </option>
     <option name="RECENT_GIT_ROOT_PATH" value="$PROJECT_DIR$" />
@@ -140,80 +131,6 @@
     <option name="hideEmptyMiddlePackages" value="true" />
     <option name="showLibraryContents" value="true" />
   </component>
-<<<<<<< HEAD
-  <component name="PropertiesComponent"><![CDATA[{
-  "keyToString": {
-    "ASKED_ADD_EXTERNAL_FILES": "true",
-    "Git.Branch.Popup.ShowAllRemotes": "true",
-    "MATLAB_INTERPRETER": "/usr/local/MATLAB/R2018a/bin/matlab",
-    "Python tests.Nosetests for test_power_flow.test_zip.executor": "Debug",
-    "Python tests.Nosetests for test_topology_processor.test_topology_rts.executor": "Debug",
-    "Python tests.Nosetests for tests.test_ac_opf.executor": "Run",
-    "Python tests.Nosetests for tests.test_ac_opf.test_pegase89.executor": "Debug",
-    "Python tests.Nosetests for tests.test_hydro.executor": "Run",
-    "Python tests.Nosetests for tests.test_latin_hypercube.test_lhs.executor": "Run",
-    "Python tests.Nosetests for tests.test_opf_time_series.test_opf_ts.executor": "Run",
-    "Python tests.Nosetests for tests.test_topology_processor.executor": "Run",
-    "Python tests.Nosetests for tests.test_topology_processor.test_topology_rts.executor": "Run",
-    "Python tests.Nosetests in admittance_matrix_test.py.executor": "Run",
-    "Python tests.Nosetests in deep_copy_test.py.executor": "Run",
-    "Python tests.Nosetests in test_topology_processor.py.executor": "Run",
-    "Python tests.Nosetests in tests.executor": "Run",
-    "Python tests.pytest for src.tests.test_cgmes_ieeee.executor": "Run",
-    "Python tests.pytest for src.tests.test_cgmes_ieeee.test_ieee_grids.executor": "Debug",
-    "Python tests.pytest for src.tests.test_cgmes_to_gridcal_ac_transformers.test_ac_transformers3w.executor": "Debug",
-    "Python tests.pytest for src.tests.test_load_all_grids.test_all_grids.executor": "Run",
-    "Python tests.pytest for src.tests.test_load_save_load.test_load_save_load.executor": "Debug",
-    "Python tests.pytest for test_cgmes_ieeee.test_ieee_grids.executor": "Run",
-    "Python tests.pytest for test_demo_5_node.test_demo_5_node.executor": "Run",
-    "Python tests.pytest for test_derivatives.test_bus_derivatives.executor": "Run",
-    "Python tests.pytest for test_power_flow.test_fubm.executor": "Run",
-    "Python tests.pytest for test_power_flow.test_power_flow_control_with_pst.executor": "Debug",
-    "Python tests.pytest for test_power_flow.test_power_flow_control_with_pst_pt.executor": "Run",
-    "Python tests.pytest for test_power_flow.test_qf_control_with_ltc.executor": "Run",
-    "Python tests.pytest for test_power_flow.test_qt_control_with_ltc.executor": "Debug",
-    "Python tests.pytest for test_power_flow.test_voltage_control_with_ltc.executor": "Debug",
-    "Python tests.pytest for test_power_flow.test_voltage_local_control_with_generation.executor": "Debug",
-    "Python tests.pytest for test_sparse2.test_mat_mat_mult.executor": "Run",
-    "Python tests.pytest for test_topology_processor.test_topology_4_nodes_A.executor": "Debug",
-    "Python tests.pytest for test_topology_processor.test_topology_4_nodes_B.executor": "Debug",
-    "Python tests.pytest for test_transformer_controls.test_v_control_true.executor": "Debug",
-    "Python tests.pytest in test_cgmes_ieeee.py.executor": "Run",
-    "Python tests.pytest in test_deep_copy.py.executor": "Run",
-    "Python tests.pytest in test_load_save_load.py.executor": "Debug",
-    "Python tests.pytest in test_power_flow.py.executor": "Run",
-    "Python tests.pytest in test_profiles.py.executor": "Run",
-    "Python tests.pytest in test_topology_processor.py.executor": "Run",
-    "Python tests.pytest in tests.executor": "Run",
-    "Python.AnalysisDialogue.executor": "Run",
-    "Python.ExecuteGridCal.executor": "Run",
-    "Python.GridCalMain.executor": "Run",
-    "Python.cgmes_rdfs_graph.executor": "Run",
-    "Python.download_stats.executor": "Run",
-    "Python.fubm_example.executor": "Run",
-    "Python.investments_evaluation_driver.executor": "Debug",
-    "Python.new_circuit_objects.executor": "Run",
-    "Python.pruning_cd.executor": "Debug",
-    "Python.pymoo_example.executor": "Debug",
-    "Python.raw_imp_exp_test.executor": "Run",
-    "Python.try_multiobj_nsga.executor": "Run",
-    "Python.try_template_loading.executor": "Run",
-    "Python.update_gui_file.executor": "Run",
-    "Python.upload_to_pypi.executor": "Run",
-    "RunOnceActivity.OpenProjectViewOnStart": "true",
-    "RunOnceActivity.ShowReadmeOnStart": "true",
-    "WebServerToolWindowFactoryState": "false",
-    "git-widget-placeholder": "204__investments__evaluation",
-    "last_opened_file_path": "/home/santi/Documentos/Git/GitHub/GridCal/src/GridCalEngine/Simulations/PowerFlow/NumericalMethods",
-    "node.js.detected.package.eslint": "true",
-    "node.js.selected.package.eslint": "(autodetect)",
-    "node.js.selected.package.tslint": "(autodetect)",
-    "nodejs_package_manager_path": "npm",
-    "run.code.analysis.last.selected.profile": "aDefault",
-    "settings.editor.selected.configurable": "reference.idesettings.debugger.python",
-    "two.files.diff.last.used.file": "C:/WorkProjects/PycharmProjects/GridCal/src/trunk/cgmes_py_generator/cgmes_v2_4_15/cgmes_enums.py",
-    "vue.rearranger.settings.migration": "true"
-=======
   <component name="PropertiesComponent">{
   &quot;keyToString&quot;: {
     &quot;ASKED_ADD_EXTERNAL_FILES&quot;: &quot;true&quot;,
@@ -284,11 +201,11 @@
     &quot;settings.editor.selected.configurable&quot;: &quot;com.jetbrains.python.configuration.PyActiveSdkModuleConfigurable&quot;,
     &quot;two.files.diff.last.used.file&quot;: &quot;C:/WorkProjects/PycharmProjects/GridCal/src/trunk/cgmes_py_generator/cgmes_v2_4_15/cgmes_enums.py&quot;,
     &quot;vue.rearranger.settings.migration&quot;: &quot;true&quot;
->>>>>>> 77a06c99
   }
-}]]></component>
+}</component>
   <component name="PyDebuggerOptionsProvider">
     <option name="mySaveCallSignatures" value="true" />
+    <option name="mySupportGeventDebugging" value="true" />
     <option name="myPyQtBackend" value="pyside6" />
   </component>
   <component name="RecentsManager">
@@ -307,28 +224,7 @@
       <recent name="D:\SIROCO\GridCal\src\GridCal\Gui\Diagrams\MapWidget\Branches" />
     </key>
   </component>
-  <component name="RunManager">
-    <configuration default="true" type="DjangoTestsConfigurationType">
-      <module name="GridCalEngine" />
-      <option name="ENV_FILES" value="" />
-      <option name="INTERPRETER_OPTIONS" value="" />
-      <option name="PARENT_ENVS" value="true" />
-      <envs>
-        <env name="PYTHONUNBUFFERED" value="1" />
-      </envs>
-      <option name="SDK_HOME" value="" />
-      <option name="WORKING_DIRECTORY" value="" />
-      <option name="IS_MODULE_SDK" value="false" />
-      <option name="ADD_CONTENT_ROOTS" value="true" />
-      <option name="ADD_SOURCE_ROOTS" value="true" />
-      <EXTENSION ID="PythonCoverageRunConfigurationExtension" runner="coverage.py" />
-      <option name="TARGET" value="" />
-      <option name="SETTINGS_FILE" value="" />
-      <option name="CUSTOM_SETTINGS" value="false" />
-      <option name="USE_OPTIONS" value="false" />
-      <option name="OPTIONS" value="" />
-      <method v="2" />
-    </configuration>
+  <component name="RunManager" selected="Python.ExecuteGridCal">
     <configuration default="true" type="DjangoTestsConfigurationType">
       <module name="GridCalEngine" />
       <option name="ENV_FILES" value="" />
@@ -791,18 +687,18 @@
       <method v="2" />
     </configuration>
     <list>
+      <item itemvalue="Python.update_gui_file" />
       <item itemvalue="Python.ExecuteGridCal" />
-      <item itemvalue="Python.update_gui_file" />
       <item itemvalue="Python tests.pytest for src.tests.test_cgmes_to_gridcal_ac_transformers.test_ac_transformers3w" />
       <item itemvalue="Python tests.pytest for test_power_flow.test_voltage_local_control_with_generation" />
       <item itemvalue="Python tests.pytest in tests" />
     </list>
     <recent_temporary>
       <list>
+        <item itemvalue="Python.ExecuteGridCal" />
+        <item itemvalue="Python tests.pytest for src.tests.test_cgmes_to_gridcal_ac_transformers.test_ac_transformers3w" />
         <item itemvalue="Python tests.pytest in tests" />
         <item itemvalue="Python tests.pytest for test_power_flow.test_voltage_local_control_with_generation" />
-        <item itemvalue="Python tests.pytest for src.tests.test_cgmes_to_gridcal_ac_transformers.test_ac_transformers3w" />
-        <item itemvalue="Python.ExecuteGridCal" />
         <item itemvalue="Python.update_gui_file" />
       </list>
     </recent_temporary>
@@ -810,7 +706,7 @@
   <component name="SharedIndexes">
     <attachedChunks>
       <set>
-        <option value="bundled-python-sdk-babbdf50b680-746f403e7f0c-com.jetbrains.pycharm.community.sharedIndexes.bundled-PC-241.15989.155" />
+        <option value="bundled-python-sdk-d68999036c7f-d3b881c8e49f-com.jetbrains.pycharm.community.sharedIndexes.bundled-PC-233.14475.56" />
       </set>
     </attachedChunks>
   </component>
@@ -1901,11 +1797,7 @@
       <option name="project" value="LOCAL" />
       <updated>1698766404661</updated>
     </task>
-<<<<<<< HEAD
-    <option name="localTasksCounter" value="560" />
-=======
     <option name="localTasksCounter" value="558" />
->>>>>>> 77a06c99
     <servers />
   </component>
   <component name="TypeScriptGeneratedFilesManager">
@@ -1939,7 +1831,7 @@
                   <entry key="branch">
                     <value>
                       <list>
-                        <option value="204_investments_evaluation" />
+                        <option value="origin/204_investments_evaluation" />
                       </list>
                     </value>
                   </entry>
@@ -1952,11 +1844,8 @@
     </option>
   </component>
   <component name="VcsManagerConfiguration">
-<<<<<<< HEAD
-=======
     <MESSAGE value="Fixed CGMES conversion bug creating rates = None" />
     <MESSAGE value="Fixed vset too strict compilation in control branches&#10;Modified the fubm check script in trunk" />
->>>>>>> 77a06c99
     <MESSAGE value="Fixed critical bug in the CSC matrix stacking" />
     <MESSAGE value="Searching for the bug...WIP" />
     <MESSAGE value="FUBM working on the 6 bus HVDC_vt case" />
@@ -1979,15 +1868,8 @@
     <MESSAGE value="Fix the export and import of catalogues with tap changers" />
     <MESSAGE value="Fix the passing of the last combination result" />
     <MESSAGE value="Various fixes in the NSGA2 object handling" />
-<<<<<<< HEAD
-    <MESSAGE value="crowding distance &quot;mnn&quot;, updating cables.csv file with cable cross-section and catalogue." />
-    <MESSAGE value="Update default catalogue (in cables.csv &quot;unknown&quot; values to '0' - Area parameter)" />
-    <MESSAGE value="Try fixing crash GridCal NSGA2 (not fixed yet)" />
-    <option name="LAST_COMMIT_MESSAGE" value="Try fixing crash GridCal NSGA2 (not fixed yet)" />
-=======
     <MESSAGE value="Add 1e-20 to admittance calc to avoid div by 0" />
     <option name="LAST_COMMIT_MESSAGE" value="Add 1e-20 to admittance calc to avoid div by 0" />
->>>>>>> 77a06c99
   </component>
   <component name="XDebuggerManager">
     <breakpoint-manager>
@@ -2513,31 +2395,6 @@
           <option name="timeStamp" value="2056" />
         </line-breakpoint>
         <line-breakpoint enabled="true" suspend="THREAD" type="python-line">
-<<<<<<< HEAD
-          <url>file://$PROJECT_DIR$/venv/Lib/site-packages/pymoo/util/pruning_cd.py</url>
-          <line>23</line>
-          <option name="timeStamp" value="2081" />
-        </line-breakpoint>
-        <line-breakpoint enabled="true" suspend="THREAD" type="python-line">
-          <url>file://$PROJECT_DIR$/src/GridCalEngine/Simulations/InvestmentsEvaluation/Methods/mixed_variable_NSGA_2.py</url>
-          <line>212</line>
-          <option name="timeStamp" value="2082" />
-        </line-breakpoint>
-        <line-breakpoint enabled="true" suspend="THREAD" type="python-line">
-          <url>file://$PROJECT_DIR$/src/GridCalEngine/IO/gridcal/catalogue.py</url>
-          <line>275</line>
-          <option name="timeStamp" value="2086" />
-        </line-breakpoint>
-        <line-breakpoint enabled="true" suspend="THREAD" type="python-line">
-          <url>file://$PROJECT_DIR$/src/GridCal/Gui/associations_model.py</url>
-          <line>77</line>
-          <option name="timeStamp" value="2092" />
-        </line-breakpoint>
-        <line-breakpoint enabled="true" suspend="THREAD" type="python-line">
-          <url>file://$PROJECT_DIR$/src/GridCalEngine/Simulations/InvestmentsEvaluation/Methods/mixed_variable_NSGA_2.py</url>
-          <line>209</line>
-          <option name="timeStamp" value="2100" />
-=======
           <url>file://$PROJECT_DIR$/src/GridCalEngine/Simulations/InvestmentsEvaluation/investments_evaluation_driver.py</url>
           <line>645</line>
           <option name="timeStamp" value="2061" />
@@ -2546,7 +2403,6 @@
           <url>file://$PROJECT_DIR$/src/trunk/investments/try_multiobj_nsga.py</url>
           <line>50</line>
           <option name="timeStamp" value="2080" />
->>>>>>> 77a06c99
         </line-breakpoint>
         <line-breakpoint enabled="true" suspend="THREAD" type="python-line">
           <url>file://$PROJECT_DIR$/src/GridCalEngine/Simulations/InvestmentsEvaluation/investments_evaluation_driver.py</url>
@@ -2579,18 +2435,10 @@
           <option name="timeStamp" value="2086" />
         </line-breakpoint>
       </breakpoints>
-      <default-breakpoints>
-        <breakpoint type="python-exception">
-          <properties notifyOnTerminate="true" exception="BaseException">
-            <option name="notifyOnTerminate" value="true" />
-          </properties>
-        </breakpoint>
-      </default-breakpoints>
     </breakpoint-manager>
     <watches-manager>
       <configuration name="PythonConfigurationType">
         <watch expression="self" />
-        <watch expression="index" />
       </configuration>
     </watches-manager>
   </component>
