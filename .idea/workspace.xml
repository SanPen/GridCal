<?xml version="1.0" encoding="UTF-8"?>
<project version="4">
  <component name="AnalysisUIOptions">
    <option name="AUTOSCROLL_TO_SOURCE" value="true" />
    <option name="SPLITTER_PROPORTION" value="0.4226941" />
    <option name="GROUP_BY_SEVERITY" value="true" />
    <option name="SCOPE_TYPE" value="8" />
    <option name="CUSTOM_SCOPE_NAME" value="Module 'GridCal'" />
  </component>
  <component name="AutoImportSettings">
    <option name="autoReloadType" value="SELECTIVE" />
  </component>
  <component name="BranchesTreeState">
    <expand>
      <path>
        <item name="ROOT" type="e8cecc67:BranchNodeDescriptor" />
        <item name="LOCAL_ROOT" type="e8cecc67:BranchNodeDescriptor" />
      </path>
      <path>
        <item name="ROOT" type="e8cecc67:BranchNodeDescriptor" />
        <item name="REMOTE_ROOT" type="e8cecc67:BranchNodeDescriptor" />
      </path>
      <path>
        <item name="ROOT" type="e8cecc67:BranchNodeDescriptor" />
        <item name="REMOTE_ROOT" type="e8cecc67:BranchNodeDescriptor" />
        <item name="GROUP_NODE:origin" type="e8cecc67:BranchNodeDescriptor" />
      </path>
    </expand>
    <select />
  </component>
  <component name="ChangeListManager">
<<<<<<< HEAD
    <list default="true" id="aa3ee678-6e91-470f-91a9-09e9d8a4756d" name="Changes" comment="Small change again in sequence lines" />
=======
    <list default="true" id="aa3ee678-6e91-470f-91a9-09e9d8a4756d" name="Changes" comment="Created the AnyLineTemplateDevice type to properly handle multiple template types">
      <change beforePath="$PROJECT_DIR$/.idea/workspace.xml" beforeDir="false" afterPath="$PROJECT_DIR$/.idea/workspace.xml" afterDir="false" />
      <change beforePath="$PROJECT_DIR$/src/GridCalEngine/Utils/MIP/selected_interface.py" beforeDir="false" afterPath="$PROJECT_DIR$/src/GridCalEngine/Utils/MIP/selected_interface.py" afterDir="false" />
      <change beforePath="$PROJECT_DIR$/src/trunk/ortools/ortools_crash_investigation.py" beforeDir="false" afterPath="$PROJECT_DIR$/src/trunk/ortools/ortools_crash_investigation.py" afterDir="false" />
      <change beforePath="$PROJECT_DIR$/src/trunk/ortools/pass_thought_file.lp" beforeDir="false" afterPath="$PROJECT_DIR$/src/trunk/ortools/pass_through_file.lp" afterDir="false" />
      <change beforePath="$PROJECT_DIR$/src/trunk/ortools/pass_thought_file.mps" beforeDir="false" afterPath="$PROJECT_DIR$/src/trunk/ortools/pass_through_file.mps" afterDir="false" />
    </list>
>>>>>>> a1f2ca5c
    <option name="SHOW_DIALOG" value="false" />
    <option name="HIGHLIGHT_CONFLICTS" value="true" />
    <option name="HIGHLIGHT_NON_ACTIVE_CHANGELIST" value="false" />
    <option name="LAST_RESOLUTION" value="IGNORE" />
  </component>
  <component name="FileTemplateManagerImpl">
    <option name="RECENT_TEMPLATES">
      <list>
        <option value="Python Script" />
      </list>
    </option>
  </component>
  <component name="FlaskConsoleOptions" custom-start-script="import sys&#10;sys.path.extend([WORKING_DIR_AND_PYTHON_PATHS])&#10;from flask.cli import ScriptInfo&#10;locals().update(ScriptInfo(create_app=None).load_app().make_shell_context())&#10;print(&quot;Python %s on %s\nApp: %s [%s]\nInstance: %s&quot; % (sys.version, sys.platform, app.import_name, app.env, app.instance_path))">
    <envs>
      <env key="FLASK_APP" value="app" />
    </envs>
    <option name="myCustomStartScript" value="import sys&#10;sys.path.extend([WORKING_DIR_AND_PYTHON_PATHS])&#10;from flask.cli import ScriptInfo&#10;locals().update(ScriptInfo(create_app=None).load_app().make_shell_context())&#10;print(&quot;Python %s on %s\nApp: %s [%s]\nInstance: %s&quot; % (sys.version, sys.platform, app.import_name, app.env, app.instance_path))" />
    <option name="myEnvs">
      <map>
        <entry key="FLASK_APP" value="app" />
      </map>
    </option>
  </component>
  <component name="Git.Settings">
    <option name="RECENT_BRANCH_BY_REPOSITORY">
      <map>
<<<<<<< HEAD
        <entry key="$PROJECT_DIR$" value="5b7eedafd7fa9e1eb2c58724e4471f6d5b3a8d63" />
=======
        <entry key="$PROJECT_DIR$" value="master" />
>>>>>>> a1f2ca5c
      </map>
    </option>
    <option name="RECENT_GIT_ROOT_PATH" value="$PROJECT_DIR$" />
    <option name="RESET_MODE" value="HARD" />
    <option name="ROOT_SYNC" value="DONT_SYNC" />
  </component>
  <component name="GitSEFilterConfiguration">
    <file-type-list>
      <filtered-out-file-type name="LOCAL_BRANCH" />
      <filtered-out-file-type name="REMOTE_BRANCH" />
      <filtered-out-file-type name="TAG" />
      <filtered-out-file-type name="COMMIT_BY_MESSAGE" />
    </file-type-list>
  </component>
<<<<<<< HEAD
  <component name="GithubPullRequestsUISettings">
    <option name="recentNewPullRequestHead">
      <RepoCoordinatesHolder>
        <option name="owner" value="SanPen" />
        <option name="repository" value="GridCal" />
      </RepoCoordinatesHolder>
=======
  <component name="GithubProjectSettings">
    <option name="branchProtectionPatterns">
      <list>
        <option value="master" />
      </list>
>>>>>>> a1f2ca5c
    </option>
  </component>
  <component name="HighlightingSettingsPerFile">
    <setting file="file://$PROJECT_DIR$/requirements.txt" root0="FORCE_HIGHLIGHTING" />
    <setting file="file://$PROJECT_DIR$/src/GridCal/Gui/CoordinatesInput/coordinates_dialogue.py" root0="FORCE_HIGHLIGHTING" />
    <setting file="file://$PROJECT_DIR$/src/GridCal/Gui/Main/GridCalMain.py" root0="FORCE_HIGHLIGHTING" />
    <setting file="file://$PROJECT_DIR$/src/GridCal/Gui/plot_config.py" root0="FORCE_HIGHLIGHTING" />
    <setting file="file://$PROJECT_DIR$/src/GridCal/__version__.py" root0="FORCE_HIGHLIGHTING" />
    <setting file="file://$PROJECT_DIR$/src/tests/test_unbalanced_faults.py" root0="FORCE_HIGHLIGHTING" />
  </component>
  <component name="JupyterTrust" id="3f3378b4-0928-4af1-9795-ba1c77415c18" />
  <component name="MarkdownSettingsMigration">
    <option name="stateVersion" value="1" />
  </component>
  <component name="NamedScopeManager">
    <order>
      <scope name="GridCal" />
    </order>
  </component>
  <component name="ProblemsViewState">
    <option name="proportion" value="0.36120182" />
    <option name="selectedTabId" value="QODANA_PROBLEMS_VIEW_TAB" />
    <option name="showPreview" value="true" />
  </component>
  <component name="ProjectColorInfo">{
  &quot;customColor&quot;: &quot;&quot;,
  &quot;associatedIndex&quot;: 8
}</component>
  <component name="ProjectId" id="1bGvT9JqoJhBes9WGdphyWxAfMi" />
  <component name="ProjectLevelVcsManager" settingsEditedManually="true">
    <OptionsSetting value="false" id="Update" />
    <ConfirmationsSetting value="2" id="Add" />
  </component>
  <component name="ProjectViewState">
    <option name="hideEmptyMiddlePackages" value="true" />
    <option name="showLibraryContents" value="true" />
  </component>
<<<<<<< HEAD
  <component name="PropertiesComponent">{
  &quot;keyToString&quot;: {
    &quot;ASKED_ADD_EXTERNAL_FILES&quot;: &quot;true&quot;,
    &quot;Git.Branch.Popup.ShowAllRemotes&quot;: &quot;true&quot;,
    &quot;MATLAB_INTERPRETER&quot;: &quot;/usr/local/MATLAB/R2018a/bin/matlab&quot;,
    &quot;Python tests.Nosetests for test_load_save_load.test_load_save_load.executor&quot;: &quot;Debug&quot;,
    &quot;Python tests.Nosetests for test_power_flow.test_zip.executor&quot;: &quot;Debug&quot;,
    &quot;Python tests.Nosetests for test_ptdf.test_compensated_ptdf.executor&quot;: &quot;Run&quot;,
    &quot;Python tests.Nosetests for test_topology_processor.test_topology_rts.executor&quot;: &quot;Debug&quot;,
    &quot;Python tests.Nosetests for tests.test_ac_opf.executor&quot;: &quot;Run&quot;,
    &quot;Python tests.Nosetests for tests.test_ac_opf.test_pegase89.executor&quot;: &quot;Debug&quot;,
    &quot;Python tests.Nosetests for tests.test_hydro.executor&quot;: &quot;Run&quot;,
    &quot;Python tests.Nosetests for tests.test_latin_hypercube.test_lhs.executor&quot;: &quot;Run&quot;,
    &quot;Python tests.Nosetests for tests.test_load_save_load.executor&quot;: &quot;Run&quot;,
    &quot;Python tests.Nosetests for tests.test_opf_time_series.test_opf_ts.executor&quot;: &quot;Run&quot;,
    &quot;Python tests.Nosetests for tests.test_topology_processor.executor&quot;: &quot;Run&quot;,
    &quot;Python tests.Nosetests for tests.test_topology_processor.test_topology_rts.executor&quot;: &quot;Run&quot;,
    &quot;Python tests.Nosetests in admittance_matrix_test.py.executor&quot;: &quot;Run&quot;,
    &quot;Python tests.Nosetests in deep_copy_test.py.executor&quot;: &quot;Run&quot;,
    &quot;Python tests.Nosetests in test_ptdf.py.executor&quot;: &quot;Run&quot;,
    &quot;Python tests.Nosetests in test_topology_processor.py.executor&quot;: &quot;Run&quot;,
    &quot;Python tests.Nosetests in tests.executor&quot;: &quot;Run&quot;,
    &quot;Python.AnalysisDialogue.executor&quot;: &quot;Run&quot;,
    &quot;Python.ExecuteGridCal.executor&quot;: &quot;Run&quot;,
    &quot;Python.ac_opf_derivatives_bound_slacks.executor&quot;: &quot;Debug&quot;,
    &quot;Python.acopf_run.executor&quot;: &quot;Run&quot;,
    &quot;Python.cgmes_rdfs_graph.executor&quot;: &quot;Run&quot;,
    &quot;Python.make_wheels.executor&quot;: &quot;Run&quot;,
    &quot;Python.new_circuit_objects.executor&quot;: &quot;Run&quot;,
    &quot;Python.pymoo_example.executor&quot;: &quot;Debug&quot;,
    &quot;Python.update_gui_file (1).executor&quot;: &quot;Run&quot;,
    &quot;Python.update_gui_file.executor&quot;: &quot;Run&quot;,
    &quot;RunOnceActivity.OpenProjectViewOnStart&quot;: &quot;true&quot;,
    &quot;RunOnceActivity.ShowReadmeOnStart&quot;: &quot;true&quot;,
    &quot;WebServerToolWindowFactoryState&quot;: &quot;false&quot;,
    &quot;git-widget-placeholder&quot;: &quot;205__ACOPF&quot;,
    &quot;last_opened_file_path&quot;: &quot;C:/ReposGit/github/fernpos/MapProb&quot;,
    &quot;node.js.detected.package.eslint&quot;: &quot;true&quot;,
    &quot;node.js.selected.package.eslint&quot;: &quot;(autodetect)&quot;,
    &quot;node.js.selected.package.tslint&quot;: &quot;(autodetect)&quot;,
    &quot;nodejs_package_manager_path&quot;: &quot;npm&quot;,
    &quot;run.code.analysis.last.selected.profile&quot;: &quot;aDefault&quot;,
    &quot;settings.editor.selected.configurable&quot;: &quot;com.jetbrains.python.configuration.PyActiveSdkModuleConfigurable&quot;,
    &quot;two.files.diff.last.used.file&quot;: &quot;C:/WorkProjects/PycharmProjects/GridCal/src/trunk/cgmes_py_generator/cgmes_v2_4_15/cgmes_enums.py&quot;,
    &quot;vue.rearranger.settings.migration&quot;: &quot;true&quot;
=======
  <component name="PropertiesComponent"><![CDATA[{
  "keyToString": {
    "ASKED_ADD_EXTERNAL_FILES": "true",
    "Git.Branch.Popup.ShowAllRemotes": "true",
    "MATLAB_INTERPRETER": "/usr/local/MATLAB/R2018a/bin/matlab",
    "Python tests.Nosetests for test_power_flow.test_zip.executor": "Debug",
    "Python tests.Nosetests for tests.test_hydro.executor": "Run",
    "Python tests.Nosetests for tests.test_opf_time_series.test_opf_ts.executor": "Run",
    "Python tests.Nosetests for tests.test_topology_processor.executor": "Run",
    "Python tests.Nosetests in admittance_matrix_test.py.executor": "Run",
    "Python tests.Nosetests in deep_copy_test.py.executor": "Run",
    "Python tests.Nosetests in tests.executor": "Run",
    "Python tests.pytest for test_load_all_grids.test_line_templates_finding.executor": "Run",
    "Python tests.pytest in tests.executor": "Run",
    "Python.AnalysisDialogue.executor": "Run",
    "Python.ExecuteGridCal.executor": "Run",
    "Python.cgmes_rdfs_graph.executor": "Run",
    "Python.new_circuit_objects.executor": "Run",
    "Python.node_widget.executor": "Run",
    "Python.ntc_example.executor": "Run",
    "Python.ortools_crash_investigation.executor": "Run",
    "Python.pymoo_example.executor": "Debug",
    "Python.substation_designer.executor": "Run",
    "Python.update_gui_file (1).executor": "Run",
    "Python.update_gui_file.executor": "Run",
    "Python.upload_to_pypi.executor": "Run",
    "RunOnceActivity.OpenProjectViewOnStart": "true",
    "RunOnceActivity.ShowReadmeOnStart": "true",
    "WebServerToolWindowFactoryState": "false",
    "git-widget-placeholder": "199__finalize__cgmes__import",
    "last_opened_file_path": "/home/santi/Documentos/Git/GitHub/GridCal/src/GridCal/Gui/SubstationDesigner",
    "node.js.detected.package.eslint": "true",
    "node.js.selected.package.eslint": "(autodetect)",
    "node.js.selected.package.tslint": "(autodetect)",
    "nodejs_package_manager_path": "npm",
    "run.code.analysis.last.selected.profile": "aDefault",
    "settings.editor.selected.configurable": "com.jetbrains.python.configuration.PyActiveSdkModuleConfigurable",
    "two.files.diff.last.used.file": "C:/WorkProjects/PycharmProjects/GridCal/src/trunk/cgmes_py_generator/cgmes_v2_4_15/cgmes_enums.py",
    "vue.rearranger.settings.migration": "true"
>>>>>>> a1f2ca5c
  }
}]]></component>
  <component name="PyDebuggerOptionsProvider">
    <option name="mySaveCallSignatures" value="true" />
    <option name="myPyQtBackend" value="pyside6" />
  </component>
  <component name="RecentsManager">
    <key name="CopyFile.RECENT_KEYS">
<<<<<<< HEAD
      <recent name="$PROJECT_DIR$/src/GridCalEngine/Simulations/NodalCapacity" />
      <recent name="$PROJECT_DIR$/src/GridCal/Gui/BusBranchEditorWidget/Injections" />
=======
      <recent name="$PROJECT_DIR$/src/GridCal/Gui/SubstationDesigner" />
      <recent name="C:\Work\git_local\GridCal\doc" />
>>>>>>> a1f2ca5c
      <recent name="$PROJECT_DIR$/src/GridCalEngine/Simulations/ContingencyAnalysis/Methods" />
      <recent name="$PROJECT_DIR$/src/tests/data/grids" />
      <recent name="$PROJECT_DIR$/src/GridCalEngine/Simulations/InvestmentsEvaluation" />
    </key>
    <key name="MoveFile.RECENT_KEYS">
<<<<<<< HEAD
      <recent name="C:\ReposGit\github\fernpos\GridCal5\src\tests\data\grids" />
      <recent name="C:\Users\eroot\PycharmProjects\GridCal\Grids_and_profiles\grids" />
      <recent name="$PROJECT_DIR$/src/GridCal" />
      <recent name="$PROJECT_DIR$/src/GridCalEngine/Simulations/InvestmentsEvaluation/NumericalMethods" />
      <recent name="$PROJECT_DIR$/src/GridCalEngine" />
    </key>
  </component>
  <component name="RunManager" selected="Python.ExecuteGridCal">
    <configuration default="true" type="DjangoTestsConfigurationType">
      <module name="GridCalEngine" />
      <option name="ENV_FILES" value="" />
      <option name="INTERPRETER_OPTIONS" value="" />
      <option name="PARENT_ENVS" value="true" />
      <envs>
        <env name="PYTHONUNBUFFERED" value="1" />
      </envs>
      <option name="SDK_HOME" value="" />
      <option name="WORKING_DIRECTORY" value="" />
      <option name="IS_MODULE_SDK" value="false" />
      <option name="ADD_CONTENT_ROOTS" value="true" />
      <option name="ADD_SOURCE_ROOTS" value="true" />
      <EXTENSION ID="PythonCoverageRunConfigurationExtension" runner="coverage.py" />
      <option name="TARGET" value="" />
      <option name="SETTINGS_FILE" value="" />
      <option name="CUSTOM_SETTINGS" value="false" />
      <option name="USE_OPTIONS" value="false" />
      <option name="OPTIONS" value="" />
      <method v="2" />
    </configuration>
=======
      <recent name="$PROJECT_DIR$/src/tests/data/grids" />
      <recent name="$PROJECT_DIR$/Grids_and_profiles/grids" />
      <recent name="$PROJECT_DIR$/src/GridCalEngine/Simulations/InvestmentsEvaluation/NumericalMethods" />
      <recent name="$PROJECT_DIR$/src/GridCalEngine" />
      <recent name="C:\WorkProjects\PycharmProjects\GridCal\src\GridCalEngine\IO\cim\cgmes\export_docs" />
    </key>
  </component>
  <component name="RunManager" selected="Python.ExecuteGridCal">
>>>>>>> a1f2ca5c
    <configuration default="true" type="DjangoTestsConfigurationType">
      <module name="GridCalEngine" />
      <option name="ENV_FILES" value="" />
      <option name="INTERPRETER_OPTIONS" value="" />
      <option name="PARENT_ENVS" value="true" />
      <envs>
        <env name="PYTHONUNBUFFERED" value="1" />
      </envs>
      <option name="SDK_HOME" value="" />
      <option name="WORKING_DIRECTORY" value="" />
      <option name="IS_MODULE_SDK" value="false" />
      <option name="ADD_CONTENT_ROOTS" value="true" />
      <option name="ADD_SOURCE_ROOTS" value="true" />
      <EXTENSION ID="PythonCoverageRunConfigurationExtension" runner="coverage.py" />
      <option name="TARGET" value="" />
      <option name="SETTINGS_FILE" value="" />
      <option name="CUSTOM_SETTINGS" value="false" />
      <option name="USE_OPTIONS" value="false" />
      <option name="OPTIONS" value="" />
      <method v="2" />
    </configuration>
    <configuration default="true" type="PyBehaveRunConfigurationType" factoryName="Behave">
      <module name="GridCalEngine" />
      <option name="ENV_FILES" value="" />
<<<<<<< HEAD
      <option name="INTERPRETER_OPTIONS" value="" />
      <option name="PARENT_ENVS" value="true" />
      <option name="SDK_HOME" value="" />
      <option name="WORKING_DIRECTORY" value="" />
      <option name="IS_MODULE_SDK" value="true" />
      <option name="ADD_CONTENT_ROOTS" value="true" />
      <option name="ADD_SOURCE_ROOTS" value="true" />
      <EXTENSION ID="PythonCoverageRunConfigurationExtension" runner="coverage.py" />
      <option name="ADDITIONAL_ARGS" value="" />
      <method v="2" />
    </configuration>
    <configuration default="true" type="PyBehaveRunConfigurationType" factoryName="Behave">
      <module name="GridCalEngine" />
      <option name="ENV_FILES" value="" />
=======
>>>>>>> a1f2ca5c
      <option name="INTERPRETER_OPTIONS" value="" />
      <option name="PARENT_ENVS" value="true" />
      <option name="SDK_HOME" value="" />
      <option name="WORKING_DIRECTORY" value="" />
      <option name="IS_MODULE_SDK" value="true" />
      <option name="ADD_CONTENT_ROOTS" value="true" />
      <option name="ADD_SOURCE_ROOTS" value="true" />
      <EXTENSION ID="PythonCoverageRunConfigurationExtension" runner="coverage.py" />
      <option name="ADDITIONAL_ARGS" value="" />
      <method v="2" />
    </configuration>
    <configuration default="true" type="PythonConfigurationType" factoryName="Python">
      <module name="GridCalEngine" />
      <option name="ENV_FILES" value="" />
      <option name="INTERPRETER_OPTIONS" value="" />
      <option name="PARENT_ENVS" value="true" />
      <envs>
        <env name="PYTHONUNBUFFERED" value="1" />
      </envs>
      <option name="SDK_HOME" value="" />
      <option name="WORKING_DIRECTORY" value="" />
      <option name="IS_MODULE_SDK" value="false" />
      <option name="ADD_CONTENT_ROOTS" value="true" />
      <option name="ADD_SOURCE_ROOTS" value="true" />
      <EXTENSION ID="PythonCoverageRunConfigurationExtension" runner="coverage.py" />
      <option name="SCRIPT_NAME" value="" />
      <option name="PARAMETERS" value="" />
      <option name="SHOW_COMMAND_LINE" value="false" />
      <option name="EMULATE_TERMINAL" value="false" />
      <option name="MODULE_MODE" value="false" />
      <option name="REDIRECT_INPUT" value="false" />
      <option name="INPUT_FILE" value="" />
      <method v="2" />
    </configuration>
    <configuration default="true" type="Python.FlaskServer">
      <module name="GridCalEngine" />
      <option name="ENV_FILES" value="" />
<<<<<<< HEAD
      <option name="INTERPRETER_OPTIONS" value="" />
      <option name="PARENT_ENVS" value="true" />
      <option name="SDK_HOME" value="" />
      <option name="WORKING_DIRECTORY" value="" />
      <option name="IS_MODULE_SDK" value="false" />
      <option name="ADD_CONTENT_ROOTS" value="true" />
      <option name="ADD_SOURCE_ROOTS" value="true" />
      <EXTENSION ID="PythonCoverageRunConfigurationExtension" runner="coverage.py" />
      <option name="launchJavascriptDebuger" value="false" />
      <method v="2" />
    </configuration>
    <configuration default="true" type="Python.FlaskServer">
      <module name="GridCalEngine" />
      <option name="ENV_FILES" value="" />
=======
>>>>>>> a1f2ca5c
      <option name="INTERPRETER_OPTIONS" value="" />
      <option name="PARENT_ENVS" value="true" />
      <option name="SDK_HOME" value="" />
      <option name="WORKING_DIRECTORY" value="" />
      <option name="IS_MODULE_SDK" value="false" />
      <option name="ADD_CONTENT_ROOTS" value="true" />
      <option name="ADD_SOURCE_ROOTS" value="true" />
      <EXTENSION ID="PythonCoverageRunConfigurationExtension" runner="coverage.py" />
      <option name="launchJavascriptDebuger" value="false" />
      <method v="2" />
    </configuration>
    <configuration default="true" type="Tox" factoryName="Tox">
      <module name="GridCalEngine" />
      <option name="ENV_FILES" value="" />
      <option name="INTERPRETER_OPTIONS" value="" />
      <option name="PARENT_ENVS" value="true" />
      <option name="SDK_HOME" value="" />
      <option name="WORKING_DIRECTORY" value="" />
      <option name="IS_MODULE_SDK" value="false" />
      <option name="ADD_CONTENT_ROOTS" value="true" />
      <option name="ADD_SOURCE_ROOTS" value="true" />
      <EXTENSION ID="PythonCoverageRunConfigurationExtension" runner="coverage.py" />
      <method v="2" />
    </configuration>
    <configuration default="true" type="docs" factoryName="Docutils task">
      <module name="GridCalEngine" />
      <option name="ENV_FILES" value="" />
      <option name="INTERPRETER_OPTIONS" value="" />
      <option name="PARENT_ENVS" value="true" />
      <option name="SDK_HOME" value="" />
      <option name="WORKING_DIRECTORY" value="" />
      <option name="IS_MODULE_SDK" value="false" />
      <option name="ADD_CONTENT_ROOTS" value="true" />
      <option name="ADD_SOURCE_ROOTS" value="true" />
      <EXTENSION ID="PythonCoverageRunConfigurationExtension" runner="coverage.py" />
      <option name="docutils_input_file" value="" />
      <option name="docutils_output_file" value="" />
      <option name="docutils_params" value="" />
      <option name="docutils_task" value="" />
      <option name="docutils_open_in_browser" value="false" />
      <method v="2" />
    </configuration>
    <configuration default="true" type="docs" factoryName="Sphinx task">
      <module name="GridCalEngine" />
      <option name="ENV_FILES" value="" />
      <option name="INTERPRETER_OPTIONS" value="" />
      <option name="PARENT_ENVS" value="true" />
      <option name="SDK_HOME" value="" />
      <option name="WORKING_DIRECTORY" value="" />
      <option name="IS_MODULE_SDK" value="false" />
      <option name="ADD_CONTENT_ROOTS" value="true" />
      <option name="ADD_SOURCE_ROOTS" value="true" />
      <EXTENSION ID="PythonCoverageRunConfigurationExtension" runner="coverage.py" />
      <option name="docutils_input_file" value="" />
      <option name="docutils_output_file" value="" />
      <option name="docutils_params" value="" />
      <option name="docutils_task" value="" />
      <option name="docutils_open_in_browser" value="false" />
      <method v="2" />
    </configuration>
    <configuration default="true" type="tests" factoryName="Doctests">
      <module name="GridCalEngine" />
      <option name="ENV_FILES" value="" />
      <option name="INTERPRETER_OPTIONS" value="" />
      <option name="PARENT_ENVS" value="true" />
      <option name="SDK_HOME" value="" />
      <option name="WORKING_DIRECTORY" value="" />
      <option name="IS_MODULE_SDK" value="false" />
      <option name="ADD_CONTENT_ROOTS" value="true" />
      <option name="ADD_SOURCE_ROOTS" value="true" />
      <EXTENSION ID="PythonCoverageRunConfigurationExtension" runner="coverage.py" />
      <option name="SCRIPT_NAME" value="" />
      <option name="CLASS_NAME" value="" />
      <option name="METHOD_NAME" value="" />
      <option name="FOLDER_NAME" value="" />
      <option name="TEST_TYPE" value="TEST_SCRIPT" />
      <option name="PATTERN" value="" />
      <option name="USE_PATTERN" value="false" />
      <method v="2" />
    </configuration>
    <configuration default="true" type="tests" factoryName="Nosetests">
      <module name="GridCalEngine" />
      <option name="ENV_FILES" value="" />
      <option name="INTERPRETER_OPTIONS" value="" />
      <option name="PARENT_ENVS" value="true" />
      <option name="SDK_HOME" value="" />
      <option name="WORKING_DIRECTORY" value="" />
      <option name="IS_MODULE_SDK" value="false" />
      <option name="ADD_CONTENT_ROOTS" value="true" />
      <option name="ADD_SOURCE_ROOTS" value="true" />
      <EXTENSION ID="PythonCoverageRunConfigurationExtension" runner="coverage.py" />
      <option name="_new_regexPattern" value="&quot;&quot;" />
      <option name="_new_additionalArguments" value="&quot;&quot;" />
      <option name="_new_target" value="&quot;&quot;" />
      <option name="_new_targetType" value="&quot;PATH&quot;" />
      <method v="2" />
    </configuration>
    <configuration default="true" type="tests" factoryName="py.test">
      <module name="GridCalEngine" />
      <option name="ENV_FILES" value="" />
      <option name="INTERPRETER_OPTIONS" value="" />
      <option name="PARENT_ENVS" value="true" />
      <option name="SDK_HOME" value="" />
      <option name="WORKING_DIRECTORY" value="" />
      <option name="IS_MODULE_SDK" value="false" />
      <option name="ADD_CONTENT_ROOTS" value="true" />
      <option name="ADD_SOURCE_ROOTS" value="true" />
      <EXTENSION ID="PythonCoverageRunConfigurationExtension" runner="coverage.py" />
      <option name="_new_keywords" value="&quot;&quot;" />
      <option name="_new_parameters" value="&quot;&quot;" />
      <option name="_new_additionalArguments" value="&quot;&quot;" />
      <option name="_new_target" value="&quot;&quot;" />
      <option name="_new_targetType" value="&quot;PATH&quot;" />
      <method v="2" />
    </configuration>
<<<<<<< HEAD
    <configuration name="ExecuteGridCal" type="PythonConfigurationType" factoryName="Python" temporary="true" nameIsGenerated="true">
      <module name="GridCal5" />
=======
    <configuration default="true" type="DjangoTestsConfigurationType">
      <module name="GridCalEngine" />
      <option name="ENV_FILES" value="" />
>>>>>>> a1f2ca5c
      <option name="INTERPRETER_OPTIONS" value="" />
      <option name="PARENT_ENVS" value="true" />
      <envs>
        <env name="PYTHONUNBUFFERED" value="1" />
      </envs>
      <option name="SDK_HOME" value="" />
      <option name="WORKING_DIRECTORY" value="$PROJECT_DIR$/src/GridCal" />
      <option name="IS_MODULE_SDK" value="true" />
      <option name="ADD_CONTENT_ROOTS" value="true" />
      <option name="ADD_SOURCE_ROOTS" value="true" />
      <EXTENSION ID="PythonCoverageRunConfigurationExtension" runner="coverage.py" />
      <option name="SCRIPT_NAME" value="$PROJECT_DIR$/src/GridCal/ExecuteGridCal.py" />
      <option name="PARAMETERS" value="" />
      <option name="SHOW_COMMAND_LINE" value="false" />
      <option name="EMULATE_TERMINAL" value="false" />
      <option name="MODULE_MODE" value="false" />
      <option name="REDIRECT_INPUT" value="false" />
      <option name="INPUT_FILE" value="" />
      <method v="2" />
    </configuration>
<<<<<<< HEAD
    <configuration default="true" type="PythonConfigurationType" factoryName="Python">
=======
    <configuration default="true" type="MatlabApplication">
      <option name="FILE_PATH" value="" />
      <option name="INTERPRETER_PATH" value="" />
      <option name="WORKING_DIRECTORY" value="" />
      <option name="PARENT_ENVS" value="true" />
      <option name="PARAMETERS" value="" />
      <option name="INTERPRETER_OPTIONS" value="" />
      <method v="2" />
    </configuration>
    <configuration default="true" type="PyBehaveRunConfigurationType" factoryName="Behave">
>>>>>>> a1f2ca5c
      <module name="GridCalEngine" />
      <option name="ENV_FILES" value="" />
      <option name="INTERPRETER_OPTIONS" value="" />
      <option name="PARENT_ENVS" value="true" />
      <envs>
        <env name="PYTHONUNBUFFERED" value="1" />
      </envs>
      <option name="SDK_HOME" value="" />
      <option name="WORKING_DIRECTORY" value="" />
      <option name="IS_MODULE_SDK" value="false" />
      <option name="ADD_CONTENT_ROOTS" value="true" />
      <option name="ADD_SOURCE_ROOTS" value="true" />
      <EXTENSION ID="PythonCoverageRunConfigurationExtension" runner="coverage.py" />
      <option name="SCRIPT_NAME" value="" />
      <option name="PARAMETERS" value="" />
      <option name="SHOW_COMMAND_LINE" value="false" />
      <option name="EMULATE_TERMINAL" value="false" />
      <option name="MODULE_MODE" value="false" />
      <option name="REDIRECT_INPUT" value="false" />
      <option name="INPUT_FILE" value="" />
      <method v="2" />
    </configuration>
<<<<<<< HEAD
    <configuration name="testlpl" type="PythonConfigurationType" factoryName="Python" temporary="true" nameIsGenerated="true">
      <module name="GridCal5" />
=======
    <configuration name="ExecuteGridCal" type="PythonConfigurationType" factoryName="Python" temporary="true" nameIsGenerated="true">
      <module name="GridCal" />
      <option name="ENV_FILES" value="" />
      <option name="INTERPRETER_OPTIONS" value="" />
      <option name="PARENT_ENVS" value="true" />
      <envs>
        <env name="PYTHONUNBUFFERED" value="1" />
      </envs>
      <option name="SDK_HOME" value="" />
      <option name="WORKING_DIRECTORY" value="$PROJECT_DIR$/src/GridCal" />
      <option name="IS_MODULE_SDK" value="true" />
      <option name="ADD_CONTENT_ROOTS" value="true" />
      <option name="ADD_SOURCE_ROOTS" value="true" />
      <EXTENSION ID="PythonCoverageRunConfigurationExtension" runner="coverage.py" />
      <option name="SCRIPT_NAME" value="$PROJECT_DIR$/src/GridCal/ExecuteGridCal.py" />
      <option name="PARAMETERS" value="" />
      <option name="SHOW_COMMAND_LINE" value="false" />
      <option name="EMULATE_TERMINAL" value="false" />
      <option name="MODULE_MODE" value="false" />
      <option name="REDIRECT_INPUT" value="false" />
      <option name="INPUT_FILE" value="" />
      <method v="2" />
    </configuration>
    <configuration default="true" type="PythonConfigurationType" factoryName="Python">
      <module name="GridCalEngine" />
      <option name="ENV_FILES" value="" />
>>>>>>> a1f2ca5c
      <option name="INTERPRETER_OPTIONS" value="" />
      <option name="PARENT_ENVS" value="true" />
      <envs>
        <env name="PYTHONUNBUFFERED" value="1" />
      </envs>
      <option name="SDK_HOME" value="" />
      <option name="WORKING_DIRECTORY" value="$PROJECT_DIR$/src/trunk" />
      <option name="IS_MODULE_SDK" value="true" />
      <option name="ADD_CONTENT_ROOTS" value="true" />
      <option name="ADD_SOURCE_ROOTS" value="true" />
      <EXTENSION ID="PythonCoverageRunConfigurationExtension" runner="coverage.py" />
      <option name="SCRIPT_NAME" value="$PROJECT_DIR$/src/trunk/testlpl.py" />
      <option name="PARAMETERS" value="" />
      <option name="SHOW_COMMAND_LINE" value="false" />
      <option name="EMULATE_TERMINAL" value="false" />
      <option name="MODULE_MODE" value="false" />
      <option name="REDIRECT_INPUT" value="false" />
      <option name="INPUT_FILE" value="" />
      <method v="2" />
    </configuration>
<<<<<<< HEAD
    <configuration name="update_gui_file" type="PythonConfigurationType" factoryName="Python" temporary="true" nameIsGenerated="true">
      <module name="GridCal5" />
=======
    <configuration name="ortools_crash_investigation" type="PythonConfigurationType" factoryName="Python" temporary="true" nameIsGenerated="true">
      <module name="GridCal" />
      <option name="ENV_FILES" value="" />
      <option name="INTERPRETER_OPTIONS" value="" />
      <option name="PARENT_ENVS" value="true" />
      <envs>
        <env name="PYTHONUNBUFFERED" value="1" />
      </envs>
      <option name="SDK_HOME" value="" />
      <option name="WORKING_DIRECTORY" value="$PROJECT_DIR$/src/trunk/ortools" />
      <option name="IS_MODULE_SDK" value="true" />
      <option name="ADD_CONTENT_ROOTS" value="true" />
      <option name="ADD_SOURCE_ROOTS" value="true" />
      <EXTENSION ID="PythonCoverageRunConfigurationExtension" runner="coverage.py" />
      <option name="SCRIPT_NAME" value="$PROJECT_DIR$/src/trunk/ortools/ortools_crash_investigation.py" />
      <option name="PARAMETERS" value="" />
      <option name="SHOW_COMMAND_LINE" value="false" />
      <option name="EMULATE_TERMINAL" value="false" />
      <option name="MODULE_MODE" value="false" />
      <option name="REDIRECT_INPUT" value="false" />
      <option name="INPUT_FILE" value="" />
      <method v="2" />
    </configuration>
    <configuration name="update_gui_file (1)" type="PythonConfigurationType" factoryName="Python" temporary="true" nameIsGenerated="true">
      <module name="GridCal" />
      <option name="ENV_FILES" value="" />
      <option name="INTERPRETER_OPTIONS" value="" />
      <option name="PARENT_ENVS" value="true" />
      <envs>
        <env name="PYTHONUNBUFFERED" value="1" />
      </envs>
      <option name="SDK_HOME" value="" />
      <option name="WORKING_DIRECTORY" value="$PROJECT_DIR$/src/GridCal/Gui/Main" />
      <option name="IS_MODULE_SDK" value="true" />
      <option name="ADD_CONTENT_ROOTS" value="true" />
      <option name="ADD_SOURCE_ROOTS" value="true" />
      <EXTENSION ID="PythonCoverageRunConfigurationExtension" runner="coverage.py" />
      <option name="SCRIPT_NAME" value="$PROJECT_DIR$/src/GridCal/Gui/Main/update_gui_file.py" />
      <option name="PARAMETERS" value="" />
      <option name="SHOW_COMMAND_LINE" value="false" />
      <option name="EMULATE_TERMINAL" value="false" />
      <option name="MODULE_MODE" value="false" />
      <option name="REDIRECT_INPUT" value="false" />
      <option name="INPUT_FILE" value="" />
      <method v="2" />
    </configuration>
    <configuration default="true" type="Python.FlaskServer">
      <module name="GridCalEngine" />
      <option name="ENV_FILES" value="" />
>>>>>>> a1f2ca5c
      <option name="INTERPRETER_OPTIONS" value="" />
      <option name="PARENT_ENVS" value="true" />
      <envs>
        <env name="PYTHONUNBUFFERED" value="1" />
      </envs>
      <option name="SDK_HOME" value="" />
      <option name="WORKING_DIRECTORY" value="$PROJECT_DIR$/src/GridCal/Gui/Main" />
      <option name="IS_MODULE_SDK" value="true" />
      <option name="ADD_CONTENT_ROOTS" value="true" />
      <option name="ADD_SOURCE_ROOTS" value="true" />
      <EXTENSION ID="PythonCoverageRunConfigurationExtension" runner="coverage.py" />
      <option name="SCRIPT_NAME" value="$PROJECT_DIR$/src/GridCal/Gui/Main/update_gui_file.py" />
      <option name="PARAMETERS" value="" />
      <option name="SHOW_COMMAND_LINE" value="false" />
      <option name="EMULATE_TERMINAL" value="false" />
      <option name="MODULE_MODE" value="false" />
      <option name="REDIRECT_INPUT" value="false" />
      <option name="INPUT_FILE" value="" />
      <method v="2" />
    </configuration>
    <configuration default="true" type="Tox" factoryName="Tox">
      <module name="GridCalEngine" />
      <option name="ENV_FILES" value="" />
      <option name="INTERPRETER_OPTIONS" value="" />
      <option name="PARENT_ENVS" value="true" />
      <option name="SDK_HOME" value="" />
      <option name="WORKING_DIRECTORY" value="" />
      <option name="IS_MODULE_SDK" value="false" />
      <option name="ADD_CONTENT_ROOTS" value="true" />
      <option name="ADD_SOURCE_ROOTS" value="true" />
      <EXTENSION ID="PythonCoverageRunConfigurationExtension" runner="coverage.py" />
      <method v="2" />
    </configuration>
    <configuration default="true" type="docs" factoryName="Docutils task">
      <module name="GridCalEngine" />
      <option name="ENV_FILES" value="" />
      <option name="INTERPRETER_OPTIONS" value="" />
      <option name="PARENT_ENVS" value="true" />
      <option name="SDK_HOME" value="" />
      <option name="WORKING_DIRECTORY" value="" />
      <option name="IS_MODULE_SDK" value="false" />
      <option name="ADD_CONTENT_ROOTS" value="true" />
      <option name="ADD_SOURCE_ROOTS" value="true" />
      <EXTENSION ID="PythonCoverageRunConfigurationExtension" runner="coverage.py" />
      <option name="docutils_input_file" value="" />
      <option name="docutils_output_file" value="" />
      <option name="docutils_params" value="" />
      <option name="docutils_task" value="" />
      <option name="docutils_open_in_browser" value="false" />
      <method v="2" />
    </configuration>
    <configuration default="true" type="docs" factoryName="Sphinx task">
      <module name="GridCalEngine" />
      <option name="ENV_FILES" value="" />
      <option name="INTERPRETER_OPTIONS" value="" />
      <option name="PARENT_ENVS" value="true" />
      <option name="SDK_HOME" value="" />
      <option name="WORKING_DIRECTORY" value="" />
      <option name="IS_MODULE_SDK" value="false" />
      <option name="ADD_CONTENT_ROOTS" value="true" />
      <option name="ADD_SOURCE_ROOTS" value="true" />
      <EXTENSION ID="PythonCoverageRunConfigurationExtension" runner="coverage.py" />
      <option name="docutils_input_file" value="" />
      <option name="docutils_output_file" value="" />
      <option name="docutils_params" value="" />
      <option name="docutils_task" value="" />
      <option name="docutils_open_in_browser" value="false" />
      <method v="2" />
    </configuration>
<<<<<<< HEAD
    <configuration name="Nosetests in test_ptdf.py" type="tests" factoryName="Nosetests" temporary="true" nameIsGenerated="true">
=======
    <configuration default="true" type="tests" factoryName="Doctests">
      <module name="GridCalEngine" />
      <option name="ENV_FILES" value="" />
      <option name="INTERPRETER_OPTIONS" value="" />
      <option name="PARENT_ENVS" value="true" />
      <option name="SDK_HOME" value="" />
      <option name="WORKING_DIRECTORY" value="" />
      <option name="IS_MODULE_SDK" value="false" />
      <option name="ADD_CONTENT_ROOTS" value="true" />
      <option name="ADD_SOURCE_ROOTS" value="true" />
      <EXTENSION ID="PythonCoverageRunConfigurationExtension" runner="coverage.py" />
      <option name="SCRIPT_NAME" value="" />
      <option name="CLASS_NAME" value="" />
      <option name="METHOD_NAME" value="" />
      <option name="FOLDER_NAME" value="" />
      <option name="TEST_TYPE" value="TEST_SCRIPT" />
      <option name="PATTERN" value="" />
      <option name="USE_PATTERN" value="false" />
      <method v="2" />
    </configuration>
    <configuration default="true" type="tests" factoryName="Nosetests">
      <module name="GridCalEngine" />
      <option name="ENV_FILES" value="" />
      <option name="INTERPRETER_OPTIONS" value="" />
      <option name="PARENT_ENVS" value="true" />
      <option name="SDK_HOME" value="" />
      <option name="WORKING_DIRECTORY" value="" />
      <option name="IS_MODULE_SDK" value="false" />
      <option name="ADD_CONTENT_ROOTS" value="true" />
      <option name="ADD_SOURCE_ROOTS" value="true" />
      <EXTENSION ID="PythonCoverageRunConfigurationExtension" runner="coverage.py" />
      <option name="_new_regexPattern" value="&quot;&quot;" />
      <option name="_new_additionalArguments" value="&quot;&quot;" />
      <option name="_new_target" value="&quot;&quot;" />
      <option name="_new_targetType" value="&quot;PATH&quot;" />
      <method v="2" />
    </configuration>
    <configuration default="true" type="tests" factoryName="py.test">
      <module name="GridCalEngine" />
      <option name="ENV_FILES" value="" />
      <option name="INTERPRETER_OPTIONS" value="" />
      <option name="PARENT_ENVS" value="true" />
      <option name="SDK_HOME" value="" />
      <option name="WORKING_DIRECTORY" value="" />
      <option name="IS_MODULE_SDK" value="false" />
      <option name="ADD_CONTENT_ROOTS" value="true" />
      <option name="ADD_SOURCE_ROOTS" value="true" />
      <EXTENSION ID="PythonCoverageRunConfigurationExtension" runner="coverage.py" />
      <option name="_new_keywords" value="&quot;&quot;" />
      <option name="_new_parameters" value="&quot;&quot;" />
      <option name="_new_additionalArguments" value="&quot;&quot;" />
      <option name="_new_target" value="&quot;&quot;" />
      <option name="_new_targetType" value="&quot;PATH&quot;" />
      <method v="2" />
    </configuration>
    <configuration name="pytest for test_load_all_grids.test_line_templates_finding" type="tests" factoryName="py.test" temporary="true" nameIsGenerated="true">
>>>>>>> a1f2ca5c
      <module name="GridCal" />
      <option name="ENV_FILES" value="" />
      <option name="INTERPRETER_OPTIONS" value="" />
      <option name="PARENT_ENVS" value="true" />
      <option name="SDK_HOME" value="" />
      <option name="WORKING_DIRECTORY" value="$PROJECT_DIR$/src/tests" />
      <option name="IS_MODULE_SDK" value="true" />
      <option name="ADD_CONTENT_ROOTS" value="true" />
      <option name="ADD_SOURCE_ROOTS" value="true" />
      <EXTENSION ID="PythonCoverageRunConfigurationExtension" runner="coverage.py" />
<<<<<<< HEAD
      <option name="_new_regexPattern" value="&quot;&quot;" />
      <option name="_new_additionalArguments" value="&quot;&quot;" />
      <option name="_new_target" value="&quot;$PROJECT_DIR$/src/tests/test_ptdf.py&quot;" />
      <option name="_new_targetType" value="&quot;PATH&quot;" />
      <method v="2" />
    </configuration>
    <configuration name="Nosetests in tests" type="tests" factoryName="Nosetests" temporary="true" nameIsGenerated="true">
=======
      <option name="_new_keywords" value="&quot;&quot;" />
      <option name="_new_parameters" value="&quot;&quot;" />
      <option name="_new_additionalArguments" value="&quot;&quot;" />
      <option name="_new_target" value="&quot;test_load_all_grids.test_line_templates_finding&quot;" />
      <option name="_new_targetType" value="&quot;PYTHON&quot;" />
      <method v="2" />
    </configuration>
    <configuration name="pytest in tests" type="tests" factoryName="py.test" temporary="true" nameIsGenerated="true">
>>>>>>> a1f2ca5c
      <module name="GridCal" />
      <option name="ENV_FILES" value="" />
      <option name="INTERPRETER_OPTIONS" value="" />
      <option name="PARENT_ENVS" value="true" />
      <option name="SDK_HOME" value="" />
      <option name="WORKING_DIRECTORY" value="$PROJECT_DIR$/src/tests" />
      <option name="IS_MODULE_SDK" value="true" />
      <option name="ADD_CONTENT_ROOTS" value="true" />
      <option name="ADD_SOURCE_ROOTS" value="true" />
      <EXTENSION ID="PythonCoverageRunConfigurationExtension" runner="coverage.py" />
<<<<<<< HEAD
      <option name="_new_regexPattern" value="&quot;&quot;" />
      <option name="_new_additionalArguments" value="&quot;&quot;" />
      <option name="_new_target" value="&quot;$PROJECT_DIR$/src/tests&quot;" />
      <option name="_new_targetType" value="&quot;PATH&quot;" />
      <method v="2" />
    </configuration>
    <configuration default="true" type="tests" factoryName="Doctests">
      <module name="GridCalEngine" />
      <option name="INTERPRETER_OPTIONS" value="" />
      <option name="PARENT_ENVS" value="true" />
      <option name="SDK_HOME" value="" />
      <option name="WORKING_DIRECTORY" value="" />
      <option name="IS_MODULE_SDK" value="false" />
      <option name="ADD_CONTENT_ROOTS" value="true" />
      <option name="ADD_SOURCE_ROOTS" value="true" />
      <EXTENSION ID="PythonCoverageRunConfigurationExtension" runner="coverage.py" />
      <option name="SCRIPT_NAME" value="" />
      <option name="CLASS_NAME" value="" />
      <option name="METHOD_NAME" value="" />
      <option name="FOLDER_NAME" value="" />
      <option name="TEST_TYPE" value="TEST_SCRIPT" />
      <option name="PATTERN" value="" />
      <option name="USE_PATTERN" value="false" />
      <method v="2" />
    </configuration>
    <configuration default="true" type="tests" factoryName="Nosetests">
      <module name="GridCalEngine" />
      <option name="INTERPRETER_OPTIONS" value="" />
      <option name="PARENT_ENVS" value="true" />
      <option name="SDK_HOME" value="" />
      <option name="WORKING_DIRECTORY" value="" />
      <option name="IS_MODULE_SDK" value="false" />
      <option name="ADD_CONTENT_ROOTS" value="true" />
      <option name="ADD_SOURCE_ROOTS" value="true" />
      <EXTENSION ID="PythonCoverageRunConfigurationExtension" runner="coverage.py" />
      <option name="_new_regexPattern" value="&quot;&quot;" />
      <option name="_new_additionalArguments" value="&quot;&quot;" />
      <option name="_new_target" value="&quot;&quot;" />
      <option name="_new_targetType" value="&quot;PATH&quot;" />
      <method v="2" />
    </configuration>
    <configuration default="true" type="tests" factoryName="py.test">
      <module name="GridCalEngine" />
      <option name="INTERPRETER_OPTIONS" value="" />
      <option name="PARENT_ENVS" value="true" />
      <option name="SDK_HOME" value="" />
      <option name="WORKING_DIRECTORY" value="" />
      <option name="IS_MODULE_SDK" value="false" />
      <option name="ADD_CONTENT_ROOTS" value="true" />
      <option name="ADD_SOURCE_ROOTS" value="true" />
      <EXTENSION ID="PythonCoverageRunConfigurationExtension" runner="coverage.py" />
=======
>>>>>>> a1f2ca5c
      <option name="_new_keywords" value="&quot;&quot;" />
      <option name="_new_parameters" value="&quot;&quot;" />
      <option name="_new_additionalArguments" value="&quot;&quot;" />
      <option name="_new_target" value="&quot;$PROJECT_DIR$/src/tests&quot;" />
      <option name="_new_targetType" value="&quot;PATH&quot;" />
      <method v="2" />
    </configuration>
    <list>
<<<<<<< HEAD
      <item itemvalue="Python.ExecuteGridCal" />
      <item itemvalue="Python.testlpl" />
      <item itemvalue="Python.update_gui_file" />
      <item itemvalue="Python tests.Nosetests in test_ptdf.py" />
      <item itemvalue="Python tests.Nosetests in tests" />
=======
      <item itemvalue="Python.ortools_crash_investigation" />
      <item itemvalue="Python.update_gui_file (1)" />
      <item itemvalue="Python.ExecuteGridCal" />
      <item itemvalue="Python tests.pytest for test_load_all_grids.test_line_templates_finding" />
      <item itemvalue="Python tests.pytest in tests" />
>>>>>>> a1f2ca5c
    </list>
    <recent_temporary>
      <list>
        <item itemvalue="Python.ExecuteGridCal" />
<<<<<<< HEAD
        <item itemvalue="Python tests.Nosetests in tests" />
        <item itemvalue="Python tests.Nosetests in test_ptdf.py" />
        <item itemvalue="Python.update_gui_file" />
        <item itemvalue="Python.testlpl" />
      </list>
    </recent_temporary>
  </component>
=======
        <item itemvalue="Python.ortools_crash_investigation" />
        <item itemvalue="Python tests.pytest in tests" />
        <item itemvalue="Python tests.pytest for test_load_all_grids.test_line_templates_finding" />
        <item itemvalue="Python.update_gui_file (1)" />
      </list>
    </recent_temporary>
  </component>
  <component name="SharedIndexes">
    <attachedChunks>
      <set>
        <option value="bundled-js-predefined-d6986cc7102b-5c90d61e3bab-JavaScript-PY-242.23339.19" />
        <option value="bundled-python-sdk-0029f7779945-399fe30bd8c1-com.jetbrains.pycharm.pro.sharedIndexes.bundled-PY-242.23339.19" />
      </set>
    </attachedChunks>
  </component>
>>>>>>> a1f2ca5c
  <component name="SpellCheckerSettings" RuntimeDictionaries="0" Folders="0" CustomDictionaries="0" DefaultDictionary="project-level" UseSingleDictionary="true" transferred="true" />
  <component name="SvnConfiguration">
    <configuration />
  </component>
  <component name="TaskManager">
    <task active="true" id="Default" summary="Default task">
      <changelist id="aa3ee678-6e91-470f-91a9-09e9d8a4756d" name="Changes" comment="removed ntcFeseabilityCheck" />
      <created>1588271249557</created>
      <option name="number" value="Default" />
      <option name="presentableId" value="Default" />
      <updated>1588271249557</updated>
      <workItem from="1589895359918" duration="10268000" />
      <workItem from="1590919263139" duration="10750000" />
      <workItem from="1590956221061" duration="676000" />
      <workItem from="1590991743018" duration="2827000" />
      <workItem from="1591084389337" duration="1954000" />
      <workItem from="1591092354918" duration="610000" />
      <workItem from="1591100606353" duration="759000" />
      <workItem from="1591131187264" duration="602000" />
      <workItem from="1591211393262" duration="599000" />
      <workItem from="1591256240018" duration="1211000" />
      <workItem from="1591339457754" duration="2599000" />
      <workItem from="1591372413209" duration="2974000" />
      <workItem from="1591377231735" duration="911000" />
      <workItem from="1591537119291" duration="634000" />
      <workItem from="1591543512193" duration="6696000" />
      <workItem from="1591551342530" duration="6097000" />
      <workItem from="1591627505450" duration="622000" />
      <workItem from="1591688251964" duration="6313000" />
      <workItem from="1591943317762" duration="432000" />
      <workItem from="1591948290180" duration="509000" />
      <workItem from="1591971567239" duration="965000" />
      <workItem from="1591974309641" duration="10220000" />
      <workItem from="1591990100150" duration="629000" />
      <workItem from="1592049190496" duration="4165000" />
      <workItem from="1592207315038" duration="761000" />
      <workItem from="1592220268190" duration="1210000" />
      <workItem from="1592233629381" duration="7188000" />
      <workItem from="1592291151708" duration="788000" />
      <workItem from="1592465395968" duration="2826000" />
      <workItem from="1592472589637" duration="4719000" />
      <workItem from="1592481185829" duration="916000" />
      <workItem from="1592493759872" duration="599000" />
      <workItem from="1592554257861" duration="1752000" />
      <workItem from="1592574561211" duration="5579000" />
      <workItem from="1592807972382" duration="6818000" />
      <workItem from="1592855619028" duration="1047000" />
      <workItem from="1593068363123" duration="2620000" />
      <workItem from="1593103268096" duration="3456000" />
      <workItem from="1593108243655" duration="2871000" />
      <workItem from="1593162066973" duration="609000" />
      <workItem from="1593523103289" duration="9394000" />
      <workItem from="1593592757532" duration="2560000" />
      <workItem from="1593599650537" duration="3281000" />
      <workItem from="1593677096014" duration="1362000" />
      <workItem from="1593678517833" duration="2161000" />
      <workItem from="1594020984872" duration="1026000" />
      <workItem from="1594033907518" duration="1220000" />
      <workItem from="1594065919706" duration="1436000" />
      <workItem from="1594136029322" duration="5034000" />
      <workItem from="1594150820414" duration="2729000" />
      <workItem from="1594219085234" duration="2461000" />
      <workItem from="1594222476659" duration="4777000" />
      <workItem from="1594234051524" duration="3724000" />
      <workItem from="1594277120099" duration="3756000" />
      <workItem from="1594301693601" duration="92000" />
      <workItem from="1594315069860" duration="89000" />
      <workItem from="1594324716362" duration="2117000" />
      <workItem from="1594712939518" duration="632000" />
      <workItem from="1594795179489" duration="5806000" />
      <workItem from="1594837055944" duration="6504000" />
      <workItem from="1594880165041" duration="4355000" />
      <workItem from="1594909539241" duration="7898000" />
      <workItem from="1594978879930" duration="8903000" />
      <workItem from="1595071819521" duration="1210000" />
      <workItem from="1596094471931" duration="1140000" />
      <workItem from="1596189597826" duration="5778000" />
      <workItem from="1596276780990" duration="2262000" />
      <workItem from="1596446360592" duration="4211000" />
      <workItem from="1596458290546" duration="4240000" />
      <workItem from="1596484821930" duration="1220000" />
      <workItem from="1596532577619" duration="5496000" />
      <workItem from="1596618975004" duration="11320000" />
      <workItem from="1596700757288" duration="2889000" />
      <workItem from="1596717748973" duration="7993000" />
      <workItem from="1596790722004" duration="5512000" />
      <workItem from="1596877994135" duration="10344000" />
      <workItem from="1596902735557" duration="44000" />
      <workItem from="1597052379506" duration="8527000" />
      <workItem from="1597134944634" duration="3335000" />
      <workItem from="1597143183167" duration="8923000" />
      <workItem from="1597221715720" duration="10747000" />
      <workItem from="1597309141506" duration="4921000" />
      <workItem from="1597322550944" duration="5161000" />
      <workItem from="1597395686148" duration="7568000" />
      <workItem from="1597480664209" duration="14300000" />
      <workItem from="1597524032449" duration="565000" />
      <workItem from="1597565975707" duration="3876000" />
      <workItem from="1597588052179" duration="2535000" />
      <workItem from="1597644137547" duration="11693000" />
      <workItem from="1597666611719" duration="5227000" />
      <workItem from="1598082089212" duration="1977000" />
      <workItem from="1598511089528" duration="58000" />
      <workItem from="1598521093560" duration="654000" />
      <workItem from="1598538147345" duration="625000" />
      <workItem from="1598594202382" duration="971000" />
      <workItem from="1598604122600" duration="378000" />
      <workItem from="1598608136957" duration="612000" />
      <workItem from="1598691416875" duration="1305000" />
      <workItem from="1598707119631" duration="5000" />
      <workItem from="1598784312350" duration="7527000" />
      <workItem from="1599201955828" duration="141000" />
      <workItem from="1599321758810" duration="2445000" />
      <workItem from="1599379094019" duration="562000" />
      <workItem from="1599416301119" duration="2141000" />
      <workItem from="1599459000444" duration="603000" />
      <workItem from="1599507774015" duration="1609000" />
      <workItem from="1599509455319" duration="1213000" />
      <workItem from="1599547156150" duration="43000" />
      <workItem from="1599547890346" duration="8000" />
      <workItem from="1599580507755" duration="3406000" />
      <workItem from="1599634638510" duration="20000" />
      <workItem from="1599828541741" duration="1039000" />
      <workItem from="1599921347123" duration="3571000" />
      <workItem from="1599988129162" duration="20823000" />
      <workItem from="1600068056794" duration="5699000" />
      <workItem from="1600093036487" duration="9304000" />
      <workItem from="1600153881237" duration="18944000" />
      <workItem from="1600178592789" duration="6696000" />
      <workItem from="1600190477330" duration="897000" />
      <workItem from="1600196427070" duration="13001000" />
      <workItem from="1600273197879" duration="4026000" />
      <workItem from="1600331620660" duration="276000" />
      <workItem from="1600353710081" duration="2936000" />
      <workItem from="1600612256416" duration="8000" />
      <workItem from="1600704894594" duration="6902000" />
      <workItem from="1600940030653" duration="5072000" />
      <workItem from="1601029550023" duration="19000" />
      <workItem from="1601282632959" duration="4296000" />
      <workItem from="1601297741537" duration="2184000" />
      <workItem from="1601359890629" duration="1225000" />
      <workItem from="1601385223325" duration="759000" />
      <workItem from="1601396675294" duration="2387000" />
      <workItem from="1601445615791" duration="5727000" />
      <workItem from="1601459397359" duration="10357000" />
      <workItem from="1601488096243" duration="1737000" />
      <workItem from="1601533150367" duration="7101000" />
      <workItem from="1601718062452" duration="6765000" />
      <workItem from="1601740767155" duration="14219000" />
      <workItem from="1601757125284" duration="1826000" />
      <workItem from="1601799169898" duration="1630000" />
      <workItem from="1601824111313" duration="876000" />
      <workItem from="1601836128266" duration="10221000" />
      <workItem from="1601877514433" duration="9976000" />
      <workItem from="1602487437099" duration="16308000" />
      <workItem from="1602601892056" duration="11926000" />
      <workItem from="1602655893224" duration="2897000" />
      <workItem from="1602828829775" duration="805000" />
      <workItem from="1602854762843" duration="4933000" />
      <workItem from="1602926267901" duration="13667000" />
      <workItem from="1603019936798" duration="625000" />
      <workItem from="1603042178055" duration="6840000" />
      <workItem from="1603218678423" duration="3644000" />
      <workItem from="1603262417027" duration="5477000" />
      <workItem from="1603289113028" duration="9612000" />
      <workItem from="1603348011750" duration="4596000" />
      <workItem from="1603372713787" duration="4621000" />
      <workItem from="1603388444467" duration="733000" />
      <workItem from="1603394599748" duration="1508000" />
      <workItem from="1603398871500" duration="26000" />
      <workItem from="1603435070063" duration="1885000" />
      <workItem from="1603444844448" duration="1616000" />
      <workItem from="1603453637970" duration="660000" />
      <workItem from="1603464211600" duration="1675000" />
      <workItem from="1603530409284" duration="4004000" />
      <workItem from="1603641294362" duration="10316000" />
      <workItem from="1603725769993" duration="1494000" />
      <workItem from="1604072027876" duration="2712000" />
      <workItem from="1604153017906" duration="7669000" />
      <workItem from="1604221035446" duration="4238000" />
      <workItem from="1604309600326" duration="1709000" />
      <workItem from="1604313792804" duration="10486000" />
      <workItem from="1604413166358" duration="605000" />
      <workItem from="1604484662096" duration="705000" />
      <workItem from="1604491095600" duration="6668000" />
      <workItem from="1604508873574" duration="216000" />
      <workItem from="1604509489510" duration="3557000" />
      <workItem from="1604674048634" duration="1027000" />
      <workItem from="1604745047192" duration="698000" />
      <workItem from="1604857415534" duration="612000" />
      <workItem from="1604917087056" duration="1484000" />
      <workItem from="1605166432706" duration="618000" />
      <workItem from="1605202950098" duration="525000" />
      <workItem from="1605207988622" duration="5700000" />
      <workItem from="1605277853640" duration="409000" />
      <workItem from="1605816946494" duration="1773000" />
      <workItem from="1605963351851" duration="183000" />
      <workItem from="1605964528636" duration="726000" />
      <workItem from="1606038210682" duration="3271000" />
      <workItem from="1606241809483" duration="641000" />
      <workItem from="1606245884473" duration="2351000" />
      <workItem from="1606496136181" duration="621000" />
      <workItem from="1606578952079" duration="600000" />
      <workItem from="1606597380048" duration="598000" />
      <workItem from="1606652791183" duration="6749000" />
      <workItem from="1606685855107" duration="691000" />
      <workItem from="1606723182684" duration="968000" />
      <workItem from="1606840982015" duration="982000" />
      <workItem from="1606847473373" duration="415000" />
      <workItem from="1606930575174" duration="4091000" />
      <workItem from="1607023327160" duration="1243000" />
      <workItem from="1607031439134" duration="278000" />
      <workItem from="1607164242158" duration="14264000" />
      <workItem from="1607250424528" duration="2076000" />
      <workItem from="1607262183160" duration="1866000" />
      <workItem from="1607340140114" duration="6418000" />
      <workItem from="1607363241964" duration="7298000" />
      <workItem from="1607434782682" duration="432000" />
      <workItem from="1607526278172" duration="9367000" />
      <workItem from="1607621352515" duration="1877000" />
      <workItem from="1607721652591" duration="8322000" />
      <workItem from="1607765520529" duration="1820000" />
      <workItem from="1607805562284" duration="1905000" />
      <workItem from="1608138367888" duration="20000" />
      <workItem from="1608142832825" duration="1015000" />
      <workItem from="1608487478079" duration="778000" />
      <workItem from="1608491074730" duration="6000" />
      <workItem from="1608636253698" duration="27004000" />
      <workItem from="1608731835249" duration="3642000" />
      <workItem from="1608802814913" duration="9666000" />
      <workItem from="1608887623031" duration="19411000" />
      <workItem from="1608920467869" duration="3205000" />
      <workItem from="1608973531169" duration="2259000" />
      <workItem from="1608977391872" duration="162000" />
      <workItem from="1608977585806" duration="4876000" />
      <workItem from="1608986876914" duration="2935000" />
      <workItem from="1609061783942" duration="9983000" />
      <workItem from="1609079050745" duration="2866000" />
      <workItem from="1609240695443" duration="23146000" />
      <workItem from="1609324878639" duration="883000" />
      <workItem from="1609335572326" duration="3941000" />
      <workItem from="1609410015083" duration="19756000" />
      <workItem from="1609454013195" duration="2045000" />
      <workItem from="1609499886705" duration="13581000" />
      <workItem from="1609582489823" duration="2818000" />
      <workItem from="1609592197775" duration="1253000" />
      <workItem from="1609610924663" duration="936000" />
      <workItem from="1609675154735" duration="610000" />
      <workItem from="1609678633371" duration="1059000" />
      <workItem from="1609710124978" duration="599000" />
      <workItem from="1609755261455" duration="10908000" />
      <workItem from="1609859257056" duration="2139000" />
      <workItem from="1609949521273" duration="2417000" />
      <workItem from="1610014418946" duration="7648000" />
      <workItem from="1610106503240" duration="10211000" />
      <workItem from="1610131876031" duration="5363000" />
      <workItem from="1610142305402" duration="7149000" />
      <workItem from="1610189175335" duration="6862000" />
      <workItem from="1610199051533" duration="3849000" />
      <workItem from="1610211756202" duration="600000" />
      <workItem from="1610275403650" duration="444000" />
      <workItem from="1610277801863" duration="4025000" />
      <workItem from="1610288643200" duration="115000" />
      <workItem from="1610290921181" duration="600000" />
      <workItem from="1610296481278" duration="1251000" />
      <workItem from="1610301360712" duration="1077000" />
      <workItem from="1610361361653" duration="2537000" />
      <workItem from="1610443844292" duration="11810000" />
      <workItem from="1610483657934" duration="2851000" />
      <workItem from="1610523527219" duration="5604000" />
      <workItem from="1610548268156" duration="3210000" />
      <workItem from="1610609505449" duration="6582000" />
      <workItem from="1610635862375" duration="4361000" />
      <workItem from="1617042036530" duration="495000" />
      <workItem from="1617131634552" duration="308000" />
      <workItem from="1617133517276" duration="899000" />
      <workItem from="1617201882508" duration="2661000" />
      <workItem from="1617214069875" duration="978000" />
      <workItem from="1617227653777" duration="433000" />
      <workItem from="1617268722858" duration="844000" />
      <workItem from="1617355070392" duration="916000" />
      <workItem from="1617399510378" duration="689000" />
      <workItem from="1617443932375" duration="3383000" />
      <workItem from="1617477106548" duration="1296000" />
      <workItem from="1617540879297" duration="1142000" />
      <workItem from="1617632797911" duration="3094000" />
      <workItem from="1617652313409" duration="1856000" />
      <workItem from="1617730621442" duration="9547000" />
      <workItem from="1617902953439" duration="731000" />
      <workItem from="1617915771224" duration="174000" />
      <workItem from="1618129444777" duration="640000" />
      <workItem from="1618135905676" duration="1114000" />
      <workItem from="1618774909354" duration="3936000" />
      <workItem from="1618908273485" duration="7636000" />
      <workItem from="1618945173718" duration="6409000" />
      <workItem from="1618987367489" duration="712000" />
      <workItem from="1619016709084" duration="13793000" />
      <workItem from="1619631136767" duration="2984000" />
      <workItem from="1619678684518" duration="9419000" />
      <workItem from="1619764088210" duration="8742000" />
      <workItem from="1619798217511" duration="7990000" />
      <workItem from="1619811877012" duration="2422000" />
      <workItem from="1619860366686" duration="7880000" />
      <workItem from="1619947882981" duration="10437000" />
      <workItem from="1619979911950" duration="2730000" />
      <workItem from="1620023945215" duration="7882000" />
      <workItem from="1620039756921" duration="1294000" />
      <workItem from="1620043582054" duration="2078000" />
      <workItem from="1620046832034" duration="697000" />
      <workItem from="1620122664571" duration="8108000" />
      <workItem from="1620238962143" duration="737000" />
      <workItem from="1620282753704" duration="2111000" />
      <workItem from="1620367724587" duration="6080000" />
      <workItem from="1620668289392" duration="1247000" />
      <workItem from="1625664112275" duration="3917000" />
      <workItem from="1625673915499" duration="30000" />
      <workItem from="1625749875528" duration="516000" />
      <workItem from="1625764769053" duration="4797000" />
      <workItem from="1625827412259" duration="679000" />
      <workItem from="1626122245940" duration="3083000" />
      <workItem from="1626189016389" duration="15000" />
      <workItem from="1626245588926" duration="448000" />
      <workItem from="1626253539340" duration="608000" />
      <workItem from="1626274194384" duration="5781000" />
      <workItem from="1626283501242" duration="281000" />
      <workItem from="1626284706213" duration="4588000" />
      <workItem from="1626339485250" duration="9000" />
      <workItem from="1626341995795" duration="253000" />
      <workItem from="1626419879888" duration="23000" />
      <workItem from="1626424274562" duration="1312000" />
      <workItem from="1626428859227" duration="792000" />
      <workItem from="1626442465582" duration="5630000" />
      <workItem from="1626514504727" duration="2369000" />
      <workItem from="1626549426876" duration="3530000" />
      <workItem from="1626554075347" duration="1581000" />
      <workItem from="1626555853991" duration="1460000" />
      <workItem from="1626599181837" duration="2583000" />
      <workItem from="1626691098400" duration="4767000" />
      <workItem from="1626724982196" duration="618000" />
      <workItem from="1626763697942" duration="662000" />
      <workItem from="1626851222026" duration="658000" />
      <workItem from="1626885996060" duration="1240000" />
      <workItem from="1626896648179" duration="2307000" />
      <workItem from="1626935370294" duration="1328000" />
      <workItem from="1626948355278" duration="9884000" />
      <workItem from="1626976059440" duration="5831000" />
      <workItem from="1627119812554" duration="13434000" />
      <workItem from="1627209818028" duration="600000" />
      <workItem from="1627284278398" duration="8042000" />
      <workItem from="1627295798752" duration="1869000" />
      <workItem from="1627323320680" duration="412000" />
      <workItem from="1627330396441" duration="1199000" />
      <workItem from="1627368564559" duration="2890000" />
      <workItem from="1627454758054" duration="12000" />
      <workItem from="1627459702892" duration="613000" />
      <workItem from="1627546650524" duration="8161000" />
      <workItem from="1627576235635" duration="2989000" />
      <workItem from="1627627560359" duration="1748000" />
      <workItem from="1627724252182" duration="1230000" />
      <workItem from="1627816581686" duration="694000" />
      <workItem from="1627818804702" duration="2655000" />
      <workItem from="1627852450749" duration="14000" />
      <workItem from="1628070700207" duration="2470000" />
      <workItem from="1629195194793" duration="4229000" />
      <workItem from="1629698486926" duration="4746000" />
      <workItem from="1631305007078" duration="1323000" />
      <workItem from="1631553006226" duration="1499000" />
      <workItem from="1631600422997" duration="4272000" />
      <workItem from="1631617025303" duration="14317000" />
      <workItem from="1631652491451" duration="634000" />
      <workItem from="1631686727133" duration="10475000" />
      <workItem from="1631882661154" duration="2939000" />
      <workItem from="1631907202584" duration="1361000" />
      <workItem from="1632513802680" duration="1196000" />
      <workItem from="1632556392083" duration="2867000" />
      <workItem from="1632724478822" duration="7730000" />
      <workItem from="1632764073720" duration="601000" />
      <workItem from="1632810180431" duration="14045000" />
      <workItem from="1632915709734" duration="3229000" />
      <workItem from="1632933306045" duration="7119000" />
      <workItem from="1632982464938" duration="12781000" />
      <workItem from="1633070946995" duration="7840000" />
      <workItem from="1633101859656" duration="1909000" />
      <workItem from="1633171343469" duration="619000" />
      <workItem from="1633720322637" duration="657000" />
      <workItem from="1633729733367" duration="2031000" />
      <workItem from="1633767794296" duration="325000" />
      <workItem from="1633772059194" duration="9102000" />
      <workItem from="1633787830301" duration="791000" />
      <workItem from="1633789071270" duration="7694000" />
      <workItem from="1633855780926" duration="15843000" />
      <workItem from="1633933119827" duration="11000" />
      <workItem from="1633942761979" duration="636000" />
      <workItem from="1633950153160" duration="452000" />
      <workItem from="1633962674822" duration="468000" />
      <workItem from="1634037950002" duration="3130000" />
      <workItem from="1634106599152" duration="23651000" />
      <workItem from="1634213938353" duration="1133000" />
      <workItem from="1634223591028" duration="392000" />
      <workItem from="1634570464002" duration="2370000" />
      <workItem from="1634649543353" duration="12917000" />
      <workItem from="1634737011977" duration="1571000" />
      <workItem from="1634829000406" duration="36000" />
      <workItem from="1634829216499" duration="168000" />
      <workItem from="1635706071416" duration="264000" />
      <workItem from="1635762680652" duration="605000" />
      <workItem from="1635768046211" duration="3357000" />
      <workItem from="1635876621310" duration="2732000" />
      <workItem from="1635948954969" duration="3919000" />
      <workItem from="1635955126039" duration="28000" />
      <workItem from="1635957977516" duration="3081000" />
      <workItem from="1636234599331" duration="2540000" />
      <workItem from="1636278312764" duration="4677000" />
      <workItem from="1636356870558" duration="6910000" />
      <workItem from="1636368471973" duration="6854000" />
      <workItem from="1636460431342" duration="1353000" />
      <workItem from="1636482316185" duration="630000" />
      <workItem from="1636531307098" duration="3424000" />
      <workItem from="1636616099940" duration="7881000" />
      <workItem from="1636714098985" duration="5162000" />
      <workItem from="1641245917031" duration="1783000" />
      <workItem from="1641292416750" duration="11537000" />
      <workItem from="1642058915637" duration="8601000" />
      <workItem from="1642145208905" duration="6757000" />
      <workItem from="1642405995681" duration="11562000" />
      <workItem from="1642445073918" duration="3119000" />
      <workItem from="1642492356909" duration="9995000" />
      <workItem from="1642532568418" duration="7428000" />
      <workItem from="1642578402785" duration="15289000" />
      <workItem from="1642603851071" duration="4791000" />
      <workItem from="1642610723451" duration="5554000" />
      <workItem from="1642684891365" duration="10000" />
      <workItem from="1642687102844" duration="1329000" />
      <workItem from="1642751964602" duration="4418000" />
      <workItem from="1642846969572" duration="1816000" />
      <workItem from="1642850142198" duration="8598000" />
      <workItem from="1642874409910" duration="8751000" />
      <workItem from="1642932470390" duration="2948000" />
      <workItem from="1643097143760" duration="699000" />
      <workItem from="1643110881228" duration="10000" />
      <workItem from="1643304837264" duration="986000" />
      <workItem from="1643376380999" duration="843000" />
      <workItem from="1643475504383" duration="605000" />
      <workItem from="1643654941357" duration="60000" />
      <workItem from="1643709025792" duration="2286000" />
      <workItem from="1643735872292" duration="1745000" />
      <workItem from="1643791009671" duration="14000" />
      <workItem from="1646129868130" duration="6445000" />
      <workItem from="1646596754247" duration="5002000" />
      <workItem from="1646637733706" duration="432000" />
      <workItem from="1648649205491" duration="4560000" />
      <workItem from="1649501375083" duration="5751000" />
      <workItem from="1649581743319" duration="8783000" />
      <workItem from="1649600429828" duration="6259000" />
      <workItem from="1649666303937" duration="10742000" />
      <workItem from="1649702195505" duration="3571000" />
      <workItem from="1649857889680" duration="599000" />
      <workItem from="1650015505494" duration="245000" />
      <workItem from="1650051138238" duration="2124000" />
      <workItem from="1650102707008" duration="3177000" />
      <workItem from="1650224395267" duration="560000" />
      <workItem from="1650225040102" duration="1813000" />
      <workItem from="1650264631384" duration="2510000" />
      <workItem from="1650291008202" duration="373000" />
      <workItem from="1650291579365" duration="331000" />
      <workItem from="1650302049101" duration="64000" />
      <workItem from="1650523164086" duration="2052000" />
      <workItem from="1650570172087" duration="615000" />
      <workItem from="1650620358730" duration="5930000" />
      <workItem from="1650956332576" duration="748000" />
      <workItem from="1650957903435" duration="10734000" />
      <workItem from="1651168162969" duration="673000" />
      <workItem from="1651172320696" duration="923000" />
      <workItem from="1651216261316" duration="29000" />
      <workItem from="1651216301976" duration="59000" />
      <workItem from="1651219320184" duration="921000" />
      <workItem from="1651256536087" duration="780000" />
      <workItem from="1651305012998" duration="4495000" />
      <workItem from="1651324208863" duration="5778000" />
      <workItem from="1651392728926" duration="6689000" />
      <workItem from="1651474237116" duration="53000" />
      <workItem from="1651479863976" duration="4651000" />
      <workItem from="1651495057388" duration="4743000" />
      <workItem from="1651683255333" duration="1819000" />
      <workItem from="1651690446923" duration="3521000" />
      <workItem from="1651747350228" duration="634000" />
      <workItem from="1651825041196" duration="117000" />
      <workItem from="1651825182151" duration="7213000" />
      <workItem from="1652210602812" duration="1801000" />
      <workItem from="1652258882427" duration="19000" />
      <workItem from="1652280862957" duration="11284000" />
      <workItem from="1652342083104" duration="876000" />
      <workItem from="1652440996267" duration="3339000" />
      <workItem from="1652520188536" duration="11881000" />
      <workItem from="1652603391227" duration="2207000" />
      <workItem from="1652690000575" duration="2272000" />
      <workItem from="1652695551751" duration="4595000" />
      <workItem from="1653029895077" duration="606000" />
      <workItem from="1653293063916" duration="608000" />
      <workItem from="1653569248453" duration="75000" />
      <workItem from="1653899198641" duration="6872000" />
      <workItem from="1654263945148" duration="668000" />
      <workItem from="1654806791732" duration="899000" />
      <workItem from="1654849284125" duration="6441000" />
      <workItem from="1654951997189" duration="2479000" />
      <workItem from="1655051172715" duration="3450000" />
      <workItem from="1655206923944" duration="1132000" />
      <workItem from="1655553463181" duration="5942000" />
      <workItem from="1655565442818" duration="862000" />
      <workItem from="1655623260561" duration="9874000" />
      <workItem from="1655664670110" duration="1381000" />
      <workItem from="1655809372619" duration="1275000" />
      <workItem from="1655834648584" duration="5999000" />
      <workItem from="1655881935961" duration="989000" />
      <workItem from="1655892264820" duration="1210000" />
      <workItem from="1655912773345" duration="1519000" />
      <workItem from="1656058112284" duration="5344000" />
      <workItem from="1656092131666" duration="2481000" />
      <workItem from="1656167255528" duration="599000" />
      <workItem from="1656322717752" duration="599000" />
      <workItem from="1656531713821" duration="1168000" />
      <workItem from="1656703373706" duration="2713000" />
      <workItem from="1656750081471" duration="13607000" />
      <workItem from="1656770302021" duration="1637000" />
      <workItem from="1656837146907" duration="750000" />
      <workItem from="1656837906838" duration="137000" />
      <workItem from="1656838696118" duration="2205000" />
      <workItem from="1656840914928" duration="4199000" />
      <workItem from="1656857995510" duration="3849000" />
      <workItem from="1656920130995" duration="8772000" />
      <workItem from="1656953080404" duration="626000" />
      <workItem from="1656960347941" duration="1526000" />
      <workItem from="1656967101634" duration="1077000" />
      <workItem from="1657007458466" duration="2165000" />
      <workItem from="1657011690726" duration="62000" />
      <workItem from="1657014935131" duration="3122000" />
      <workItem from="1657090095662" duration="1228000" />
      <workItem from="1657105281953" duration="410000" />
      <workItem from="1657175888387" duration="1266000" />
      <workItem from="1657521467054" duration="1166000" />
      <workItem from="1657531869109" duration="1208000" />
      <workItem from="1657536757491" duration="1988000" />
      <workItem from="1657546062569" duration="386000" />
      <workItem from="1657742494504" duration="1986000" />
      <workItem from="1657803010343" duration="5515000" />
      <workItem from="1658140351215" duration="7391000" />
      <workItem from="1658219890133" duration="2653000" />
      <workItem from="1658387067470" duration="2648000" />
      <workItem from="1658390897998" duration="6014000" />
      <workItem from="1658430367046" duration="923000" />
      <workItem from="1658479799611" duration="10438000" />
      <workItem from="1658569711524" duration="852000" />
      <workItem from="1658687008774" duration="564000" />
      <workItem from="1658735423195" duration="616000" />
      <workItem from="1658848712007" duration="631000" />
      <workItem from="1658904207181" duration="1200000" />
      <workItem from="1658990098229" duration="178000" />
      <workItem from="1658996879806" duration="7249000" />
      <workItem from="1659032093533" duration="6871000" />
      <workItem from="1659077810338" duration="8843000" />
      <workItem from="1659177800242" duration="16748000" />
      <workItem from="1659275356579" duration="4562000" />
      <workItem from="1659344498426" duration="1009000" />
      <workItem from="1659434447885" duration="3973000" />
      <workItem from="1659479867375" duration="4848000" />
      <workItem from="1659514234360" duration="8435000" />
      <workItem from="1659690641797" duration="194000" />
      <workItem from="1659690849202" duration="2096000" />
      <workItem from="1659724903666" duration="2482000" />
      <workItem from="1659876181880" duration="623000" />
      <workItem from="1659955281066" duration="8000" />
      <workItem from="1660050974157" duration="3947000" />
      <workItem from="1660223822294" duration="717000" />
      <workItem from="1660324282064" duration="3858000" />
      <workItem from="1660395165647" duration="237000" />
      <workItem from="1660562391371" duration="8857000" />
      <workItem from="1660633700301" duration="5557000" />
      <workItem from="1660720938660" duration="1197000" />
      <workItem from="1660808157538" duration="6754000" />
      <workItem from="1660832620930" duration="184000" />
      <workItem from="1660894747842" duration="4125000" />
      <workItem from="1660921175278" duration="4464000" />
      <workItem from="1661151354308" duration="10470000" />
      <workItem from="1661779339944" duration="668000" />
      <workItem from="1661840557395" duration="7874000" />
      <workItem from="1661936450869" duration="4325000" />
      <workItem from="1662057124587" duration="4751000" />
      <workItem from="1662067830182" duration="1211000" />
      <workItem from="1662359262233" duration="956000" />
      <workItem from="1698829696357" duration="9620000" />
      <workItem from="1698913871767" duration="18784000" />
      <workItem from="1698953701354" duration="2358000" />
      <workItem from="1698996592752" duration="11711000" />
      <workItem from="1699271674571" duration="13491000" />
      <workItem from="1699341650956" duration="3059000" />
      <workItem from="1699355765219" duration="1095000" />
      <workItem from="1699428982391" duration="6556000" />
      <workItem from="1699436121896" duration="2930000" />
      <workItem from="1699439391061" duration="512000" />
      <workItem from="1699439908976" duration="17736000" />
      <workItem from="1699603123310" duration="15700000" />
      <workItem from="1699635720383" duration="3314000" />
      <workItem from="1699697247913" duration="4574000" />
      <workItem from="1699708986716" duration="25000" />
      <workItem from="1699710852134" duration="609000" />
      <workItem from="1699860978077" duration="22093000" />
      <workItem from="1699946763282" duration="33000" />
      <workItem from="1699949346151" duration="4130000" />
      <workItem from="1700033837256" duration="19744000" />
      <workItem from="1700121324590" duration="3442000" />
      <workItem from="1700207672195" duration="531000" />
      <workItem from="1700208207765" duration="1470000" />
      <workItem from="1700308883043" duration="1345000" />
      <workItem from="1700312701584" duration="3902000" />
      <workItem from="1700326869167" duration="471000" />
      <workItem from="1700470463152" duration="4362000" />
      <workItem from="1700553657394" duration="14781000" />
      <workItem from="1700578116404" duration="1396000" />
      <workItem from="1700637891675" duration="14641000" />
      <workItem from="1700686676102" duration="5000" />
      <workItem from="1700724835256" duration="8974000" />
      <workItem from="1700811718560" duration="405000" />
      <workItem from="1700903996560" duration="4018000" />
      <workItem from="1701073755235" duration="1826000" />
      <workItem from="1701095421326" duration="1859000" />
      <workItem from="1701162061060" duration="5274000" />
      <workItem from="1701168598414" duration="3582000" />
      <workItem from="1701177452262" duration="932000" />
      <workItem from="1701182230848" duration="2306000" />
      <workItem from="1701262178348" duration="9580000" />
      <workItem from="1701289311090" duration="35000" />
      <workItem from="1701335755260" duration="1356000" />
      <workItem from="1701337492557" duration="6473000" />
      <workItem from="1701359521945" duration="3165000" />
      <workItem from="1701371589436" duration="14000" />
      <workItem from="1701372871930" duration="3916000" />
      <workItem from="1701414413988" duration="1196000" />
      <workItem from="1701439321660" duration="5923000" />
      <workItem from="1701515185476" duration="6030000" />
      <workItem from="1701619255897" duration="5741000" />
      <workItem from="1701678938702" duration="2528000" />
      <workItem from="1706528316593" duration="1656000" />
      <workItem from="1706531848593" duration="1592000" />
      <workItem from="1706617844883" duration="1339000" />
      <workItem from="1706621328028" duration="78000" />
      <workItem from="1708464280264" duration="15926000" />
      <workItem from="1708538016328" duration="9653000" />
      <workItem from="1708587621872" duration="5067000" />
      <workItem from="1708978215152" duration="5497000" />
      <workItem from="1709019607988" duration="10470000" />
      <workItem from="1709060765952" duration="5263000" />
      <workItem from="1709072351748" duration="352000" />
<<<<<<< HEAD
      <workItem from="1709106611813" duration="16118000" />
      <workItem from="1709310522456" duration="2091000" />
      <workItem from="1709497057108" duration="184000" />
      <workItem from="1709540656745" duration="12560000" />
      <workItem from="1709565306279" duration="3137000" />
      <workItem from="1709626829664" duration="5096000" />
      <workItem from="1709669435240" duration="784000" />
      <workItem from="1709670305279" duration="5100000" />
      <workItem from="1709712343694" duration="21989000" />
      <workItem from="1709798948214" duration="11536000" />
      <workItem from="1709841341425" duration="72000" />
      <workItem from="1709886980287" duration="1284000" />
      <workItem from="1709891812188" duration="2572000" />
      <workItem from="1709894785671" duration="4090000" />
      <workItem from="1709903951733" duration="103000" />
      <workItem from="1709910700022" duration="6290000" />
      <workItem from="1709917964440" duration="6867000" />
      <workItem from="1709929117696" duration="369000" />
      <workItem from="1709985759414" duration="22000" />
      <workItem from="1710144790546" duration="8551000" />
      <workItem from="1710237647594" duration="7520000" />
      <workItem from="1710270373299" duration="1151000" />
      <workItem from="1710272062705" duration="306000" />
      <workItem from="1715326160282" duration="1949000" />
      <workItem from="1715344744479" duration="2798000" />
      <workItem from="1715677789415" duration="3835000" />
=======
      <workItem from="1709106611813" duration="16304000" />
      <workItem from="1709279866432" duration="1793000" />
      <workItem from="1709309177410" duration="6726000" />
      <workItem from="1709712688980" duration="42668000" />
      <workItem from="1710173521152" duration="12946000" />
      <workItem from="1710312729297" duration="95421000" />
      <workItem from="1711352858467" duration="49057000" />
      <workItem from="1712098171956" duration="23000" />
      <workItem from="1712123975308" duration="33776000" />
      <workItem from="1712326088737" duration="3550000" />
      <workItem from="1712491906289" duration="708000" />
      <workItem from="1712580861682" duration="4110000" />
      <workItem from="1712697253073" duration="12000" />
      <workItem from="1712744845598" duration="1632000" />
      <workItem from="1712836816318" duration="24102000" />
      <workItem from="1713161821417" duration="42425000" />
      <workItem from="1714204698549" duration="5871000" />
      <workItem from="1714222489083" duration="2199000" />
      <workItem from="1714377197359" duration="5749000" />
      <workItem from="1714545502242" duration="27865000" />
      <workItem from="1714976187728" duration="62161000" />
      <workItem from="1715858103278" duration="21926000" />
      <workItem from="1716196464015" duration="666000" />
      <workItem from="1716276191904" duration="20044000" />
      <workItem from="1716451128525" duration="55713000" />
      <workItem from="1717677008228" duration="8656000" />
      <workItem from="1718061361102" duration="4382000" />
      <workItem from="1718176367287" duration="9855000" />
      <workItem from="1718549908709" duration="2549000" />
      <workItem from="1718774600655" duration="14584000" />
      <workItem from="1719476949413" duration="21030000" />
      <workItem from="1719592361362" duration="987000" />
      <workItem from="1719830625798" duration="9110000" />
      <workItem from="1720694335767" duration="20131000" />
      <workItem from="1720800535832" duration="34166000" />
      <workItem from="1723806498645" duration="124000" />
      <workItem from="1724847067841" duration="1325000" />
      <workItem from="1725517648752" duration="15532000" />
      <workItem from="1726056522223" duration="19000" />
      <workItem from="1726220103624" duration="1011000" />
      <workItem from="1726654128819" duration="19000" />
      <workItem from="1726654159986" duration="7438000" />
      <workItem from="1727420069197" duration="17557000" />
      <workItem from="1727810891017" duration="4239000" />
      <workItem from="1727849377109" duration="3253000" />
      <workItem from="1727897679156" duration="2712000" />
      <workItem from="1727936687593" duration="14573000" />
      <workItem from="1728026983875" duration="12694000" />
      <workItem from="1728286755292" duration="15804000" />
      <workItem from="1728333679044" duration="1190000" />
      <workItem from="1728549320247" duration="2170000" />
    </task>
    <task id="LOCAL-00310" summary="implemented newtonPA time series">
      <created>1656059954202</created>
      <option name="number" value="00310" />
      <option name="presentableId" value="LOCAL-00310" />
      <option name="project" value="LOCAL" />
      <updated>1656059954202</updated>
    </task>
    <task id="LOCAL-00311" summary="parallel threads in newton_pa">
      <created>1656068672004</created>
      <option name="number" value="00311" />
      <option name="presentableId" value="LOCAL-00311" />
      <option name="project" value="LOCAL" />
      <updated>1656068672004</updated>
    </task>
    <task id="LOCAL-00312" summary="implemented sparse profiles in the json v3 export">
      <created>1656757347766</created>
      <option name="number" value="00312" />
      <option name="presentableId" value="LOCAL-00312" />
      <option name="project" value="LOCAL" />
      <updated>1656757347774</updated>
    </task>
    <task id="LOCAL-00313" summary="moved the Gui package out as GridCalGui and refactored all that was necessary">
      <created>1656759710081</created>
      <option name="number" value="00313" />
      <option name="presentableId" value="LOCAL-00313" />
      <option name="project" value="LOCAL" />
      <updated>1656759710081</updated>
    </task>
    <task id="LOCAL-00314" summary="Some more refactoring of missing imports">
      <created>1656760923750</created>
      <option name="number" value="00314" />
      <option name="presentableId" value="LOCAL-00314" />
      <option name="project" value="LOCAL" />
      <updated>1656760923751</updated>
    </task>
    <task id="LOCAL-00315" summary="refactoring changes">
      <created>1656838027113</created>
      <option name="number" value="00315" />
      <option name="presentableId" value="LOCAL-00315" />
      <option name="project" value="LOCAL" />
      <updated>1656838027114</updated>
    </task>
    <task id="LOCAL-00316" summary="Implemented profile sparsity in the ejson v3">
      <created>1656844513018</created>
      <option name="number" value="00316" />
      <option name="presentableId" value="LOCAL-00316" />
      <option name="project" value="LOCAL" />
      <updated>1656844513019</updated>
    </task>
    <task id="LOCAL-00317" summary="added the newtonpa time series error reading">
      <created>1657011725858</created>
      <option name="number" value="00317" />
      <option name="presentableId" value="LOCAL-00317" />
      <option name="project" value="LOCAL" />
      <updated>1657011725858</updated>
>>>>>>> a1f2ca5c
    </task>
    <task id="LOCAL-00318" summary="Added if condition to prevent bug with time series">
      <created>1658234803791</created>
      <option name="number" value="00318" />
      <option name="presentableId" value="LOCAL-00318" />
      <option name="project" value="LOCAL" />
      <updated>1658234803791</updated>
    </task>
    <task id="LOCAL-00319" summary="4.5.5">
      <created>1658390864104</created>
      <option name="number" value="00319" />
      <option name="presentableId" value="LOCAL-00319" />
      <option name="project" value="LOCAL" />
      <updated>1658390864104</updated>
    </task>
    <task id="LOCAL-00320" summary="Improved newtonpa integration">
      <created>1658852227239</created>
      <option name="number" value="00320" />
      <option name="presentableId" value="LOCAL-00320" />
      <option name="project" value="LOCAL" />
      <updated>1658852227240</updated>
    </task>
    <task id="LOCAL-00321" summary="Derivatives investigation">
      <created>1659088731980</created>
      <option name="number" value="00321" />
      <option name="presentableId" value="LOCAL-00321" />
      <option name="project" value="LOCAL" />
      <updated>1659088731981</updated>
    </task>
    <task id="LOCAL-00322" summary="added newton pa support for clustering time series">
      <created>1659101561988</created>
      <option name="number" value="00322" />
      <option name="presentableId" value="LOCAL-00322" />
      <option name="project" value="LOCAL" />
      <updated>1659101561988</updated>
    </task>
    <task id="LOCAL-00323" summary="Worked on new expressions">
      <created>1659198521514</created>
      <option name="number" value="00323" />
      <option name="presentableId" value="LOCAL-00323" />
      <option name="project" value="LOCAL" />
      <updated>1659198521515</updated>
    </task>
    <task id="LOCAL-00324" summary="added negative and zero sequence magnitudes to the branches">
      <created>1659278447975</created>
      <option name="number" value="00324" />
      <option name="presentableId" value="LOCAL-00324" />
      <option name="project" value="LOCAL" />
      <updated>1659278447975</updated>
    </task>
    <task id="LOCAL-00325" summary="Added DPI support">
      <created>1659344870126</created>
      <option name="number" value="00325" />
      <option name="presentableId" value="LOCAL-00325" />
      <option name="project" value="LOCAL" />
      <updated>1659344870126</updated>
    </task>
    <task id="LOCAL-00326" summary="Added sequence components to the generator and battery&#10;Modelled the south island of new zealand as per arrillaga's book">
      <created>1659437894876</created>
      <option name="number" value="00326" />
      <option name="presentableId" value="LOCAL-00326" />
      <option name="project" value="LOCAL" />
      <updated>1659437894877</updated>
    </task>
    <task id="LOCAL-00327" summary="Fixed the matpower expression making the new derivatives exact as matpowers'">
      <created>1659531463759</created>
      <option name="number" value="00327" />
      <option name="presentableId" value="LOCAL-00327" />
      <option name="project" value="LOCAL" />
      <updated>1659531463759</updated>
    </task>
    <task id="LOCAL-00328" summary="Merged the unbalanced short circuit and removed the sympy import">
      <created>1660324468177</created>
      <option name="number" value="00328" />
      <option name="presentableId" value="LOCAL-00328" />
      <option name="project" value="LOCAL" />
      <updated>1660324468178</updated>
    </task>
    <task id="LOCAL-00329" summary="Integrated the new short circuit logic in the GUI">
      <created>1660327016158</created>
      <option name="number" value="00329" />
      <option name="presentableId" value="LOCAL-00329" />
      <option name="project" value="LOCAL" />
      <updated>1660327016158</updated>
    </task>
    <task id="LOCAL-00330" summary="Refactored the short circuit functions">
      <created>1660327579581</created>
      <option name="number" value="00330" />
      <option name="presentableId" value="LOCAL-00330" />
      <option name="project" value="LOCAL" />
      <updated>1660327579582</updated>
    </task>
    <task id="LOCAL-00331" summary="added docstrings and deleted commented code">
      <created>1660328109870</created>
      <option name="number" value="00331" />
      <option name="presentableId" value="LOCAL-00331" />
      <option name="project" value="LOCAL" />
      <updated>1660328109870</updated>
    </task>
    <task id="LOCAL-00332" summary="completely refactored the ShortCircuitResults object to properly represent the sequence results">
      <created>1660568962484</created>
      <option name="number" value="00332" />
      <option name="presentableId" value="LOCAL-00332" />
      <option name="project" value="LOCAL" />
      <updated>1660568962485</updated>
    </task>
    <task id="LOCAL-00333" summary="Added icons to the results tree view">
      <created>1660571615657</created>
      <option name="number" value="00333" />
      <option name="presentableId" value="LOCAL-00333" />
      <option name="project" value="LOCAL" />
      <updated>1660571615657</updated>
    </task>
    <task id="LOCAL-00334" summary="major refactor in the short circuit study">
      <created>1660636533200</created>
      <option name="number" value="00334" />
      <option name="presentableId" value="LOCAL-00334" />
      <option name="project" value="LOCAL" />
      <updated>1660636533201</updated>
    </task>
    <task id="LOCAL-00335" summary="Set the SC loading values to display in %">
      <created>1660640003161</created>
      <option name="number" value="00335" />
      <option name="presentableId" value="LOCAL-00335" />
      <option name="project" value="LOCAL" />
      <updated>1660640003162</updated>
    </task>
    <task id="LOCAL-00336" summary="fixed issue with no-slack islands">
      <created>1660895719767</created>
      <option name="number" value="00336" />
      <option name="presentableId" value="LOCAL-00336" />
      <option name="project" value="LOCAL" />
      <updated>1660895719768</updated>
    </task>
    <task id="LOCAL-00337" summary="Minor refactor of the newer get admmitance functions in generatorDate and BatteryData">
      <created>1660908328753</created>
      <option name="number" value="00337" />
      <option name="presentableId" value="LOCAL-00337" />
      <option name="project" value="LOCAL" />
      <updated>1660908328753</updated>
    </task>
    <task id="LOCAL-00338" summary="Made the short circuit vastly more efficient by avoiding Y inversions">
      <created>1660923842529</created>
      <option name="number" value="00338" />
      <option name="presentableId" value="LOCAL-00338" />
      <option name="project" value="LOCAL" />
      <updated>1660923842529</updated>
    </task>
    <task id="LOCAL-00339" summary="slight refactor">
      <created>1660924026298</created>
      <option name="number" value="00339" />
      <option name="presentableId" value="LOCAL-00339" />
      <option name="project" value="LOCAL" />
      <updated>1660924026298</updated>
    </task>
    <task id="LOCAL-00340" summary="slight refactor">
      <created>1661166574525</created>
      <option name="number" value="00340" />
      <option name="presentableId" value="LOCAL-00340" />
      <option name="project" value="LOCAL" />
      <updated>1661166574526</updated>
    </task>
    <task id="LOCAL-00341" summary="Modified the text of some results' naming">
      <created>1661846548882</created>
      <option name="number" value="00341" />
      <option name="presentableId" value="LOCAL-00341" />
      <option name="project" value="LOCAL" />
      <updated>1661846548883</updated>
    </task>
    <task id="LOCAL-00342" summary="Fixed short circuit indexing bug in islands">
      <created>1661863735026</created>
      <option name="number" value="00342" />
      <option name="presentableId" value="LOCAL-00342" />
      <option name="project" value="LOCAL" />
      <updated>1661863735027</updated>
    </task>
    <task id="LOCAL-00343" summary="Merged devel with devel_REE (successfully)">
      <created>1662028943800</created>
      <option name="number" value="00343" />
      <option name="presentableId" value="LOCAL-00343" />
      <option name="project" value="LOCAL" />
      <updated>1662028943800</updated>
    </task>
    <task id="LOCAL-00344" summary="updated version">
      <created>1662028986050</created>
      <option name="number" value="00344" />
      <option name="presentableId" value="LOCAL-00344" />
      <option name="project" value="LOCAL" />
      <updated>1662028986050</updated>
    </task>
    <task id="LOCAL-00345" summary="Updated the version file">
      <created>1662029493419</created>
      <option name="number" value="00345" />
      <option name="presentableId" value="LOCAL-00345" />
      <option name="project" value="LOCAL" />
      <updated>1662029493419</updated>
    </task>
    <task id="LOCAL-00346" summary="Added losses % to the power flow time series&#10;Minor refactors of the GUI">
      <created>1662042947521</created>
      <option name="number" value="00346" />
      <option name="presentableId" value="LOCAL-00346" />
      <option name="project" value="LOCAL" />
      <updated>1662042947521</updated>
    </task>
    <task id="LOCAL-00347" summary="csc sparse branch derivatives">
      <created>1662061867029</created>
      <option name="number" value="00347" />
      <option name="presentableId" value="LOCAL-00347" />
      <option name="project" value="LOCAL" />
      <updated>1662061867029</updated>
    </task>
    <task id="LOCAL-00348" summary="removed ntcFeseabilityCheck">
      <created>1669381559126</created>
      <option name="number" value="00348" />
      <option name="presentableId" value="LOCAL-00348" />
      <option name="project" value="LOCAL" />
      <updated>1669381559127</updated>
    </task>
    <task id="LOCAL-00349" summary="removed ntcFeseabilityCheck">
      <created>1675071155909</created>
      <option name="number" value="00349" />
      <option name="presentableId" value="LOCAL-00349" />
      <option name="project" value="LOCAL" />
      <updated>1675071155913</updated>
    </task>
    <task id="LOCAL-00350" summary="Union types fixed">
      <created>1697446931261</created>
      <option name="number" value="00350" />
      <option name="presentableId" value="LOCAL-00350" />
      <option name="project" value="LOCAL" />
      <updated>1697446931261</updated>
    </task>
    <task id="LOCAL-00351" summary="Fixed report title">
      <created>1697454826422</created>
      <option name="number" value="00351" />
      <option name="presentableId" value="LOCAL-00351" />
      <option name="project" value="LOCAL" />
      <updated>1697454826422</updated>
    </task>
    <task id="LOCAL-00352" summary="Start refactoring NTC optimization">
      <created>1697641065079</created>
      <option name="number" value="00352" />
      <option name="presentableId" value="LOCAL-00352" />
      <option name="project" value="LOCAL" />
      <updated>1697641065079</updated>
    </task>
    <task id="LOCAL-00353" summary="Added Pbus">
      <created>1698144136175</created>
      <option name="number" value="00353" />
      <option name="presentableId" value="LOCAL-00353" />
      <option name="project" value="LOCAL" />
      <updated>1698144136178</updated>
    </task>
    <task id="LOCAL-00354" summary="renamed time_grouping">
      <created>1698144175357</created>
      <option name="number" value="00354" />
      <option name="presentableId" value="LOCAL-00354" />
      <option name="project" value="LOCAL" />
      <updated>1698144175357</updated>
    </task>
    <task id="LOCAL-00355" summary="renamed time_grouping">
      <created>1698144214107</created>
      <option name="number" value="00355" />
      <option name="presentableId" value="LOCAL-00355" />
      <option name="project" value="LOCAL" />
      <updated>1698144214107</updated>
    </task>
    <task id="LOCAL-00356" summary="ntc refactoring">
      <created>1698144237875</created>
      <option name="number" value="00356" />
      <option name="presentableId" value="LOCAL-00356" />
      <option name="project" value="LOCAL" />
      <updated>1698144237875</updated>
    </task>
    <task id="LOCAL-00357" summary="ntc refactoring">
      <created>1698144450245</created>
      <option name="number" value="00357" />
      <option name="presentableId" value="LOCAL-00357" />
      <option name="project" value="LOCAL" />
      <updated>1698144450245</updated>
    </task>
    <task id="LOCAL-00358" summary="ntc refactoring II">
      <created>1698766404661</created>
      <option name="number" value="00358" />
      <option name="presentableId" value="LOCAL-00358" />
      <option name="project" value="LOCAL" />
      <updated>1698766404661</updated>
    </task>
<<<<<<< HEAD
    <task id="LOCAL-00526" summary="Added extra lines to catalog">
      <created>1717148302759</created>
      <option name="number" value="00526" />
      <option name="presentableId" value="LOCAL-00526" />
      <option name="project" value="LOCAL" />
      <updated>1717148302759</updated>
    </task>
    <task id="LOCAL-00527" summary="Capture antenna in contingencies">
      <created>1717162335039</created>
      <option name="number" value="00527" />
      <option name="presentableId" value="LOCAL-00527" />
      <option name="project" value="LOCAL" />
      <updated>1717162335039</updated>
    </task>
    <task id="LOCAL-00528" summary="My GUI">
      <created>1717162910205</created>
      <option name="number" value="00528" />
      <option name="presentableId" value="LOCAL-00528" />
      <option name="project" value="LOCAL" />
      <updated>1717162910205</updated>
    </task>
    <task id="LOCAL-00529" summary="Added tests">
      <created>1717581577357</created>
      <option name="number" value="00529" />
      <option name="presentableId" value="LOCAL-00529" />
      <option name="project" value="LOCAL" />
      <updated>1717581577357</updated>
    </task>
    <task id="LOCAL-00530" summary="Change http -&gt; https">
      <created>1717754439890</created>
      <option name="number" value="00530" />
      <option name="presentableId" value="LOCAL-00530" />
      <option name="project" value="LOCAL" />
      <updated>1717754439890</updated>
    </task>
    <task id="LOCAL-00531" summary="Change https -&gt; http">
      <created>1717755660463</created>
      <option name="number" value="00531" />
      <option name="presentableId" value="LOCAL-00531" />
      <option name="project" value="LOCAL" />
      <updated>1717755660463</updated>
    </task>
    <task id="LOCAL-00532" summary="Small change in sequence lines">
      <created>1719411528685</created>
      <option name="number" value="00532" />
      <option name="presentableId" value="LOCAL-00532" />
      <option name="project" value="LOCAL" />
      <updated>1719411528685</updated>
    </task>
    <task id="LOCAL-00533" summary="Small change again in sequence lines">
      <created>1719413150561</created>
      <option name="number" value="00533" />
      <option name="presentableId" value="LOCAL-00533" />
      <option name="project" value="LOCAL" />
      <updated>1719413150561</updated>
    </task>
    <option name="localTasksCounter" value="534" />
=======
    <option name="localTasksCounter" value="549" />
>>>>>>> a1f2ca5c
    <servers />
  </component>
  <component name="TypeScriptGeneratedFilesManager">
    <option name="version" value="3" />
  </component>
  <component name="Vcs.Log.History.Properties">
    <option name="COLUMN_ID_ORDER">
      <list>
        <option value="Default.Root" />
        <option value="Default.Author" />
        <option value="Default.Date" />
        <option value="Default.Subject" />
        <option value="Space.CommitStatus" />
      </list>
    </option>
  </component>
  <component name="Vcs.Log.Tabs.Properties">
    <option name="TAB_STATES">
      <map>
        <entry key="1">
          <value>
            <State />
          </value>
        </entry>
        <entry key="MAIN">
          <value>
            <State>
              <option name="FILTERS">
                <map>
                  <entry key="branch">
                    <value>
                      <list>
                        <option value="devel" />
                      </list>
                    </value>
                  </entry>
                </map>
              </option>
            </State>
          </value>
        </entry>
      </map>
    </option>
    <option name="RECENT_FILTERS">
      <map>
        <entry key="User">
          <value>
            <list>
              <RecentGroup>
                <option name="FILTER_VALUES">
                  <option value="*" />
                </option>
              </RecentGroup>
            </list>
          </value>
        </entry>
      </map>
    </option>
  </component>
  <component name="VcsManagerConfiguration">
<<<<<<< HEAD
    <MESSAGE value="Set types in jacobians constructor" />
    <MESSAGE value="Improve structure Gx" />
    <MESSAGE value="Add comment Gx shapes" />
    <MESSAGE value="Fully fix Gx" />
    <MESSAGE value="Merge devel into 205 acopf" />
    <MESSAGE value="Changes in acopf" />
    <MESSAGE value="Corrected tests, now the cost of bound slacks has the necessary factor applied during the model building" />
    <MESSAGE value="Sf and St bound slacks bugfix" />
    <MESSAGE value="Test fix" />
    <MESSAGE value="Added AcOpfMode. Refactored use_bound_slacks as one of the possible cases (ACOPFslacks)" />
    <MESSAGE value="Dispatchable and non-dispatchable generator index refactor" />
    <MESSAGE value="Modified pf_init to assign shared Sbus_pf values to the generators of the buses" />
    <MESSAGE value="Nodal capacity slack variables added" />
    <MESSAGE value="Fixed icons" />
    <MESSAGE value="minor refactor" />
    <MESSAGE value="Added the ability to specify the tap changer from the constructor&#10;Fixed bug in the opf_ts by handling when capacity_nodes_idx is None" />
    <MESSAGE value="Fixed the calling to the nodal capacity" />
    <MESSAGE value="Added extra lines to catalog" />
    <MESSAGE value="Capture antenna in contingencies" />
    <MESSAGE value="My GUI" />
    <MESSAGE value="Added tests" />
    <MESSAGE value="Change http -&gt; https" />
    <MESSAGE value="Change https -&gt; http" />
    <MESSAGE value="Small change in sequence lines" />
    <MESSAGE value="Small change again in sequence lines" />
    <option name="LAST_COMMIT_MESSAGE" value="Small change again in sequence lines" />
=======
    <MESSAGE value="soring and print names for debugging comparison" />
    <MESSAGE value="create op limits and curr lim for cgmes export" />
    <MESSAGE value="seqence num added for cgmes terminal export" />
    <MESSAGE value="line rate export correction, sv.angle, sv.TP added" />
    <MESSAGE value="cgmes export: regulating control corrected" />
    <MESSAGE value="cgmes: import control bus for regulating control" />
    <MESSAGE value="build rates dict when cgmes transformer import" />
    <MESSAGE value="lrc Ii, Ir: round" />
    <MESSAGE value="add current limit for transformer terminals when cgmes export" />
    <MESSAGE value="sqrt3 corr at rate conv" />
    <MESSAGE value="transformer tap changer and rate corrections (CGMES)" />
    <MESSAGE value="default RatioTapChanger added to cgmes export" />
    <MESSAGE value="Plenty of changes to improve the session objects working: added results loadinf logger&#10;Improved / fixed the video saving" />
    <MESSAGE value="Fixed map and schematic video processing" />
    <MESSAGE value="Added missing EPC files section" />
    <MESSAGE value="Improvements&#10;Added new_bus_branch_diagram_from_bus" />
    <MESSAGE value="5.1.46" />
    <MESSAGE value="5.1.47" />
    <MESSAGE value="Improved plotting&#10;Added to_list in Associations&#10;Added tech_list to Injection Parent" />
    <MESSAGE value="Improved the reactive power calculation for the generators in the power flow simulation" />
    <MESSAGE value="5.1.49" />
    <MESSAGE value="Improved NTC completeness" />
    <MESSAGE value="Minimal changes to the ntc" />
    <MESSAGE value="Fixed issue with line templates loading&#10;Added substation creation dialogue&#10;Added cgmes_map_areas_like_raw and raw_version to FileSavingOptions" />
    <MESSAGE value="Created the AnyLineTemplateDevice type to properly handle multiple template types" />
    <option name="LAST_COMMIT_MESSAGE" value="Created the AnyLineTemplateDevice type to properly handle multiple template types" />
>>>>>>> a1f2ca5c
  </component>
  <component name="XDebuggerManager">
    <breakpoint-manager>
      <breakpoints>
        <line-breakpoint enabled="true" suspend="THREAD" type="python-line">
          <url>file://$PROJECT_DIR$/src/research/power_flow/newton_line_search.py</url>
          <line>1169</line>
          <option name="timeStamp" value="31" />
        </line-breakpoint>
        <line-breakpoint enabled="true" suspend="THREAD" type="python-line">
          <url>file://$PROJECT_DIR$/src/research/slicing_experiments.py</url>
          <line>276</line>
          <option name="timeStamp" value="55" />
        </line-breakpoint>
        <line-breakpoint enabled="true" suspend="THREAD" type="python-line">
          <url>file://$PROJECT_DIR$/src/research/slicing_experiments.py</url>
          <line>271</line>
          <option name="timeStamp" value="56" />
        </line-breakpoint>
        <line-breakpoint enabled="true" suspend="THREAD" type="python-line">
          <url>file://$PROJECT_DIR$/src/research/power_world_format/power_world_epc.py</url>
          <line>70</line>
          <option name="timeStamp" value="98" />
        </line-breakpoint>
        <line-breakpoint enabled="true" suspend="THREAD" type="python-line">
          <url>file://$PROJECT_DIR$/src/research/PTDF/PTDF_research.py</url>
          <line>239</line>
          <option name="timeStamp" value="99" />
        </line-breakpoint>
        <line-breakpoint enabled="true" suspend="THREAD" type="python-line">
          <url>file://$PROJECT_DIR$/src/research/power_flow/asd/josep/v3_pv.py</url>
          <line>163</line>
          <option name="timeStamp" value="189" />
        </line-breakpoint>
        <line-breakpoint enabled="true" suspend="THREAD" type="python-line">
          <url>file://$PROJECT_DIR$/src/research/power_flow/asd/asd_power_flow.py</url>
          <line>513</line>
          <option name="timeStamp" value="203" />
        </line-breakpoint>
        <line-breakpoint enabled="true" suspend="THREAD" type="python-line">
          <url>file://$PROJECT_DIR$/src/research/power_flow/asd/asd_power_flow.py</url>
          <line>505</line>
          <option name="timeStamp" value="207" />
        </line-breakpoint>
        <line-breakpoint enabled="true" suspend="THREAD" type="python-line">
          <url>file://$PROJECT_DIR$/src/research/power_flow/asd/asd_power_flow.py</url>
          <line>503</line>
          <option name="timeStamp" value="208" />
        </line-breakpoint>
        <line-breakpoint enabled="true" suspend="THREAD" type="python-line">
          <url>file://$PROJECT_DIR$/src/research/power_flow/asd/asd_power_flow.py</url>
          <line>507</line>
          <option name="timeStamp" value="209" />
        </line-breakpoint>
        <line-breakpoint enabled="true" suspend="THREAD" type="python-line">
          <url>file://$PROJECT_DIR$/src/research/power_flow/asd/asd_power_flow.py</url>
          <line>499</line>
          <option name="timeStamp" value="210" />
        </line-breakpoint>
        <line-breakpoint enabled="true" suspend="THREAD" type="python-line">
          <url>file://$PROJECT_DIR$/src/research/PTDF/PTDF_research.py</url>
          <line>103</line>
          <option name="timeStamp" value="291" />
        </line-breakpoint>
        <line-breakpoint enabled="true" suspend="THREAD" type="python-line">
          <url>file://$PROJECT_DIR$/src/research/PTDF/PTDF_research.py</url>
          <line>149</line>
          <option name="timeStamp" value="294" />
        </line-breakpoint>
        <line-breakpoint enabled="true" suspend="THREAD" type="python-line">
          <url>file://$PROJECT_DIR$/src/research/PTDF/PTDF_research3.py</url>
          <line>55</line>
          <option name="timeStamp" value="298" />
        </line-breakpoint>
        <line-breakpoint enabled="true" suspend="THREAD" type="python-line">
          <url>file://$PROJECT_DIR$/src/GridCal/Engine/Simulations/OPF/ac_opf_ts.py</url>
          <line>406</line>
          <option name="timeStamp" value="328" />
        </line-breakpoint>
        <line-breakpoint enabled="true" suspend="THREAD" type="python-line">
          <url>file://$PROJECT_DIR$/src/research/power_flow/rectangular/rectangular_nr1.py</url>
          <line>110</line>
          <option name="timeStamp" value="340" />
        </line-breakpoint>
        <line-breakpoint enabled="true" suspend="THREAD" type="python-line">
          <url>file://$PROJECT_DIR$/src/research/power_flow/rectangular/rectangular_nr1.py</url>
          <line>115</line>
          <option name="timeStamp" value="341" />
        </line-breakpoint>
        <line-breakpoint enabled="true" suspend="THREAD" type="python-line">
          <url>file://$PROJECT_DIR$/src/tests/test_transformer_regulator.py</url>
          <line>185</line>
          <option name="timeStamp" value="352" />
        </line-breakpoint>
        <line-breakpoint enabled="true" suspend="THREAD" type="python-line">
          <url>file://$PROJECT_DIR$/src/research/admittance/admittance_variations.py</url>
          <line>122</line>
          <option name="timeStamp" value="355" />
        </line-breakpoint>
        <line-breakpoint enabled="true" suspend="THREAD" type="python-line">
          <url>file://$PROJECT_DIR$/src/research/admittance/admittance_variations.py</url>
          <line>115</line>
          <option name="timeStamp" value="356" />
        </line-breakpoint>
        <line-breakpoint enabled="true" suspend="THREAD" type="python-line">
          <condition expression="conv == DeviceType" language="Python" />
          <url>file://$PROJECT_DIR$/src/GridCal/Engine/IO/excel_interface.py</url>
          <line>278</line>
          <option name="timeStamp" value="402" />
        </line-breakpoint>
        <line-breakpoint enabled="true" suspend="THREAD" type="python-line">
          <url>file://$PROJECT_DIR$/src/GridCal/Engine/Simulations/PowerFlow/NumericalMethods/helm_power_flow.py</url>
          <line>185</line>
          <option name="timeStamp" value="407" />
        </line-breakpoint>
        <line-breakpoint enabled="true" suspend="THREAD" type="python-line">
          <url>file://$PROJECT_DIR$/src/GridCal/Engine/Simulations/PowerFlow/NumericalMethods/jacobian_based_power_flow.py</url>
          <line>1166</line>
          <option name="timeStamp" value="418" />
        </line-breakpoint>
        <line-breakpoint enabled="true" suspend="THREAD" type="python-line">
          <url>file://$PROJECT_DIR$/src/GridCal/Engine/Simulations/PowerFlow/NumericalMethods/jacobian_based_power_flow.py</url>
          <line>1192</line>
          <option name="timeStamp" value="419" />
        </line-breakpoint>
        <line-breakpoint enabled="true" suspend="THREAD" type="python-line">
          <url>file://$PROJECT_DIR$/src/GridCal/Engine/Simulations/PowerFlow/NumericalMethods/jacobian_based_power_flow.py</url>
          <line>1189</line>
          <option name="timeStamp" value="420" />
        </line-breakpoint>
        <line-breakpoint enabled="true" suspend="THREAD" type="python-line">
          <url>file://$PROJECT_DIR$/src/research/upfc/fuerte_esquivel_acha_ambriz_perez_paper.py</url>
          <line>224</line>
          <option name="timeStamp" value="426" />
        </line-breakpoint>
        <line-breakpoint enabled="true" suspend="THREAD" type="python-line">
          <url>file://$PROJECT_DIR$/src/research/upfc/fuerte_esquivel_acha_ambriz_perez_paper.py</url>
          <line>248</line>
          <option name="timeStamp" value="427" />
        </line-breakpoint>
        <line-breakpoint enabled="true" suspend="THREAD" type="python-line">
          <url>file://$PROJECT_DIR$/src/research/upfc/fuerte_esquivel_acha_ambriz_perez_paper.py</url>
          <line>119</line>
          <option name="timeStamp" value="428" />
        </line-breakpoint>
        <line-breakpoint enabled="true" suspend="THREAD" type="python-line">
          <url>file://$PROJECT_DIR$/src/research/power_flow/fubm/derivatives_research0.py</url>
          <line>239</line>
          <option name="timeStamp" value="435" />
        </line-breakpoint>
        <line-breakpoint enabled="true" suspend="THREAD" type="python-line">
          <url>file://$PROJECT_DIR$/src/research/power_flow/fubm/derivatives_research0.py</url>
          <line>233</line>
          <option name="timeStamp" value="436" />
        </line-breakpoint>
        <line-breakpoint enabled="true" suspend="THREAD" type="python-line">
          <url>file://$PROJECT_DIR$/src/research/power_flow/fubm/derivatives_research0.py</url>
          <line>237</line>
          <option name="timeStamp" value="437" />
        </line-breakpoint>
        <line-breakpoint enabled="true" suspend="THREAD" type="python-line">
          <url>file://$PROJECT_DIR$/src/research/power_flow/fubm/derivatives_research1.py</url>
          <line>867</line>
          <option name="timeStamp" value="439" />
        </line-breakpoint>
        <line-breakpoint enabled="true" suspend="THREAD" type="python-line">
          <url>file://$PROJECT_DIR$/src/research/power_flow/hvdc/newton_line_search_acdc.py</url>
          <line>932</line>
          <option name="timeStamp" value="442" />
        </line-breakpoint>
        <line-breakpoint enabled="true" suspend="THREAD" type="python-line">
          <url>file://$PROJECT_DIR$/src/research/power_flow/jacobian/high_speed_jacobian_csc.py</url>
          <line>142</line>
          <option name="timeStamp" value="482" />
        </line-breakpoint>
        <line-breakpoint enabled="true" suspend="THREAD" type="python-line">
          <url>file://$PROJECT_DIR$/src/GridCal/Engine/Sparse/sparse_utils.py</url>
          <line>453</line>
          <option name="timeStamp" value="486" />
        </line-breakpoint>
        <line-breakpoint enabled="true" suspend="THREAD" type="python-line">
          <url>file://$PROJECT_DIR$/src/GridCal/Engine/IO/zip_interface.py</url>
          <line>375</line>
          <option name="timeStamp" value="564" />
        </line-breakpoint>
        <line-breakpoint enabled="true" suspend="THREAD" type="python-line">
          <url>file://$PROJECT_DIR$/src/GridCal/Engine/IO/h5_interface.py</url>
          <line>101</line>
          <option name="timeStamp" value="625" />
        </line-breakpoint>
        <line-breakpoint enabled="true" suspend="THREAD" type="python-line">
          <url>file://$PROJECT_DIR$/src/research/PTDF/ATC1.py</url>
          <line>25</line>
          <option name="timeStamp" value="670" />
        </line-breakpoint>
        <line-breakpoint enabled="true" suspend="THREAD" type="python-line">
          <url>file://$PROJECT_DIR$/src/research/PTDF/PTDF_by_node_groups.py</url>
          <line>88</line>
          <option name="timeStamp" value="687" />
        </line-breakpoint>
        <line-breakpoint enabled="true" suspend="THREAD" type="python-line">
          <url>file://$PROJECT_DIR$/src/research/PTDF/PTDF_by_node_groups.py</url>
          <line>90</line>
          <option name="timeStamp" value="688" />
        </line-breakpoint>
        <line-breakpoint enabled="true" suspend="THREAD" type="python-line">
          <url>file://$PROJECT_DIR$/src/research/PTDF/PTDF_by_node_groups.py</url>
          <line>135</line>
          <option name="timeStamp" value="690" />
        </line-breakpoint>
        <line-breakpoint enabled="true" suspend="THREAD" type="python-line">
          <url>file://$PROJECT_DIR$/src/GridCal/Engine/Core/DataStructures/generator_data.py</url>
          <line>138</line>
          <option name="timeStamp" value="740" />
        </line-breakpoint>
        <line-breakpoint enabled="true" suspend="THREAD" type="python-line">
          <url>file://$PROJECT_DIR$/src/GridCal/Engine/IO/power_world_parser.py</url>
          <line>201</line>
          <option name="timeStamp" value="808" />
        </line-breakpoint>
        <line-breakpoint enabled="true" suspend="THREAD" type="python-line">
          <url>file://$PROJECT_DIR$/src/research/state_estimation/5_bus_se.py</url>
          <line>34</line>
          <option name="timeStamp" value="848" />
        </line-breakpoint>
        <line-breakpoint enabled="true" suspend="THREAD" type="python-line">
          <url>file://$PROJECT_DIR$/src/GridCal/Engine/Simulations/StateEstimation/state_estimation.py</url>
          <line>285</line>
          <option name="timeStamp" value="851" />
        </line-breakpoint>
        <line-breakpoint enabled="true" suspend="THREAD" type="python-line">
          <url>file://$PROJECT_DIR$/src/research/PTDF/PTDF_ku_leuven.py</url>
          <line>137</line>
          <option name="timeStamp" value="854" />
        </line-breakpoint>
        <line-breakpoint enabled="true" suspend="THREAD" type="python-line">
          <url>file://$PROJECT_DIR$/src/research/PTDF/PTDF_ku_leuven.py</url>
          <line>68</line>
          <option name="timeStamp" value="860" />
        </line-breakpoint>
        <line-breakpoint enabled="true" suspend="THREAD" type="python-line">
          <url>file://$PROJECT_DIR$/src/GridCal/Engine/Core/time_series_pf_data.py</url>
          <option name="timeStamp" value="904" />
        </line-breakpoint>
        <line-breakpoint enabled="true" suspend="THREAD" type="python-line">
          <url>file://$PROJECT_DIR$/src/GridCal/ThirdParty/pulp/solver_interfaces/cplex.py</url>
          <line>112</line>
          <option name="timeStamp" value="922" />
        </line-breakpoint>
        <line-breakpoint enabled="true" suspend="THREAD" type="python-line">
          <url>file://$PROJECT_DIR$/src/GridCal/Engine/Simulations/results_template.py</url>
          <line>79</line>
          <option name="timeStamp" value="924" />
        </line-breakpoint>
        <line-breakpoint enabled="true" suspend="THREAD" type="python-line">
          <url>file://$PROJECT_DIR$/src/GridCal/Engine/Simulations/PowerFlow/NumericalMethods/jacobian_based_power_flow.py</url>
          <line>551</line>
          <option name="timeStamp" value="995" />
        </line-breakpoint>
        <line-breakpoint enabled="true" suspend="THREAD" type="python-line">
          <url>file://$PROJECT_DIR$/src/GridCal/Engine/Simulations/PowerFlow/NumericalMethods/jacobian_based_power_flow.py</url>
          <line>543</line>
          <option name="timeStamp" value="996" />
        </line-breakpoint>
        <line-breakpoint enabled="true" suspend="THREAD" type="python-line">
          <url>file://$PROJECT_DIR$/src/GridCal/Engine/Core/admittance_matrices.py</url>
          <line>252</line>
          <option name="timeStamp" value="1032" />
        </line-breakpoint>
        <line-breakpoint enabled="true" suspend="THREAD" type="python-line">
          <url>file://$PROJECT_DIR$/src/GridCal/Engine/Core/admittance_matrices.py</url>
          <line>359</line>
          <option name="timeStamp" value="1034" />
        </line-breakpoint>
        <line-breakpoint enabled="true" suspend="THREAD" type="python-line">
          <condition expression="nnz == 10" language="Python" />
          <url>file://$PROJECT_DIR$/src/GridCal/Engine/Simulations/PowerFlow/NumericalMethods/ac_jacobian.py</url>
          <line>140</line>
          <option name="timeStamp" value="1045" />
        </line-breakpoint>
        <line-breakpoint enabled="true" suspend="THREAD" type="python-line">
          <url>file://$PROJECT_DIR$/src/GridCal/Engine/Simulations/PowerFlow/NumericalMethods/derivatives.py</url>
          <line>165</line>
          <option name="timeStamp" value="1048" />
        </line-breakpoint>
        <line-breakpoint enabled="true" suspend="THREAD" type="python-line">
          <condition expression="k == 7" language="Python" />
          <url>file://$PROJECT_DIR$/src/GridCal/Engine/Simulations/PowerFlow/NumericalMethods/derivatives.py</url>
          <line>159</line>
          <option name="timeStamp" value="1050" />
        </line-breakpoint>
        <line-breakpoint enabled="true" suspend="THREAD" type="python-line">
          <condition expression="k == 7" language="Python" />
          <url>file://$PROJECT_DIR$/src/GridCal/Engine/Simulations/PowerFlow/NumericalMethods/derivatives.py</url>
          <line>145</line>
          <option name="timeStamp" value="1051" />
        </line-breakpoint>
        <line-breakpoint enabled="true" suspend="THREAD" type="python-line">
          <url>file://$PROJECT_DIR$/src/GridCal/Engine/Simulations/PowerFlow/NumericalMethods/newton_raphson.py</url>
          <line>121</line>
          <option name="timeStamp" value="1056" />
        </line-breakpoint>
        <line-breakpoint enabled="true" suspend="THREAD" type="python-line">
          <url>file://$PROJECT_DIR$/src/GridCal/Engine/Simulations/PowerFlow/power_flow_worker.py</url>
          <line>490</line>
          <option name="timeStamp" value="1115" />
        </line-breakpoint>
        <line-breakpoint enabled="true" suspend="THREAD" type="python-line">
          <url>file://$PROJECT_DIR$/src/GridCal/Engine/IO/cim/cim_parser.py</url>
          <line>855</line>
          <option name="timeStamp" value="1116" />
        </line-breakpoint>
        <line-breakpoint enabled="true" suspend="THREAD" type="python-line">
          <url>file://$PROJECT_DIR$/src/research/derivatives_and_jacobian/branch_power_2.py</url>
          <line>200</line>
          <option name="timeStamp" value="1133" />
        </line-breakpoint>
        <line-breakpoint enabled="true" suspend="THREAD" type="python-line">
          <url>file://$PROJECT_DIR$/src/research/derivatives_and_jacobian/branch_power_2.py</url>
          <line>545</line>
          <option name="timeStamp" value="1135" />
        </line-breakpoint>
        <line-breakpoint enabled="true" suspend="THREAD" type="python-line">
          <url>file://$PROJECT_DIR$/src/research/derivatives_and_jacobian/branch_power_2.py</url>
          <line>543</line>
          <option name="timeStamp" value="1136" />
        </line-breakpoint>
        <line-breakpoint enabled="true" suspend="THREAD" type="python-line">
          <url>file://$PROJECT_DIR$/src/research/derivatives_and_jacobian/branch_power_2.py</url>
          <line>531</line>
          <option name="timeStamp" value="1137" />
        </line-breakpoint>
        <line-breakpoint enabled="true" suspend="THREAD" type="python-line">
          <url>file://$PROJECT_DIR$/src/research/derivatives_and_jacobian/branch_power_3.py</url>
          <line>22</line>
          <option name="timeStamp" value="1144" />
        </line-breakpoint>
        <line-breakpoint enabled="true" suspend="THREAD" type="python-line">
          <url>file://$PROJECT_DIR$/src/research/experimental_readers/arrillagas_book_grids_to_gridcal.py</url>
          <line>58</line>
          <option name="timeStamp" value="1145" />
        </line-breakpoint>
        <line-breakpoint enabled="true" suspend="THREAD" type="python-line">
          <url>file://$PROJECT_DIR$/src/GridCal/Engine/Simulations/ShortCircuitStudies/short_circuit_driver.py</url>
          <line>342</line>
          <option name="timeStamp" value="1160" />
        </line-breakpoint>
        <line-breakpoint enabled="true" suspend="THREAD" type="python-line">
          <url>file://$PROJECT_DIR$/src/GridCal/Engine/Simulations/ShortCircuitStudies/short_circuit_driver.py</url>
          <line>344</line>
          <option name="timeStamp" value="1161" />
        </line-breakpoint>
        <line-breakpoint enabled="true" suspend="THREAD" type="python-line">
          <url>file://$PROJECT_DIR$/src/GridCal/Engine/Simulations/ShortCircuitStudies/short_circuit.py</url>
          <line>98</line>
          <option name="timeStamp" value="1177" />
        </line-breakpoint>
        <line-breakpoint enabled="true" suspend="THREAD" type="python-line">
          <url>file://$PROJECT_DIR$/src/GridCal/Engine/Simulations/ShortCircuitStudies/short_circuit_worker.py</url>
          <line>270</line>
          <option name="timeStamp" value="1178" />
        </line-breakpoint>
        <line-breakpoint enabled="true" suspend="THREAD" type="python-line">
          <url>file://$PROJECT_DIR$/src/GridCal/Engine/Simulations/ShortCircuitStudies/short_circuit_worker.py</url>
          <line>108</line>
          <option name="timeStamp" value="1179" />
        </line-breakpoint>
        <line-breakpoint enabled="true" suspend="THREAD" type="python-line">
          <url>file://$PROJECT_DIR$/src/GridCalEngine/Utils/MIP/pulp_interface.py</url>
          <line>175</line>
          <option name="timeStamp" value="1227" />
        </line-breakpoint>
        <line-breakpoint enabled="true" suspend="THREAD" type="python-line">
          <url>file://$PROJECT_DIR$/src/tests/test_hydro.py</url>
          <line>63</line>
          <option name="timeStamp" value="1235" />
        </line-breakpoint>
        <line-breakpoint enabled="true" suspend="THREAD" type="python-line">
          <url>file://$PROJECT_DIR$/src/GridCalEngine/Devices/Branches/sequence_line_type.py</url>
          <line>86</line>
          <option name="timeStamp" value="1713" />
        </line-breakpoint>
        <line-breakpoint enabled="true" suspend="THREAD" type="python-line">
          <url>file://$PROJECT_DIR$/src/trunk/misc/cv2_cam.py</url>
          <line>33</line>
          <option name="timeStamp" value="1714" />
        </line-breakpoint>
        <line-breakpoint enabled="true" suspend="THREAD" type="python-line">
          <url>file://$PROJECT_DIR$/src/GridCal/Gui/Analysis/object_plot_analysis.py</url>
          <line>261</line>
          <option name="timeStamp" value="1732" />
        </line-breakpoint>
        <line-breakpoint enabled="true" suspend="THREAD" type="python-line">
          <url>file://$PROJECT_DIR$/src/GridCal/Gui/Analysis/object_plot_analysis.py</url>
          <line>262</line>
          <option name="timeStamp" value="1733" />
        </line-breakpoint>
        <line-breakpoint enabled="true" suspend="THREAD" type="python-line">
          <url>file://$PROJECT_DIR$/src/GridCalEngine/IO/raw/rawx_parser_writer.py</url>
          <line>143</line>
          <option name="timeStamp" value="1737" />
        </line-breakpoint>
        <line-breakpoint enabled="true" suspend="THREAD" type="python-line">
          <url>file://$PROJECT_DIR$/src/GridCal/Gui/Diagrams/MapWidget/Tiles/tiles.py</url>
          <line>170</line>
          <option name="timeStamp" value="1746" />
        </line-breakpoint>
        <line-breakpoint enabled="true" suspend="THREAD" type="python-line">
<<<<<<< HEAD
          <url>file://$PROJECT_DIR$/src/GridCal/templates.py</url>
          <line>48</line>
          <option name="timeStamp" value="1388" />
=======
          <url>file://$PROJECT_DIR$/src/GridCal/Gui/Diagrams/MapWidget/Tiles/tiles.py</url>
          <line>177</line>
          <option name="timeStamp" value="1748" />
        </line-breakpoint>
        <line-breakpoint enabled="true" suspend="THREAD" type="python-line">
          <url>file://$PROJECT_DIR$/src/GridCal/Gui/Diagrams/MapWidget/Tiles/tiles.py</url>
          <line>180</line>
          <option name="timeStamp" value="1749" />
>>>>>>> a1f2ca5c
        </line-breakpoint>
        <line-breakpoint enabled="true" suspend="THREAD" type="python-line">
          <url>file://$PROJECT_DIR$/src/trunk/qt_related/se_editor.py</url>
          <line>81</line>
          <option name="timeStamp" value="1829" />
        </line-breakpoint>
        <line-breakpoint enabled="true" suspend="THREAD" type="python-line">
          <url>file://$PROJECT_DIR$/src/trunk/acdc_pf/ieee9_Kriti.py</url>
          <line>81</line>
          <option name="timeStamp" value="1925" />
        </line-breakpoint>
        <line-breakpoint enabled="true" suspend="THREAD" type="python-line">
<<<<<<< HEAD
          <url>file://$PROJECT_DIR$/src/trunk/plexel/plexel_circuit.py</url>
          <line>584</line>
          <option name="timeStamp" value="1427" />
=======
          <url>file://$PROJECT_DIR$/src/GridCal/Gui/Main/update_gui_file.py</url>
          <line>19</line>
          <option name="timeStamp" value="2078" />
        </line-breakpoint>
        <line-breakpoint enabled="true" suspend="THREAD" type="python-line">
          <url>file://$PROJECT_DIR$/src/GridCalEngine/DataStructures/numerical_circuit.py</url>
          <line>1352</line>
          <option name="timeStamp" value="2124" />
        </line-breakpoint>
        <line-breakpoint enabled="true" suspend="THREAD" type="python-line">
          <url>file://$PROJECT_DIR$/src/GridCalEngine/Simulations/ContingencyAnalysis/contingency_analysis_ts_results.py</url>
          <line>250</line>
          <option name="timeStamp" value="2127" />
        </line-breakpoint>
        <line-breakpoint enabled="true" suspend="THREAD" type="python-line">
          <url>file://$PROJECT_DIR$/src/GridCalEngine/Simulations/ContingencyAnalysis/contingency_analysis_ts_driver.py</url>
          <line>97</line>
          <option name="timeStamp" value="2128" />
>>>>>>> a1f2ca5c
        </line-breakpoint>
        <line-breakpoint enabled="true" suspend="THREAD" type="python-line">
          <url>file://$PROJECT_DIR$/src/GridCalEngine/Simulations/ContingencyAnalysis/contingency_analysis_ts_driver.py</url>
          <line>67</line>
          <option name="timeStamp" value="2129" />
        </line-breakpoint>
        <line-breakpoint enabled="true" suspend="THREAD" type="python-line">
          <url>file://$PROJECT_DIR$/src/GridCalEngine/Simulations/ContingencyAnalysis/contingency_analysis_ts_driver.py</url>
          <line>164</line>
          <option name="timeStamp" value="2130" />
        </line-breakpoint>
        <line-breakpoint enabled="true" suspend="THREAD" type="python-line">
          <url>file://$PROJECT_DIR$/src/GridCalEngine/Simulations/ContingencyAnalysis/contingency_analysis_ts_results.py</url>
          <line>175</line>
          <option name="timeStamp" value="2131" />
        </line-breakpoint>
        <line-breakpoint enabled="true" suspend="THREAD" type="python-line">
<<<<<<< HEAD
          <condition expression="n == 0" language="Python" />
          <url>file://$PROJECT_DIR$/src/GridCalEngine/Devices/profile.py</url>
          <line>376</line>
          <option name="timeStamp" value="1488" />
        </line-breakpoint>
        <line-breakpoint enabled="true" suspend="THREAD" type="python-line">
          <url>file://$PROJECT_DIR$/src/GridCal/Gui/BusBranchEditorWidget/bus_branch_editor_widget.py</url>
          <line>1067</line>
          <option name="timeStamp" value="1523" />
        </line-breakpoint>
        <line-breakpoint enabled="true" suspend="THREAD" type="python-line">
          <url>file://$PROJECT_DIR$/src/gridcal_packaging.py</url>
          <line>300</line>
          <option name="timeStamp" value="1524" />
        </line-breakpoint>
        <line-breakpoint enabled="true" suspend="THREAD" type="python-line">
          <url>file://$PROJECT_DIR$/src/gridcal_packaging.py</url>
          <line>313</line>
          <option name="timeStamp" value="1525" />
        </line-breakpoint>
        <line-breakpoint enabled="true" suspend="THREAD" type="python-line">
          <url>file://$PROJECT_DIR$/src/gridcal_packaging.py</url>
          <line>114</line>
          <option name="timeStamp" value="1527" />
        </line-breakpoint>
        <line-breakpoint enabled="true" suspend="THREAD" type="python-line">
          <url>file://$PROJECT_DIR$/src/GridCal/Gui/BusBranchEditorWidget/bus_branch_editor_widget.py</url>
          <line>2342</line>
          <option name="timeStamp" value="1528" />
        </line-breakpoint>
        <line-breakpoint enabled="true" suspend="THREAD" type="python-line">
          <url>file://$PROJECT_DIR$/src/GridCal/Gui/Diagrams/MapWidget/map_widget.py</url>
          <line>766</line>
          <option name="timeStamp" value="1624" />
        </line-breakpoint>
        <line-breakpoint enabled="true" suspend="THREAD" type="python-line">
          <url>file://$PROJECT_DIR$/src/GridCal/Gui/Diagrams/MapWidget/grid_map_widget.py</url>
          <line>1357</line>
          <option name="timeStamp" value="1627" />
        </line-breakpoint>
        <line-breakpoint enabled="true" suspend="THREAD" type="python-line">
          <url>file://$PROJECT_DIR$/src/GridCalEngine/Devices/multi_circuit.py</url>
          <line>2424</line>
          <option name="timeStamp" value="1638" />
        </line-breakpoint>
        <line-breakpoint enabled="true" suspend="THREAD" type="python-line">
          <url>file://$PROJECT_DIR$/src/GridCalEngine/Simulations/NodalCapacity/nodal_capacity_ts_driver.py</url>
          <line>314</line>
          <option name="timeStamp" value="1653" />
        </line-breakpoint>
        <line-breakpoint enabled="true" suspend="THREAD" type="python-line">
          <url>file://$PROJECT_DIR$/src/GridCalEngine/Simulations/NodalCapacity/nodal_capacity_ts_driver.py</url>
          <line>56</line>
          <option name="timeStamp" value="1654" />
        </line-breakpoint>
        <line-breakpoint enabled="true" suspend="THREAD" type="python-line">
          <url>file://$PROJECT_DIR$/src/GridCal/Gui/Diagrams/SchematicWidget/Branches/line_editor.py</url>
          <line>232</line>
          <option name="timeStamp" value="1659" />
        </line-breakpoint>
        <line-breakpoint enabled="true" suspend="THREAD" type="python-line">
          <url>file://$PROJECT_DIR$/src/GridCal/Gui/Diagrams/SchematicWidget/Branches/line_editor.py</url>
          <line>217</line>
          <option name="timeStamp" value="1660" />
        </line-breakpoint>
        <line-breakpoint enabled="true" suspend="THREAD" type="python-line">
          <url>file://$PROJECT_DIR$/src/GridCal/Gui/Diagrams/SchematicWidget/Branches/line_editor.py</url>
          <line>233</line>
          <option name="timeStamp" value="1661" />
        </line-breakpoint>
        <line-breakpoint enabled="true" suspend="THREAD" type="python-line">
          <url>file://$PROJECT_DIR$/src/GridCal/Gui/Diagrams/SchematicWidget/Branches/line_editor.py</url>
          <line>219</line>
          <option name="timeStamp" value="1662" />
        </line-breakpoint>
        <line-breakpoint enabled="true" suspend="THREAD" type="python-line">
          <url>file://$PROJECT_DIR$/src/GridCalEngine/Devices/Branches/line.py</url>
          <line>290</line>
          <option name="timeStamp" value="1663" />
        </line-breakpoint>
        <line-breakpoint enabled="true" suspend="THREAD" type="python-line">
          <url>file://$PROJECT_DIR$/src/GridCalEngine/Simulations/OPF/linear_opf_ts.py</url>
          <line>1596</line>
          <option name="timeStamp" value="1688" />
        </line-breakpoint>
        <line-breakpoint enabled="true" suspend="THREAD" type="python-line">
          <url>file://$PROJECT_DIR$/src/GridCalEngine/Simulations/OPF/linear_opf_ts.py</url>
          <line>1622</line>
          <option name="timeStamp" value="1689" />
        </line-breakpoint>
        <line-breakpoint enabled="true" suspend="THREAD" type="python-line">
          <url>file://$PROJECT_DIR$/src/GridCalEngine/Simulations/OPF/linear_opf_ts.py</url>
          <line>1668</line>
          <option name="timeStamp" value="1690" />
        </line-breakpoint>
        <line-breakpoint enabled="true" suspend="THREAD" type="python-line">
          <url>file://$PROJECT_DIR$/src/GridCalEngine/Simulations/OPF/linear_opf_ts.py</url>
          <line>1851</line>
          <option name="timeStamp" value="1691" />
        </line-breakpoint>
        <line-breakpoint enabled="true" suspend="THREAD" type="python-line">
          <url>file://$PROJECT_DIR$/src/GridCalEngine/Simulations/OPF/linear_opf_ts.py</url>
          <line>1854</line>
          <option name="timeStamp" value="1692" />
        </line-breakpoint>
        <line-breakpoint enabled="true" suspend="THREAD" type="python-line">
          <url>file://$PROJECT_DIR$/src/GridCalEngine/Simulations/OPF/linear_opf_ts.py</url>
          <line>1875</line>
          <option name="timeStamp" value="1693" />
        </line-breakpoint>
        <line-breakpoint enabled="true" suspend="THREAD" type="python-line">
          <url>file://$PROJECT_DIR$/src/GridCalEngine/Simulations/OPF/linear_opf_ts.py</url>
          <line>1866</line>
          <option name="timeStamp" value="1694" />
        </line-breakpoint>
        <line-breakpoint enabled="true" suspend="THREAD" type="python-line">
          <url>file://$PROJECT_DIR$/src/GridCalEngine/IO/cim/cgmes/cgmes_to_gridcal.py</url>
          <line>337</line>
          <option name="timeStamp" value="1695" />
        </line-breakpoint>
        <line-breakpoint enabled="true" suspend="THREAD" type="python-line">
          <url>file://$PROJECT_DIR$/src/GridCalEngine/Simulations/ContingencyAnalysis/contingency_analysis_ts_results.py</url>
          <line>250</line>
          <option name="timeStamp" value="1696" />
        </line-breakpoint>
        <line-breakpoint enabled="true" suspend="THREAD" type="python-line">
          <url>file://$PROJECT_DIR$/src/GridCalEngine/Simulations/Clustering/clustering.py</url>
          <line>37</line>
          <option name="timeStamp" value="1698" />
        </line-breakpoint>
      </breakpoints>
    </breakpoint-manager>
    <watches-manager>
      <configuration name="PythonConfigurationType">
        <watch expression="case_['gencost'][0]['costtype']" />
      </configuration>
    </watches-manager>
=======
          <condition expression="not np.allclose(l1.B / 2, b_2[i], atol=1e-4)" language="Python" />
          <url>file://$PROJECT_DIR$/src/tests/test_line_params.py</url>
          <line>38</line>
          <option name="timeStamp" value="2155" />
        </line-breakpoint>
        <line-breakpoint enabled="true" suspend="THREAD" type="python-line">
          <url>file://$PROJECT_DIR$/src/trunk/qt_related/word_wrap_and_column_click.py</url>
          <line>110</line>
          <option name="timeStamp" value="2159" />
        </line-breakpoint>
        <line-breakpoint enabled="true" suspend="THREAD" type="python-line">
          <url>file://$PROJECT_DIR$/src/GridCalEngine/IO/gridcal/remote.py</url>
          <line>219</line>
          <option name="timeStamp" value="2163" />
        </line-breakpoint>
        <line-breakpoint enabled="true" suspend="THREAD" type="python-line">
          <url>file://$PROJECT_DIR$/src/GridCalEngine/IO/gridcal/zip_interface.py</url>
          <line>78</line>
          <option name="timeStamp" value="2164" />
        </line-breakpoint>
        <line-breakpoint enabled="true" suspend="THREAD" type="python-line">
          <url>file://$PROJECT_DIR$/src/GridCalEngine/Simulations/PowerFlow/power_flow_worker.py</url>
          <line>637</line>
          <option name="timeStamp" value="2165" />
        </line-breakpoint>
        <line-breakpoint enabled="true" suspend="THREAD" type="python-line">
          <url>file://$PROJECT_DIR$/src/GridCalEngine/Simulations/PowerFlow/power_flow_worker.py</url>
          <line>640</line>
          <option name="timeStamp" value="2166" />
        </line-breakpoint>
        <line-breakpoint enabled="true" suspend="THREAD" type="python-line">
          <url>file://$PROJECT_DIR$/src/GridCalEngine/Compilers/circuit_to_data.py</url>
          <line>580</line>
          <option name="timeStamp" value="2167" />
        </line-breakpoint>
        <line-breakpoint enabled="true" suspend="THREAD" type="python-line">
          <url>file://$PROJECT_DIR$/src/trunk/ntc/ntc_example.py</url>
          <line>35</line>
          <option name="timeStamp" value="2169" />
        </line-breakpoint>
        <line-breakpoint enabled="true" suspend="THREAD" type="python-line">
          <url>file://$PROJECT_DIR$/src/GridCalEngine/IO/gridcal/pack_unpack.py</url>
          <line>739</line>
          <option name="timeStamp" value="2171" />
        </line-breakpoint>
      </breakpoints>
    </breakpoint-manager>
  </component>
  <component name="com.intellij.coverage.CoverageDataManagerImpl">
    <SUITE FILE_PATH="coverage/GridCal$RosetaExplorer.coverage" NAME="RosetaExplorer Coverage Results" MODIFIED="1692881955157" SOURCE_PROVIDER="com.intellij.coverage.DefaultCoverageFileProvider" RUNNER="coverage.py" COVERAGE_BY_TEST_ENABLED="true" COVERAGE_TRACING_ENABLED="false" WORKING_DIRECTORY="$PROJECT_DIR$/src/GridCal/Gui/RosetaExplorer" />
    <SUITE FILE_PATH="coverage/GridCal$state_estimation_run.coverage" NAME="state_estimation_run Coverage Results" MODIFIED="1696328917395" SOURCE_PROVIDER="com.intellij.coverage.DefaultCoverageFileProvider" RUNNER="coverage.py" COVERAGE_BY_TEST_ENABLED="true" COVERAGE_TRACING_ENABLED="false" WORKING_DIRECTORY="$PROJECT_DIR$/examples" />
    <SUITE FILE_PATH="coverage/GridCal$pytest_for_test_derivatives_test_m_derivatives.coverage" NAME="pytest for test_derivatives.test_m_derivatives Coverage Results" MODIFIED="1722324963786" SOURCE_PROVIDER="com.intellij.coverage.DefaultCoverageFileProvider" RUNNER="coverage.py" COVERAGE_BY_TEST_ENABLED="false" COVERAGE_TRACING_ENABLED="false" WORKING_DIRECTORY="$PROJECT_DIR$/src/tests" />
    <SUITE FILE_PATH="coverage/GridCal$Nosetests_in_test_transformer_regulator_py.coverage" NAME="Nosetests in test_transformer_regulator.py Coverage Results" MODIFIED="1609501457225" SOURCE_PROVIDER="com.intellij.coverage.DefaultCoverageFileProvider" RUNNER="coverage.py" COVERAGE_BY_TEST_ENABLED="true" COVERAGE_TRACING_ENABLED="false" WORKING_DIRECTORY="$PROJECT_DIR$/src/tests" />
    <SUITE FILE_PATH="coverage/GridCal$Nosetests_for_tests_test_transformer_controls_test_v_control_true.coverage" NAME="Nosetests for tests.test_transformer_controls.test_v_control_true Coverage Results" MODIFIED="1708507569438" SOURCE_PROVIDER="com.intellij.coverage.DefaultCoverageFileProvider" RUNNER="coverage.py" COVERAGE_BY_TEST_ENABLED="true" COVERAGE_TRACING_ENABLED="false" WORKING_DIRECTORY="$PROJECT_DIR$/src/tests" />
    <SUITE FILE_PATH="coverage/GridCal$pytest_for_src_tests_test_ac_opf.coverage" NAME="pytest for src.tests.test_ac_opf Coverage Results" MODIFIED="1722323347615" SOURCE_PROVIDER="com.intellij.coverage.DefaultCoverageFileProvider" RUNNER="coverage.py" COVERAGE_BY_TEST_ENABLED="false" COVERAGE_TRACING_ENABLED="false" WORKING_DIRECTORY="$PROJECT_DIR$/src/tests" />
    <SUITE FILE_PATH="coverage/GridCal$ac_opf_ts.coverage" NAME="ac_opf_ts Coverage Results" MODIFIED="1602519616038" SOURCE_PROVIDER="com.intellij.coverage.DefaultCoverageFileProvider" RUNNER="coverage.py" COVERAGE_BY_TEST_ENABLED="true" COVERAGE_TRACING_ENABLED="false" WORKING_DIRECTORY="$PROJECT_DIR$/src/GridCal/Engine/Simulations/OPF" />
    <SUITE FILE_PATH="coverage/GridCal$cgmes_imp_exp_test.coverage" NAME="cgmes_imp_exp_test Coverage Results" MODIFIED="1718780786979" SOURCE_PROVIDER="com.intellij.coverage.DefaultCoverageFileProvider" RUNNER="coverage.py" COVERAGE_BY_TEST_ENABLED="true" COVERAGE_TRACING_ENABLED="false" WORKING_DIRECTORY="$PROJECT_DIR$/src/tests/cgmes_import_check" />
    <SUITE FILE_PATH="coverage/GridCal$pytest_for_test_power_flow_test_qf_control_with_ltc.coverage" NAME="pytest for test_power_flow.test_qf_control_with_ltc Coverage Results" MODIFIED="1723568043782" SOURCE_PROVIDER="com.intellij.coverage.DefaultCoverageFileProvider" RUNNER="coverage.py" COVERAGE_BY_TEST_ENABLED="false" COVERAGE_TRACING_ENABLED="false" WORKING_DIRECTORY="$PROJECT_DIR$/src/tests" />
    <SUITE FILE_PATH="coverage/GridCal$sergio_dorado_example_node_breaker.coverage" NAME="sergio_dorado_example_node_breaker Coverage Results" MODIFIED="1715018820178" SOURCE_PROVIDER="com.intellij.coverage.DefaultCoverageFileProvider" RUNNER="coverage.py" COVERAGE_BY_TEST_ENABLED="true" COVERAGE_TRACING_ENABLED="false" WORKING_DIRECTORY="$PROJECT_DIR$/src/trunk/substation_reduction" />
    <SUITE FILE_PATH="coverage/GridCal$Nosetests_for_tests_test_topology_processor_test_topology_rts.coverage" NAME="Nosetests for tests.test_topology_processor.test_topology_rts Coverage Results" MODIFIED="1709292306565" SOURCE_PROVIDER="com.intellij.coverage.DefaultCoverageFileProvider" RUNNER="coverage.py" COVERAGE_BY_TEST_ENABLED="true" COVERAGE_TRACING_ENABLED="false" WORKING_DIRECTORY="$PROJECT_DIR$/src/tests" />
    <SUITE FILE_PATH="coverage/GridCal$hydro_opf.coverage" NAME="hydro_opf Coverage Results" MODIFIED="1704400043683" SOURCE_PROVIDER="com.intellij.coverage.DefaultCoverageFileProvider" RUNNER="coverage.py" COVERAGE_BY_TEST_ENABLED="true" COVERAGE_TRACING_ENABLED="false" WORKING_DIRECTORY="$PROJECT_DIR$/examples" />
    <SUITE FILE_PATH="coverage/GridCal$Nosetests_for_test_power_flow_test_zip.coverage" NAME="Nosetests for test_power_flow.test_zip Coverage Results" MODIFIED="1709110212295" SOURCE_PROVIDER="com.intellij.coverage.DefaultCoverageFileProvider" RUNNER="coverage.py" COVERAGE_BY_TEST_ENABLED="true" COVERAGE_TRACING_ENABLED="false" WORKING_DIRECTORY="$PROJECT_DIR$/src/tests" />
    <SUITE FILE_PATH="coverage/GridCal$Nosetests_in_test_temp_correction_py.coverage" NAME="Nosetests in test_temp_correction.py Coverage Results" MODIFIED="1609501421833" SOURCE_PROVIDER="com.intellij.coverage.DefaultCoverageFileProvider" RUNNER="coverage.py" COVERAGE_BY_TEST_ENABLED="true" COVERAGE_TRACING_ENABLED="false" WORKING_DIRECTORY="$PROJECT_DIR$/src/tests" />
    <SUITE FILE_PATH="coverage/GridCal$Nosetests_for_test_numerical_circuit_test_bus_indexing_remap.coverage" NAME="Nosetests for test_numerical_circuit.test_bus_indexing_remap Coverage Results" MODIFIED="1707314056583" SOURCE_PROVIDER="com.intellij.coverage.DefaultCoverageFileProvider" RUNNER="coverage.py" COVERAGE_BY_TEST_ENABLED="true" COVERAGE_TRACING_ENABLED="false" WORKING_DIRECTORY="$PROJECT_DIR$/src/tests" />
    <SUITE FILE_PATH="coverage/GridCal$transformer_example.coverage" NAME="transformer_example Coverage Results" MODIFIED="1619382581078" SOURCE_PROVIDER="com.intellij.coverage.DefaultCoverageFileProvider" RUNNER="coverage.py" COVERAGE_BY_TEST_ENABLED="true" COVERAGE_TRACING_ENABLED="false" WORKING_DIRECTORY="$PROJECT_DIR$/src/research/per_unit" />
    <SUITE FILE_PATH="coverage/GridCal$failure.coverage" NAME="failure Coverage Results" MODIFIED="1695138991178" SOURCE_PROVIDER="com.intellij.coverage.DefaultCoverageFileProvider" RUNNER="coverage.py" COVERAGE_BY_TEST_ENABLED="true" COVERAGE_TRACING_ENABLED="false" WORKING_DIRECTORY="$PROJECT_DIR$/venv.3.11/lib/python3.11/site-packages/nose" />
    <SUITE FILE_PATH="coverage/GridCal$Nosetests_for_tests_test_tutorials_test_define_grid_from_scratch_with_profiles.coverage" NAME="Nosetests for tests.test_tutorials.test_define_grid_from_scratch_with_profiles Coverage Results" MODIFIED="1687769163010" SOURCE_PROVIDER="com.intellij.coverage.DefaultCoverageFileProvider" RUNNER="coverage.py" COVERAGE_BY_TEST_ENABLED="true" COVERAGE_TRACING_ENABLED="false" WORKING_DIRECTORY="$PROJECT_DIR$/src/tests" />
    <SUITE FILE_PATH="coverage/GridCal$Nosetests_for_tests_test_unbalanced_faults.coverage" NAME="Nosetests for tests.test_unbalanced_faults Coverage Results" MODIFIED="1702931366899" SOURCE_PROVIDER="com.intellij.coverage.DefaultCoverageFileProvider" RUNNER="coverage.py" COVERAGE_BY_TEST_ENABLED="true" COVERAGE_TRACING_ENABLED="false" WORKING_DIRECTORY="$PROJECT_DIR$/src/tests" />
    <SUITE FILE_PATH="coverage/GridCal$pytest_for_src_tests_test_derivatives_test_tau_derivatives.coverage" NAME="pytest for src.tests.test_derivatives.test_tau_derivatives Coverage Results" MODIFIED="1722333980825" SOURCE_PROVIDER="com.intellij.coverage.DefaultCoverageFileProvider" RUNNER="coverage.py" COVERAGE_BY_TEST_ENABLED="false" COVERAGE_TRACING_ENABLED="false" WORKING_DIRECTORY="$PROJECT_DIR$/src/tests" />
    <SUITE FILE_PATH="coverage/GridCal$fluids_try.coverage" NAME="fluids_try Coverage Results" MODIFIED="1701359636964" SOURCE_PROVIDER="com.intellij.coverage.DefaultCoverageFileProvider" RUNNER="coverage.py" COVERAGE_BY_TEST_ENABLED="true" COVERAGE_TRACING_ENABLED="false" WORKING_DIRECTORY="$PROJECT_DIR$/examples" />
    <SUITE FILE_PATH="coverage/GridCal$update_gui_common.coverage" NAME="update_gui_common Coverage Results" MODIFIED="1662040207238" SOURCE_PROVIDER="com.intellij.coverage.DefaultCoverageFileProvider" RUNNER="coverage.py" COVERAGE_BY_TEST_ENABLED="true" COVERAGE_TRACING_ENABLED="false" WORKING_DIRECTORY="$PROJECT_DIR$/src/GridCal/Gui" />
    <SUITE FILE_PATH="coverage/GridCal$bus_viewer_dialogue.coverage" NAME="bus_viewer_dialogue Coverage Results" MODIFIED="1689665175199" SOURCE_PROVIDER="com.intellij.coverage.DefaultCoverageFileProvider" RUNNER="coverage.py" COVERAGE_BY_TEST_ENABLED="true" COVERAGE_TRACING_ENABLED="false" WORKING_DIRECTORY="$PROJECT_DIR$/src/GridCal/Gui/BusViewer" />
    <SUITE FILE_PATH="coverage/GridCal$line_example.coverage" NAME="line_example Coverage Results" MODIFIED="1619379775789" SOURCE_PROVIDER="com.intellij.coverage.DefaultCoverageFileProvider" RUNNER="coverage.py" COVERAGE_BY_TEST_ENABLED="true" COVERAGE_TRACING_ENABLED="false" WORKING_DIRECTORY="$PROJECT_DIR$/src/research/per_unit" />
    <SUITE FILE_PATH="coverage/GridCal$tests_derivatives.coverage" NAME="tests_derivatives Coverage Results" MODIFIED="1721070452040" SOURCE_PROVIDER="com.intellij.coverage.DefaultCoverageFileProvider" RUNNER="coverage.py" COVERAGE_BY_TEST_ENABLED="false" COVERAGE_TRACING_ENABLED="false" WORKING_DIRECTORY="$PROJECT_DIR$/src/tests" />
    <SUITE FILE_PATH="coverage/GridCal$Nosetests_in_ACPTDF_research_py.coverage" NAME="Nosetests in ACPTDF_research.py Coverage Results" MODIFIED="1601970337931" SOURCE_PROVIDER="com.intellij.coverage.DefaultCoverageFileProvider" RUNNER="coverage.py" COVERAGE_BY_TEST_ENABLED="true" COVERAGE_TRACING_ENABLED="false" WORKING_DIRECTORY="$PROJECT_DIR$/src/research/PTDF" />
    <SUITE FILE_PATH="coverage/GridCal$branch_power_2.coverage" NAME="branch_power_2 Coverage Results" MODIFIED="1659531074876" SOURCE_PROVIDER="com.intellij.coverage.DefaultCoverageFileProvider" RUNNER="coverage.py" COVERAGE_BY_TEST_ENABLED="true" COVERAGE_TRACING_ENABLED="false" WORKING_DIRECTORY="$PROJECT_DIR$/src/research/derivatives_and_jacobian" />
    <SUITE FILE_PATH="coverage/GridCal$Nosetests_in_test_api_dcopf_py.coverage" NAME="Nosetests in test_api_dcopf.py Coverage Results" MODIFIED="1609500321255" SOURCE_PROVIDER="com.intellij.coverage.DefaultCoverageFileProvider" RUNNER="coverage.py" COVERAGE_BY_TEST_ENABLED="true" COVERAGE_TRACING_ENABLED="false" WORKING_DIRECTORY="$PROJECT_DIR$/src/tests" />
    <SUITE FILE_PATH="coverage/GridCal$pytest_for_test_line_params_test_line_parameters.coverage" NAME="pytest for test_line_params.test_line_parameters Coverage Results" MODIFIED="1726836893222" SOURCE_PROVIDER="com.intellij.coverage.DefaultCoverageFileProvider" RUNNER="coverage.py" COVERAGE_BY_TEST_ENABLED="false" COVERAGE_TRACING_ENABLED="false" WORKING_DIRECTORY="$PROJECT_DIR$/src/tests" />
    <SUITE FILE_PATH="coverage/GridCal$Nosetests_for_tests_test_nonlinear_contingency_test_non_linear_factors.coverage" NAME="Nosetests for tests.test_nonlinear_contingency.test_non_linear_factors Coverage Results" MODIFIED="1706025232722" SOURCE_PROVIDER="com.intellij.coverage.DefaultCoverageFileProvider" RUNNER="coverage.py" COVERAGE_BY_TEST_ENABLED="true" COVERAGE_TRACING_ENABLED="false" WORKING_DIRECTORY="$PROJECT_DIR$/src/tests" />
    <SUITE FILE_PATH="coverage/GridCal$Nosetests_for_profiles_test_test_profile1.coverage" NAME="Nosetests for profiles_test.test_profile1 Coverage Results" MODIFIED="1707832954913" SOURCE_PROVIDER="com.intellij.coverage.DefaultCoverageFileProvider" RUNNER="coverage.py" COVERAGE_BY_TEST_ENABLED="true" COVERAGE_TRACING_ENABLED="false" WORKING_DIRECTORY="$PROJECT_DIR$/src/tests" />
    <SUITE FILE_PATH="coverage/GridCal$Nosetests_for_test_contingency_test_contingency.coverage" NAME="Nosetests for test_contingency.test_contingency Coverage Results" MODIFIED="1701702177042" SOURCE_PROVIDER="com.intellij.coverage.DefaultCoverageFileProvider" RUNNER="coverage.py" COVERAGE_BY_TEST_ENABLED="true" COVERAGE_TRACING_ENABLED="false" WORKING_DIRECTORY="$PROJECT_DIR$/src/tests" />
    <SUITE FILE_PATH="coverage/GridCal$pytest_for_test_transformer_controls_test_v_control_true.coverage" NAME="pytest for test_transformer_controls.test_v_control_true Coverage Results" MODIFIED="1723568924462" SOURCE_PROVIDER="com.intellij.coverage.DefaultCoverageFileProvider" RUNNER="coverage.py" COVERAGE_BY_TEST_ENABLED="false" COVERAGE_TRACING_ENABLED="false" WORKING_DIRECTORY="$PROJECT_DIR$/src/tests" />
    <SUITE FILE_PATH="coverage/GridCal$pytest_in_test_deep_copy_py.coverage" NAME="pytest in test_deep_copy.py Coverage Results" MODIFIED="1724249395795" SOURCE_PROVIDER="com.intellij.coverage.DefaultCoverageFileProvider" RUNNER="coverage.py" COVERAGE_BY_TEST_ENABLED="false" COVERAGE_TRACING_ENABLED="false" WORKING_DIRECTORY="$PROJECT_DIR$/src/tests" />
    <SUITE FILE_PATH="coverage/GridCal$Nosetests_for_tests_test_short_circuit.coverage" NAME="Nosetests for tests.test_short_circuit Coverage Results" MODIFIED="1648735680536" SOURCE_PROVIDER="com.intellij.coverage.DefaultCoverageFileProvider" RUNNER="coverage.py" COVERAGE_BY_TEST_ENABLED="true" COVERAGE_TRACING_ENABLED="false" WORKING_DIRECTORY="$PROJECT_DIR$/src/tests" />
    <SUITE FILE_PATH="coverage/GridCal$defining_a_grid_from_scratch_without_profiles.coverage" NAME="defining_a_grid_from_scratch_without_profiles Coverage Results" MODIFIED="1616960198337" SOURCE_PROVIDER="com.intellij.coverage.DefaultCoverageFileProvider" RUNNER="coverage.py" COVERAGE_BY_TEST_ENABLED="true" COVERAGE_TRACING_ENABLED="false" WORKING_DIRECTORY="$PROJECT_DIR$/src/Tutorials" />
    <SUITE FILE_PATH="coverage/GridCal$ACPTDF_research.coverage" NAME="ACPTDF_research Coverage Results" MODIFIED="1601989123437" SOURCE_PROVIDER="com.intellij.coverage.DefaultCoverageFileProvider" RUNNER="coverage.py" COVERAGE_BY_TEST_ENABLED="true" COVERAGE_TRACING_ENABLED="false" WORKING_DIRECTORY="$PROJECT_DIR$/src/research/PTDF" />
    <SUITE FILE_PATH="coverage/GridCal$pytest_for_src_tests_test_ac_opf_test_ieee9.coverage" NAME="pytest for src.tests.test_ac_opf.test_ieee9 Coverage Results" MODIFIED="1721986072722" SOURCE_PROVIDER="com.intellij.coverage.DefaultCoverageFileProvider" RUNNER="coverage.py" COVERAGE_BY_TEST_ENABLED="false" COVERAGE_TRACING_ENABLED="false" WORKING_DIRECTORY="$PROJECT_DIR$/src/tests" />
    <SUITE FILE_PATH="coverage/GridCal$filter_example2.coverage" NAME="filter_example2 Coverage Results" MODIFIED="1708694448683" SOURCE_PROVIDER="com.intellij.coverage.DefaultCoverageFileProvider" RUNNER="coverage.py" COVERAGE_BY_TEST_ENABLED="true" COVERAGE_TRACING_ENABLED="false" WORKING_DIRECTORY="$PROJECT_DIR$/src/trunk/filtering" />
    <SUITE FILE_PATH="coverage/GridCal$Nosetests_in_test_ptdf_py.coverage" NAME="Nosetests in test_ptdf.py Coverage Results" MODIFIED="1646939632819" SOURCE_PROVIDER="com.intellij.coverage.DefaultCoverageFileProvider" RUNNER="coverage.py" COVERAGE_BY_TEST_ENABLED="true" COVERAGE_TRACING_ENABLED="false" WORKING_DIRECTORY="$PROJECT_DIR$/src/tests" />
    <SUITE FILE_PATH="coverage/GridCal$Nosetests_for_test_load_save_load_test_load_save_load.coverage" NAME="Nosetests for test_load_save_load.test_load_save_load Coverage Results" MODIFIED="1708677149152" SOURCE_PROVIDER="com.intellij.coverage.DefaultCoverageFileProvider" RUNNER="coverage.py" COVERAGE_BY_TEST_ENABLED="true" COVERAGE_TRACING_ENABLED="false" WORKING_DIRECTORY="$PROJECT_DIR$/src/tests" />
    <SUITE FILE_PATH="coverage/GridCal$make.coverage" NAME="make Coverage Results" MODIFIED="1726248040172" SOURCE_PROVIDER="com.intellij.coverage.DefaultCoverageFileProvider" RUNNER="coverage.py" COVERAGE_BY_TEST_ENABLED="false" COVERAGE_TRACING_ENABLED="false" WORKING_DIRECTORY="$PROJECT_DIR$/doc" />
    <SUITE FILE_PATH="coverage/GridCal$pytest_in_test_export_results_py.coverage" NAME="pytest in test_export_results.py Coverage Results" MODIFIED="1726222656524" SOURCE_PROVIDER="com.intellij.coverage.DefaultCoverageFileProvider" RUNNER="coverage.py" COVERAGE_BY_TEST_ENABLED="false" COVERAGE_TRACING_ENABLED="false" WORKING_DIRECTORY="$PROJECT_DIR$/src/tests" />
    <SUITE FILE_PATH="coverage/GridCal$sergio_dorado_example_good.coverage" NAME="sergio_dorado_example_good Coverage Results" MODIFIED="1715020077652" SOURCE_PROVIDER="com.intellij.coverage.DefaultCoverageFileProvider" RUNNER="coverage.py" COVERAGE_BY_TEST_ENABLED="true" COVERAGE_TRACING_ENABLED="false" WORKING_DIRECTORY="$PROJECT_DIR$/src/trunk/substation_reduction" />
    <SUITE FILE_PATH="coverage/GridCal$node_branch_drawing.coverage" NAME="node_branch_drawing Coverage Results" MODIFIED="1651392885483" SOURCE_PROVIDER="com.intellij.coverage.DefaultCoverageFileProvider" RUNNER="coverage.py" COVERAGE_BY_TEST_ENABLED="true" COVERAGE_TRACING_ENABLED="false" WORKING_DIRECTORY="$PROJECT_DIR$/src/research/qt_related" />
    <SUITE FILE_PATH="coverage/GridCal$graph1.coverage" NAME="graph1 Coverage Results" MODIFIED="1702994707899" SOURCE_PROVIDER="com.intellij.coverage.DefaultCoverageFileProvider" RUNNER="coverage.py" COVERAGE_BY_TEST_ENABLED="true" COVERAGE_TRACING_ENABLED="false" WORKING_DIRECTORY="$PROJECT_DIR$/src/GridCalEngine/IO/rdf_test" />
    <SUITE FILE_PATH="coverage/GridCal$Nosetests_for_tests_test_ptdf.coverage" NAME="Nosetests for tests.test_ptdf Coverage Results" MODIFIED="1708854092658" SOURCE_PROVIDER="com.intellij.coverage.DefaultCoverageFileProvider" RUNNER="coverage.py" COVERAGE_BY_TEST_ENABLED="true" COVERAGE_TRACING_ENABLED="false" WORKING_DIRECTORY="$PROJECT_DIR$/src/tests" />
    <SUITE FILE_PATH="coverage/GridCal$pytest_for_test_sparse2_test_mat_mat_mult.coverage" NAME="pytest for test_sparse2.test_mat_mat_mult Coverage Results" MODIFIED="1724167228638" SOURCE_PROVIDER="com.intellij.coverage.DefaultCoverageFileProvider" RUNNER="coverage.py" COVERAGE_BY_TEST_ENABLED="false" COVERAGE_TRACING_ENABLED="false" WORKING_DIRECTORY="$PROJECT_DIR$/src/tests" />
    <SUITE FILE_PATH="coverage/GridCal$circuit_to_newton_pa.coverage" NAME="circuit_to_newton_pa Coverage Results" MODIFIED="1678466972615" SOURCE_PROVIDER="com.intellij.coverage.DefaultCoverageFileProvider" RUNNER="coverage.py" COVERAGE_BY_TEST_ENABLED="true" COVERAGE_TRACING_ENABLED="false" WORKING_DIRECTORY="$PROJECT_DIR$/src/GridCal/Engine/Core/Compilers" />
    <SUITE FILE_PATH="coverage/GridCal$loss_factors_research.coverage" NAME="loss_factors_research Coverage Results" MODIFIED="1649441039281" SOURCE_PROVIDER="com.intellij.coverage.DefaultCoverageFileProvider" RUNNER="coverage.py" COVERAGE_BY_TEST_ENABLED="true" COVERAGE_TRACING_ENABLED="false" WORKING_DIRECTORY="$PROJECT_DIR$/src/research/PTDF" />
    <SUITE FILE_PATH="coverage/GridCal$Nosetests_for_tests_test_contingency.coverage" NAME="Nosetests for tests.test_contingency Coverage Results" MODIFIED="1704269547065" SOURCE_PROVIDER="com.intellij.coverage.DefaultCoverageFileProvider" RUNNER="coverage.py" COVERAGE_BY_TEST_ENABLED="true" COVERAGE_TRACING_ENABLED="false" WORKING_DIRECTORY="$PROJECT_DIR$/src/tests" />
    <SUITE FILE_PATH="coverage/GridCal$new_circuit_objects.coverage" NAME="new_circuit_objects Coverage Results" MODIFIED="1707126047746" SOURCE_PROVIDER="com.intellij.coverage.DefaultCoverageFileProvider" RUNNER="coverage.py" COVERAGE_BY_TEST_ENABLED="true" COVERAGE_TRACING_ENABLED="false" WORKING_DIRECTORY="$PROJECT_DIR$/src/trunk/code_generation" />
    <SUITE FILE_PATH="coverage/GridCal$Nosetests_for_tests_test_hydro_test_hydro_opf1.coverage" NAME="Nosetests for tests.test_hydro.test_hydro_opf1 Coverage Results" MODIFIED="1710788978854" SOURCE_PROVIDER="com.intellij.coverage.DefaultCoverageFileProvider" RUNNER="coverage.py" COVERAGE_BY_TEST_ENABLED="true" COVERAGE_TRACING_ENABLED="false" WORKING_DIRECTORY="$PROJECT_DIR$/src/tests" />
    <SUITE FILE_PATH="coverage/GridCal$dc_opf.coverage" NAME="dc_opf Coverage Results" MODIFIED="1602504240684" SOURCE_PROVIDER="com.intellij.coverage.DefaultCoverageFileProvider" RUNNER="coverage.py" COVERAGE_BY_TEST_ENABLED="true" COVERAGE_TRACING_ENABLED="false" WORKING_DIRECTORY="$PROJECT_DIR$/src/GridCal/Engine/Simulations/OPF" />
    <SUITE FILE_PATH="coverage/GridCal$ortools_example.coverage" NAME="ortools_example Coverage Results" MODIFIED="1688473832926" SOURCE_PROVIDER="com.intellij.coverage.DefaultCoverageFileProvider" RUNNER="coverage.py" COVERAGE_BY_TEST_ENABLED="true" COVERAGE_TRACING_ENABLED="false" WORKING_DIRECTORY="$PROJECT_DIR$/examples" />
    <SUITE FILE_PATH="coverage/GridCal$update_gui_file__1_.coverage" NAME="update_gui_file (1) Coverage Results" MODIFIED="1728310304578" SOURCE_PROVIDER="com.intellij.coverage.DefaultCoverageFileProvider" RUNNER="coverage.py" COVERAGE_BY_TEST_ENABLED="false" COVERAGE_TRACING_ENABLED="false" WORKING_DIRECTORY="$PROJECT_DIR$/src/GridCal/Gui/Main" />
    <SUITE FILE_PATH="coverage/GridCal$property_maker.coverage" NAME="property_maker Coverage Results" MODIFIED="1708506384660" SOURCE_PROVIDER="com.intellij.coverage.DefaultCoverageFileProvider" RUNNER="coverage.py" COVERAGE_BY_TEST_ENABLED="true" COVERAGE_TRACING_ENABLED="false" WORKING_DIRECTORY="$PROJECT_DIR$/src/trunk/code_generation" />
    <SUITE FILE_PATH="coverage/GridCal$asd_power_flow.coverage" NAME="asd_power_flow Coverage Results" MODIFIED="1598789868769" SOURCE_PROVIDER="com.intellij.coverage.DefaultCoverageFileProvider" RUNNER="coverage.py" COVERAGE_BY_TEST_ENABLED="true" COVERAGE_TRACING_ENABLED="false" WORKING_DIRECTORY="$PROJECT_DIR$/src/research/power_flow/asd" />
    <SUITE FILE_PATH="coverage/GridCal$reactive_power_curve.coverage" NAME="reactive_power_curve Coverage Results" MODIFIED="1606723746932" SOURCE_PROVIDER="com.intellij.coverage.DefaultCoverageFileProvider" RUNNER="coverage.py" COVERAGE_BY_TEST_ENABLED="true" COVERAGE_TRACING_ENABLED="false" WORKING_DIRECTORY="$PROJECT_DIR$/src/research/generator" />
    <SUITE FILE_PATH="coverage/GridCal$pytest_for_test_sparse2_test_expand.coverage" NAME="pytest for test_sparse2.test_expand Coverage Results" MODIFIED="1720694093914" SOURCE_PROVIDER="com.intellij.coverage.DefaultCoverageFileProvider" RUNNER="coverage.py" COVERAGE_BY_TEST_ENABLED="false" COVERAGE_TRACING_ENABLED="false" WORKING_DIRECTORY="$PROJECT_DIR$/src/tests" />
    <SUITE FILE_PATH="coverage/GridCal$Nosetests_in_test_monte_carlo_py.coverage" NAME="Nosetests in test_monte_carlo.py Coverage Results" MODIFIED="1617046279834" SOURCE_PROVIDER="com.intellij.coverage.DefaultCoverageFileProvider" RUNNER="coverage.py" COVERAGE_BY_TEST_ENABLED="true" COVERAGE_TRACING_ENABLED="false" WORKING_DIRECTORY="$PROJECT_DIR$/src/tests" />
    <SUITE FILE_PATH="coverage/GridCal$pytest_for_src_tests_test_cgmes_load_and_power_flow_test_load_and_run_pf.coverage" NAME="pytest for src.tests.test_cgmes_load_and_power_flow.test_load_and_run_pf Coverage Results" MODIFIED="1720424039166" SOURCE_PROVIDER="com.intellij.coverage.DefaultCoverageFileProvider" RUNNER="coverage.py" COVERAGE_BY_TEST_ENABLED="false" COVERAGE_TRACING_ENABLED="false" WORKING_DIRECTORY="$PROJECT_DIR$/src/tests" />
    <SUITE FILE_PATH="coverage/GridCal$multi_dim_demo.coverage" NAME="multi_dim_demo Coverage Results" MODIFIED="1707726287589" SOURCE_PROVIDER="com.intellij.coverage.DefaultCoverageFileProvider" RUNNER="coverage.py" COVERAGE_BY_TEST_ENABLED="true" COVERAGE_TRACING_ENABLED="false" WORKING_DIRECTORY="$PROJECT_DIR$/src/trunk/MVRSM" />
    <SUITE FILE_PATH="coverage/GridCal$load_designer.coverage" NAME="load_designer Coverage Results" MODIFIED="1689664865935" SOURCE_PROVIDER="com.intellij.coverage.DefaultCoverageFileProvider" RUNNER="coverage.py" COVERAGE_BY_TEST_ENABLED="true" COVERAGE_TRACING_ENABLED="false" WORKING_DIRECTORY="$PROJECT_DIR$/src/GridCal/Gui/LoadDesigner" />
    <SUITE FILE_PATH="coverage/GridCal$sequences_v1.coverage" NAME="sequences_v1 Coverage Results" MODIFIED="1659691058492" SOURCE_PROVIDER="com.intellij.coverage.DefaultCoverageFileProvider" RUNNER="coverage.py" COVERAGE_BY_TEST_ENABLED="true" COVERAGE_TRACING_ENABLED="false" WORKING_DIRECTORY="$PROJECT_DIR$/src/research/short_circuit" />
    <SUITE FILE_PATH="coverage/GridCal$banner.coverage" NAME="banner Coverage Results" MODIFIED="1617272129031" SOURCE_PROVIDER="com.intellij.coverage.DefaultCoverageFileProvider" RUNNER="coverage.py" COVERAGE_BY_TEST_ENABLED="true" COVERAGE_TRACING_ENABLED="false" WORKING_DIRECTORY="$PROJECT_DIR$/src/GridCal/Gui/Main" />
    <SUITE FILE_PATH="coverage/GridCal$lightmap.coverage" NAME="lightmap Coverage Results" MODIFIED="1655892740020" SOURCE_PROVIDER="com.intellij.coverage.DefaultCoverageFileProvider" RUNNER="coverage.py" COVERAGE_BY_TEST_ENABLED="true" COVERAGE_TRACING_ENABLED="false" WORKING_DIRECTORY="$PROJECT_DIR$/src/research/map" />
    <SUITE FILE_PATH="coverage/GridCal$v3_pv.coverage" NAME="v3_pv Coverage Results" MODIFIED="1597644265099" SOURCE_PROVIDER="com.intellij.coverage.DefaultCoverageFileProvider" RUNNER="coverage.py" COVERAGE_BY_TEST_ENABLED="true" COVERAGE_TRACING_ENABLED="false" WORKING_DIRECTORY="$PROJECT_DIR$/src/research/power_flow/asd/josep" />
    <SUITE FILE_PATH="coverage/GridCal$poker_utils.coverage" NAME="poker_utils Coverage Results" MODIFIED="1626554139700" SOURCE_PROVIDER="com.intellij.coverage.DefaultCoverageFileProvider" RUNNER="coverage.py" COVERAGE_BY_TEST_ENABLED="true" COVERAGE_TRACING_ENABLED="false" WORKING_DIRECTORY="$PROJECT_DIR$/src/GridCal/ThirdParty/force-directed-layout-algorithms-master/examples" />
    <SUITE FILE_PATH="coverage/GridCal$filtering_example1.coverage" NAME="filtering_example1 Coverage Results" MODIFIED="1708704156149" SOURCE_PROVIDER="com.intellij.coverage.DefaultCoverageFileProvider" RUNNER="coverage.py" COVERAGE_BY_TEST_ENABLED="true" COVERAGE_TRACING_ENABLED="false" WORKING_DIRECTORY="$PROJECT_DIR$/src/trunk/filtering" />
    <SUITE FILE_PATH="coverage/GridCal$ntc_opf_black_box.coverage" NAME="ntc_opf_black_box Coverage Results" MODIFIED="1631801064353" SOURCE_PROVIDER="com.intellij.coverage.DefaultCoverageFileProvider" RUNNER="coverage.py" COVERAGE_BY_TEST_ENABLED="true" COVERAGE_TRACING_ENABLED="false" WORKING_DIRECTORY="$PROJECT_DIR$/src/GridCal/Engine/Simulations/OPF" />
    <SUITE FILE_PATH="coverage/GridCal$pytest_in_test_tutorials_py.coverage" NAME="pytest in test_tutorials.py Coverage Results" MODIFIED="1702632151726" SOURCE_PROVIDER="com.intellij.coverage.DefaultCoverageFileProvider" RUNNER="coverage.py" COVERAGE_BY_TEST_ENABLED="true" COVERAGE_TRACING_ENABLED="false" WORKING_DIRECTORY="$PROJECT_DIR$/src/tests" />
    <SUITE FILE_PATH="coverage/GridCal$setup.coverage" NAME="setup Coverage Results" MODIFIED="1673969955062" SOURCE_PROVIDER="com.intellij.coverage.DefaultCoverageFileProvider" RUNNER="coverage.py" COVERAGE_BY_TEST_ENABLED="true" COVERAGE_TRACING_ENABLED="false" WORKING_DIRECTORY="$PROJECT_DIR$/src" />
    <SUITE FILE_PATH="coverage/GridCal$Nosetests_in_test_srap_py.coverage" NAME="Nosetests in test_srap.py Coverage Results" MODIFIED="1706791783598" SOURCE_PROVIDER="com.intellij.coverage.DefaultCoverageFileProvider" RUNNER="coverage.py" COVERAGE_BY_TEST_ENABLED="true" COVERAGE_TRACING_ENABLED="false" WORKING_DIRECTORY="$PROJECT_DIR$/src/tests" />
    <SUITE FILE_PATH="coverage/GridCal$Nosetests_in_admittance_matrix_test_py.coverage" NAME="Nosetests in admittance_matrix_test.py Coverage Results" MODIFIED="1609500304123" SOURCE_PROVIDER="com.intellij.coverage.DefaultCoverageFileProvider" RUNNER="coverage.py" COVERAGE_BY_TEST_ENABLED="true" COVERAGE_TRACING_ENABLED="false" WORKING_DIRECTORY="$PROJECT_DIR$/src/tests" />
    <SUITE FILE_PATH="coverage/GridCal$pytest_in_test_simple_mip_py.coverage" NAME="pytest in test_simple_mip.py Coverage Results" MODIFIED="1725209626805" SOURCE_PROVIDER="com.intellij.coverage.DefaultCoverageFileProvider" RUNNER="coverage.py" COVERAGE_BY_TEST_ENABLED="false" COVERAGE_TRACING_ENABLED="false" WORKING_DIRECTORY="$PROJECT_DIR$/src/tests" />
    <SUITE FILE_PATH="coverage/GridCal$Nosetests_for_test_ac_opf_test_ieee14.coverage" NAME="Nosetests for test_ac_opf.test_ieee14 Coverage Results" MODIFIED="1705313809840" SOURCE_PROVIDER="com.intellij.coverage.DefaultCoverageFileProvider" RUNNER="coverage.py" COVERAGE_BY_TEST_ENABLED="true" COVERAGE_TRACING_ENABLED="false" WORKING_DIRECTORY="$PROJECT_DIR$/src/tests" />
    <SUITE FILE_PATH="coverage/GridCal$contingency_analysis_ts.coverage" NAME="contingency_analysis_ts Coverage Results" MODIFIED="1688049468429" SOURCE_PROVIDER="com.intellij.coverage.DefaultCoverageFileProvider" RUNNER="coverage.py" COVERAGE_BY_TEST_ENABLED="true" COVERAGE_TRACING_ENABLED="false" WORKING_DIRECTORY="$PROJECT_DIR$/examples" />
    <SUITE FILE_PATH="coverage/GridCal$main.coverage" NAME="main Coverage Results" MODIFIED="1629915665021" SOURCE_PROVIDER="com.intellij.coverage.DefaultCoverageFileProvider" RUNNER="coverage.py" COVERAGE_BY_TEST_ENABLED="true" COVERAGE_TRACING_ENABLED="false" WORKING_DIRECTORY="$PROJECT_DIR$/src/research/PCA/josep_v2" />
    <SUITE FILE_PATH="coverage/GridCal$Nosetests_for_test_ac_opf_test_pegase89.coverage" NAME="Nosetests for test_ac_opf.test_pegase89 Coverage Results" MODIFIED="1708448560192" SOURCE_PROVIDER="com.intellij.coverage.DefaultCoverageFileProvider" RUNNER="coverage.py" COVERAGE_BY_TEST_ENABLED="true" COVERAGE_TRACING_ENABLED="false" WORKING_DIRECTORY="$PROJECT_DIR$/src/tests" />
    <SUITE FILE_PATH="coverage/GridCal$auto_document_models.coverage" NAME="auto_document_models Coverage Results" MODIFIED="1726248035352" SOURCE_PROVIDER="com.intellij.coverage.DefaultCoverageFileProvider" RUNNER="coverage.py" COVERAGE_BY_TEST_ENABLED="false" COVERAGE_TRACING_ENABLED="false" WORKING_DIRECTORY="$PROJECT_DIR$/doc" />
    <SUITE FILE_PATH="coverage/GridCal$branch_power_3.coverage" NAME="branch_power_3 Coverage Results" MODIFIED="1659198918844" SOURCE_PROVIDER="com.intellij.coverage.DefaultCoverageFileProvider" RUNNER="coverage.py" COVERAGE_BY_TEST_ENABLED="true" COVERAGE_TRACING_ENABLED="false" WORKING_DIRECTORY="$PROJECT_DIR$/src/research/derivatives_and_jacobian" />
    <SUITE FILE_PATH="coverage/GridCal$Nosetests_for_tests_test_short_circuit_test_short_circuit.coverage" NAME="Nosetests for tests.test_short_circuit.test_short_circuit Coverage Results" MODIFIED="1660897112809" SOURCE_PROVIDER="com.intellij.coverage.DefaultCoverageFileProvider" RUNNER="coverage.py" COVERAGE_BY_TEST_ENABLED="true" COVERAGE_TRACING_ENABLED="false" WORKING_DIRECTORY="$PROJECT_DIR$/src/tests" />
    <SUITE FILE_PATH="coverage/GridCal$state_estimation.coverage" NAME="state_estimation Coverage Results" MODIFIED="1635497885296" SOURCE_PROVIDER="com.intellij.coverage.DefaultCoverageFileProvider" RUNNER="coverage.py" COVERAGE_BY_TEST_ENABLED="true" COVERAGE_TRACING_ENABLED="false" WORKING_DIRECTORY="$PROJECT_DIR$/src/GridCal/Engine/Simulations/StateEstimation" />
    <SUITE FILE_PATH="coverage/GridCal$pytest_in_test_cgmes_ieeee_py.coverage" NAME="pytest in test_cgmes_ieeee.py Coverage Results" MODIFIED="1720618155923" SOURCE_PROVIDER="com.intellij.coverage.DefaultCoverageFileProvider" RUNNER="coverage.py" COVERAGE_BY_TEST_ENABLED="false" COVERAGE_TRACING_ENABLED="false" WORKING_DIRECTORY="$PROJECT_DIR$/src/tests" />
    <SUITE FILE_PATH="coverage/GridCal$pytest_for_src_tests_test_power_flow_test_controllable_shunt.coverage" NAME="pytest for src.tests.test_power_flow.test_controllable_shunt Coverage Results" MODIFIED="1724420499513" SOURCE_PROVIDER="com.intellij.coverage.DefaultCoverageFileProvider" RUNNER="coverage.py" COVERAGE_BY_TEST_ENABLED="false" COVERAGE_TRACING_ENABLED="false" WORKING_DIRECTORY="$PROJECT_DIR$/src/tests" />
    <SUITE FILE_PATH="coverage/GridCal$object_select_window.coverage" NAME="object_select_window Coverage Results" MODIFIED="1644587709559" SOURCE_PROVIDER="com.intellij.coverage.DefaultCoverageFileProvider" RUNNER="coverage.py" COVERAGE_BY_TEST_ENABLED="true" COVERAGE_TRACING_ENABLED="false" WORKING_DIRECTORY="$PROJECT_DIR$/src/GridCal/Gui/Main" />
    <SUITE FILE_PATH="coverage/GridCal$fast_dSf_dV.coverage" NAME="fast_dSf_dV Coverage Results" MODIFIED="1615847239443" SOURCE_PROVIDER="com.intellij.coverage.DefaultCoverageFileProvider" RUNNER="coverage.py" COVERAGE_BY_TEST_ENABLED="true" COVERAGE_TRACING_ENABLED="false" WORKING_DIRECTORY="$PROJECT_DIR$/src/research/derivatives_and_jacobian" />
    <SUITE FILE_PATH="coverage/GridCal$Nosetests_for_tests_test_opf_test_opf.coverage" NAME="Nosetests for tests.test_opf.test_opf Coverage Results" MODIFIED="1700906042756" SOURCE_PROVIDER="com.intellij.coverage.DefaultCoverageFileProvider" RUNNER="coverage.py" COVERAGE_BY_TEST_ENABLED="true" COVERAGE_TRACING_ENABLED="false" WORKING_DIRECTORY="$PROJECT_DIR$/src/tests" />
    <SUITE FILE_PATH="coverage/GridCal$Nosetests_for_test_ptdf_test_lodf_ieee14_psse.coverage" NAME="Nosetests for test_ptdf.test_lodf_ieee14_psse Coverage Results" MODIFIED="1701812627784" SOURCE_PROVIDER="com.intellij.coverage.DefaultCoverageFileProvider" RUNNER="coverage.py" COVERAGE_BY_TEST_ENABLED="true" COVERAGE_TRACING_ENABLED="false" WORKING_DIRECTORY="$PROJECT_DIR$/src/tests" />
    <SUITE FILE_PATH="coverage/GridCal$pytest_in_test_derivatives_py.coverage" NAME="pytest in test_derivatives.py Coverage Results" MODIFIED="1722342656264" SOURCE_PROVIDER="com.intellij.coverage.DefaultCoverageFileProvider" RUNNER="coverage.py" COVERAGE_BY_TEST_ENABLED="false" COVERAGE_TRACING_ENABLED="false" WORKING_DIRECTORY="$PROJECT_DIR$/src/tests" />
    <SUITE FILE_PATH="coverage/GridCal$endpoints.coverage" NAME="endpoints Coverage Results" MODIFIED="1717576265871" SOURCE_PROVIDER="com.intellij.coverage.DefaultCoverageFileProvider" RUNNER="coverage.py" COVERAGE_BY_TEST_ENABLED="true" COVERAGE_TRACING_ENABLED="false" WORKING_DIRECTORY="$PROJECT_DIR$/src/GridCalServer" />
    <SUITE FILE_PATH="coverage/GridCal$MVRSM_mo.coverage" NAME="MVRSM_mo Coverage Results" MODIFIED="1707735080331" SOURCE_PROVIDER="com.intellij.coverage.DefaultCoverageFileProvider" RUNNER="coverage.py" COVERAGE_BY_TEST_ENABLED="true" COVERAGE_TRACING_ENABLED="false" WORKING_DIRECTORY="$PROJECT_DIR$/src/trunk/MVRSM" />
    <SUITE FILE_PATH="coverage/GridCal$Nosetests_in_test_api_helm_py.coverage" NAME="Nosetests in test_api_helm.py Coverage Results" MODIFIED="1609500335381" SOURCE_PROVIDER="com.intellij.coverage.DefaultCoverageFileProvider" RUNNER="coverage.py" COVERAGE_BY_TEST_ENABLED="true" COVERAGE_TRACING_ENABLED="false" WORKING_DIRECTORY="$PROJECT_DIR$/src/tests" />
    <SUITE FILE_PATH="coverage/GridCal$Nosetests_in_profiles_test_py.coverage" NAME="Nosetests in profiles_test.py Coverage Results" MODIFIED="1701346671216" SOURCE_PROVIDER="com.intellij.coverage.DefaultCoverageFileProvider" RUNNER="coverage.py" COVERAGE_BY_TEST_ENABLED="true" COVERAGE_TRACING_ENABLED="false" WORKING_DIRECTORY="$PROJECT_DIR$/src/tests" />
    <SUITE FILE_PATH="coverage/GridCal$ptdf_ts_driver.coverage" NAME="ptdf_ts_driver Coverage Results" MODIFIED="1600186726130" SOURCE_PROVIDER="com.intellij.coverage.DefaultCoverageFileProvider" RUNNER="coverage.py" COVERAGE_BY_TEST_ENABLED="true" COVERAGE_TRACING_ENABLED="false" WORKING_DIRECTORY="$PROJECT_DIR$/src/GridCal/Engine/Simulations/PTDF" />
    <SUITE FILE_PATH="coverage/GridCal$Nosetests_in_test_load_save_load_py.coverage" NAME="Nosetests in test_load_save_load.py Coverage Results" MODIFIED="1708674832426" SOURCE_PROVIDER="com.intellij.coverage.DefaultCoverageFileProvider" RUNNER="coverage.py" COVERAGE_BY_TEST_ENABLED="true" COVERAGE_TRACING_ENABLED="false" WORKING_DIRECTORY="$PROJECT_DIR$/src/tests" />
    <SUITE FILE_PATH="coverage/GridCal$Nosetests_in_test_simple_mip_py.coverage" NAME="Nosetests in test_simple_mip.py Coverage Results" MODIFIED="1704807601206" SOURCE_PROVIDER="com.intellij.coverage.DefaultCoverageFileProvider" RUNNER="coverage.py" COVERAGE_BY_TEST_ENABLED="true" COVERAGE_TRACING_ENABLED="false" WORKING_DIRECTORY="$PROJECT_DIR$/src/tests" />
    <SUITE FILE_PATH="coverage/GridCal$Nosetests_in_test_power_flow_py.coverage" NAME="Nosetests in test_power_flow.py Coverage Results" MODIFIED="1687762551042" SOURCE_PROVIDER="com.intellij.coverage.DefaultCoverageFileProvider" RUNNER="coverage.py" COVERAGE_BY_TEST_ENABLED="true" COVERAGE_TRACING_ENABLED="false" WORKING_DIRECTORY="$PROJECT_DIR$/src/tests" />
    <SUITE FILE_PATH="coverage/GridCal$pytest_for_tests_derivatives_test_tau_derivatives.coverage" NAME="pytest for tests_derivatives.test_tau_derivatives Coverage Results" MODIFIED="1721069779739" SOURCE_PROVIDER="com.intellij.coverage.DefaultCoverageFileProvider" RUNNER="coverage.py" COVERAGE_BY_TEST_ENABLED="false" COVERAGE_TRACING_ENABLED="false" WORKING_DIRECTORY="$PROJECT_DIR$/src/tests" />
    <SUITE FILE_PATH="coverage/GridCal$PTDF_research3.coverage" NAME="PTDF_research3 Coverage Results" MODIFIED="1601466744244" SOURCE_PROVIDER="com.intellij.coverage.DefaultCoverageFileProvider" RUNNER="coverage.py" COVERAGE_BY_TEST_ENABLED="true" COVERAGE_TRACING_ENABLED="false" WORKING_DIRECTORY="$PROJECT_DIR$/src/research/PTDF" />
    <SUITE FILE_PATH="coverage/GridCal$Nosetests_for_test_transformer_type_test_transformer_type.coverage" NAME="Nosetests for test_transformer_type.test_transformer_type Coverage Results" MODIFIED="1619382593243" SOURCE_PROVIDER="com.intellij.coverage.DefaultCoverageFileProvider" RUNNER="coverage.py" COVERAGE_BY_TEST_ENABLED="true" COVERAGE_TRACING_ENABLED="false" WORKING_DIRECTORY="$PROJECT_DIR$/src/tests" />
    <SUITE FILE_PATH="coverage/GridCal$pytest_in_test_topology_processor_py.coverage" NAME="pytest in test_topology_processor.py Coverage Results" MODIFIED="1720435963062" SOURCE_PROVIDER="com.intellij.coverage.DefaultCoverageFileProvider" RUNNER="coverage.py" COVERAGE_BY_TEST_ENABLED="false" COVERAGE_TRACING_ENABLED="false" WORKING_DIRECTORY="$PROJECT_DIR$/src/tests" />
    <SUITE FILE_PATH="coverage/GridCal$pytest_for_test_power_flow_test_qt_control_with_ltc.coverage" NAME="pytest for test_power_flow.test_qt_control_with_ltc Coverage Results" MODIFIED="1724233819014" SOURCE_PROVIDER="com.intellij.coverage.DefaultCoverageFileProvider" RUNNER="coverage.py" COVERAGE_BY_TEST_ENABLED="false" COVERAGE_TRACING_ENABLED="false" WORKING_DIRECTORY="$PROJECT_DIR$/src/tests" />
    <SUITE FILE_PATH="coverage/GridCal$Nosetests_for_test_simple_mip_test_linear_formulation.coverage" NAME="Nosetests for test_simple_mip.test_linear_formulation Coverage Results" MODIFIED="1704814438857" SOURCE_PROVIDER="com.intellij.coverage.DefaultCoverageFileProvider" RUNNER="coverage.py" COVERAGE_BY_TEST_ENABLED="true" COVERAGE_TRACING_ENABLED="false" WORKING_DIRECTORY="$PROJECT_DIR$/src/tests" />
    <SUITE FILE_PATH="coverage/GridCal$pytest_for_test_derivatives_test_tau_derivatives.coverage" NAME="pytest for test_derivatives.test_tau_derivatives Coverage Results" MODIFIED="1722325131702" SOURCE_PROVIDER="com.intellij.coverage.DefaultCoverageFileProvider" RUNNER="coverage.py" COVERAGE_BY_TEST_ENABLED="false" COVERAGE_TRACING_ENABLED="false" WORKING_DIRECTORY="$PROJECT_DIR$/src/tests" />
    <SUITE FILE_PATH="coverage/GridCal$pytest_for_test_load_all_grids_test_line_templates_finding.coverage" NAME="pytest for test_load_all_grids.test_line_templates_finding Coverage Results" MODIFIED="1728314103034" SOURCE_PROVIDER="com.intellij.coverage.DefaultCoverageFileProvider" RUNNER="coverage.py" COVERAGE_BY_TEST_ENABLED="false" COVERAGE_TRACING_ENABLED="false" WORKING_DIRECTORY="$PROJECT_DIR$/src/tests" />
    <SUITE FILE_PATH="coverage/GridCal$contingency_analysis_run.coverage" NAME="contingency_analysis_run Coverage Results" MODIFIED="1696340732191" SOURCE_PROVIDER="com.intellij.coverage.DefaultCoverageFileProvider" RUNNER="coverage.py" COVERAGE_BY_TEST_ENABLED="true" COVERAGE_TRACING_ENABLED="false" WORKING_DIRECTORY="$PROJECT_DIR$/examples" />
    <SUITE FILE_PATH="coverage/GridCal$setup__GridCal_.coverage" NAME="setup (GridCal) Coverage Results" MODIFIED="1694348254887" SOURCE_PROVIDER="com.intellij.coverage.DefaultCoverageFileProvider" RUNNER="coverage.py" COVERAGE_BY_TEST_ENABLED="true" COVERAGE_TRACING_ENABLED="false" WORKING_DIRECTORY="$PROJECT_DIR$/src" />
    <SUITE FILE_PATH="coverage/GridCal$pulp.coverage" NAME="pulp Coverage Results" MODIFIED="1642610724509" SOURCE_PROVIDER="com.intellij.coverage.DefaultCoverageFileProvider" RUNNER="coverage.py" COVERAGE_BY_TEST_ENABLED="true" COVERAGE_TRACING_ENABLED="false" WORKING_DIRECTORY="$PROJECT_DIR$/src/GridCal/ThirdParty/pulp" />
    <SUITE FILE_PATH="coverage/GridCal$pytest_in_test_load_save_load_py.coverage" NAME="pytest in test_load_save_load.py Coverage Results" MODIFIED="1724154514094" SOURCE_PROVIDER="com.intellij.coverage.DefaultCoverageFileProvider" RUNNER="coverage.py" COVERAGE_BY_TEST_ENABLED="false" COVERAGE_TRACING_ENABLED="false" WORKING_DIRECTORY="$PROJECT_DIR$/src/tests" />
    <SUITE FILE_PATH="coverage/GridCal$Nosetests_for_test_ptdf_test_ptdf_ieee14_definition_ps_flows.coverage" NAME="Nosetests for test_ptdf.test_ptdf_ieee14_definition_ps_flows Coverage Results" MODIFIED="1706276739430" SOURCE_PROVIDER="com.intellij.coverage.DefaultCoverageFileProvider" RUNNER="coverage.py" COVERAGE_BY_TEST_ENABLED="true" COVERAGE_TRACING_ENABLED="false" WORKING_DIRECTORY="$PROJECT_DIR$/src/tests" />
    <SUITE FILE_PATH="coverage/GridCal$Nosetests_in_test_unbalanced_faults_py.coverage" NAME="Nosetests in test_unbalanced_faults.py Coverage Results" MODIFIED="1661172842063" SOURCE_PROVIDER="com.intellij.coverage.DefaultCoverageFileProvider" RUNNER="coverage.py" COVERAGE_BY_TEST_ENABLED="true" COVERAGE_TRACING_ENABLED="false" WORKING_DIRECTORY="$PROJECT_DIR$/src/tests" />
    <SUITE FILE_PATH="coverage/GridCal$Nosetests_for_tests_test_load_all_grids_test_all_grids.coverage" NAME="Nosetests for tests.test_load_all_grids.test_all_grids Coverage Results" MODIFIED="1706045177667" SOURCE_PROVIDER="com.intellij.coverage.DefaultCoverageFileProvider" RUNNER="coverage.py" COVERAGE_BY_TEST_ENABLED="true" COVERAGE_TRACING_ENABLED="false" WORKING_DIRECTORY="$PROJECT_DIR$/src/tests" />
    <SUITE FILE_PATH="coverage/GridCal$wind_power_wizzard.coverage" NAME="wind_power_wizzard Coverage Results" MODIFIED="1719146970064" SOURCE_PROVIDER="com.intellij.coverage.DefaultCoverageFileProvider" RUNNER="coverage.py" COVERAGE_BY_TEST_ENABLED="false" COVERAGE_TRACING_ENABLED="false" WORKING_DIRECTORY="$PROJECT_DIR$/src/GridCal/Gui/WindPowerWizard" />
    <SUITE FILE_PATH="coverage/GridCal$Nosetests_in_test_tap_changer_py.coverage" NAME="Nosetests in test_tap_changer.py Coverage Results" MODIFIED="1710844111763" SOURCE_PROVIDER="com.intellij.coverage.DefaultCoverageFileProvider" RUNNER="coverage.py" COVERAGE_BY_TEST_ENABLED="true" COVERAGE_TRACING_ENABLED="false" WORKING_DIRECTORY="$PROJECT_DIR$/src/tests" />
    <SUITE FILE_PATH="coverage/GridCal$pytest_for_test_ptdf_test_mlodf.coverage" NAME="pytest for test_ptdf.test_mlodf Coverage Results" MODIFIED="1727101222631" SOURCE_PROVIDER="com.intellij.coverage.DefaultCoverageFileProvider" RUNNER="coverage.py" COVERAGE_BY_TEST_ENABLED="false" COVERAGE_TRACING_ENABLED="false" WORKING_DIRECTORY="$PROJECT_DIR$/src/tests" />
    <SUITE FILE_PATH="coverage/GridCal$Nosetests_for_tests_test_nodal_capacity.coverage" NAME="Nosetests for tests.test_nodal_capacity Coverage Results" MODIFIED="1716970474923" SOURCE_PROVIDER="com.intellij.coverage.DefaultCoverageFileProvider" RUNNER="coverage.py" COVERAGE_BY_TEST_ENABLED="true" COVERAGE_TRACING_ENABLED="false" WORKING_DIRECTORY="$PROJECT_DIR$/src/tests" />
    <SUITE FILE_PATH="coverage/GridCal$round_cap.coverage" NAME="round_cap Coverage Results" MODIFIED="1717401483597" SOURCE_PROVIDER="com.intellij.coverage.DefaultCoverageFileProvider" RUNNER="coverage.py" COVERAGE_BY_TEST_ENABLED="true" COVERAGE_TRACING_ENABLED="false" WORKING_DIRECTORY="$PROJECT_DIR$/src/trunk/qt_related" />
    <SUITE FILE_PATH="coverage/GridCal$Nosetests_for_tests_test_voltage_collapse.coverage" NAME="Nosetests for tests.test_voltage_collapse Coverage Results" MODIFIED="1602937737883" SOURCE_PROVIDER="com.intellij.coverage.DefaultCoverageFileProvider" RUNNER="coverage.py" COVERAGE_BY_TEST_ENABLED="true" COVERAGE_TRACING_ENABLED="false" WORKING_DIRECTORY="$PROJECT_DIR$/src/tests" />
    <SUITE FILE_PATH="coverage/GridCal$power_flow_research_hvdc.coverage" NAME="power_flow_research_hvdc Coverage Results" MODIFIED="1706536782322" SOURCE_PROVIDER="com.intellij.coverage.DefaultCoverageFileProvider" RUNNER="coverage.py" COVERAGE_BY_TEST_ENABLED="true" COVERAGE_TRACING_ENABLED="false" WORKING_DIRECTORY="$PROJECT_DIR$/src/trunk/pf" />
    <SUITE FILE_PATH="coverage/GridCal$Nosetests_in_PTDF_research_py.coverage" NAME="Nosetests in PTDF_research.py Coverage Results" MODIFIED="1592575743464" SOURCE_PROVIDER="com.intellij.coverage.DefaultCoverageFileProvider" RUNNER="coverage.py" COVERAGE_BY_TEST_ENABLED="true" COVERAGE_TRACING_ENABLED="false" WORKING_DIRECTORY="$PROJECT_DIR$/src/research/PTDF" />
    <SUITE FILE_PATH="coverage/GridCal$pytest_for_test_power_flow_test_voltage_control_with_ltc.coverage" NAME="pytest for test_power_flow.test_voltage_control_with_ltc Coverage Results" MODIFIED="1724509971776" SOURCE_PROVIDER="com.intellij.coverage.DefaultCoverageFileProvider" RUNNER="coverage.py" COVERAGE_BY_TEST_ENABLED="false" COVERAGE_TRACING_ENABLED="false" WORKING_DIRECTORY="$PROJECT_DIR$/src/tests" />
    <SUITE FILE_PATH="coverage/GridCal$line_editor.coverage" NAME="line_editor Coverage Results" MODIFIED="1711014716625" SOURCE_PROVIDER="com.intellij.coverage.DefaultCoverageFileProvider" RUNNER="coverage.py" COVERAGE_BY_TEST_ENABLED="true" COVERAGE_TRACING_ENABLED="false" WORKING_DIRECTORY="$PROJECT_DIR$/src/GridCal/Gui/BusBranchEditorWidget/Branches" />
    <SUITE FILE_PATH="coverage/GridCal$pytest_for_test_cgmes_ieeee_test_ieee_grids.coverage" NAME="pytest for test_cgmes_ieeee.test_ieee_grids Coverage Results" MODIFIED="1720619824051" SOURCE_PROVIDER="com.intellij.coverage.DefaultCoverageFileProvider" RUNNER="coverage.py" COVERAGE_BY_TEST_ENABLED="false" COVERAGE_TRACING_ENABLED="false" WORKING_DIRECTORY="$PROJECT_DIR$/src/tests" />
    <SUITE FILE_PATH="coverage/GridCal$run.coverage" NAME="run Coverage Results" MODIFIED="1727257185255" SOURCE_PROVIDER="com.intellij.coverage.DefaultCoverageFileProvider" RUNNER="coverage.py" COVERAGE_BY_TEST_ENABLED="false" COVERAGE_TRACING_ENABLED="false" WORKING_DIRECTORY="$PROJECT_DIR$/src/GridCalServer" />
    <SUITE FILE_PATH="coverage/GridCal$run_contingencies.coverage" NAME="run_contingencies Coverage Results" MODIFIED="1707303266446" SOURCE_PROVIDER="com.intellij.coverage.DefaultCoverageFileProvider" RUNNER="coverage.py" COVERAGE_BY_TEST_ENABLED="true" COVERAGE_TRACING_ENABLED="false" WORKING_DIRECTORY="$PROJECT_DIR$/src/trunk/contingencies" />
    <SUITE FILE_PATH="coverage/GridCal$acopf_jax.coverage" NAME="acopf_jax Coverage Results" MODIFIED="1702417322364" SOURCE_PROVIDER="com.intellij.coverage.DefaultCoverageFileProvider" RUNNER="coverage.py" COVERAGE_BY_TEST_ENABLED="true" COVERAGE_TRACING_ENABLED="false" WORKING_DIRECTORY="$PROJECT_DIR$/examples/trunk/acopf" />
    <SUITE FILE_PATH="coverage/GridCal$pytest_for_test_sparse2_test_stack_4.coverage" NAME="pytest for test_sparse2.test_stack_4 Coverage Results" MODIFIED="1720634487427" SOURCE_PROVIDER="com.intellij.coverage.DefaultCoverageFileProvider" RUNNER="coverage.py" COVERAGE_BY_TEST_ENABLED="false" COVERAGE_TRACING_ENABLED="false" WORKING_DIRECTORY="$PROJECT_DIR$/src/tests" />
    <SUITE FILE_PATH="coverage/GridCal$jfgkjghk.coverage" NAME="jfgkjghk Coverage Results" MODIFIED="1686516259743" SOURCE_PROVIDER="com.intellij.coverage.DefaultCoverageFileProvider" RUNNER="coverage.py" COVERAGE_BY_TEST_ENABLED="true" COVERAGE_TRACING_ENABLED="false" WORKING_DIRECTORY="$PROJECT_DIR$" />
    <SUITE FILE_PATH="coverage/GridCal$pytest_for_src_tests_test_load_save_load_test_load_save_load.coverage" NAME="pytest for src.tests.test_load_save_load.test_load_save_load Coverage Results" MODIFIED="1724762209624" SOURCE_PROVIDER="com.intellij.coverage.DefaultCoverageFileProvider" RUNNER="coverage.py" COVERAGE_BY_TEST_ENABLED="false" COVERAGE_TRACING_ENABLED="false" WORKING_DIRECTORY="$PROJECT_DIR$/src/tests" />
    <SUITE FILE_PATH="coverage/GridCal$Nosetests_in_test_topology_processor_py.coverage" NAME="Nosetests in test_topology_processor.py Coverage Results" MODIFIED="1709307230184" SOURCE_PROVIDER="com.intellij.coverage.DefaultCoverageFileProvider" RUNNER="coverage.py" COVERAGE_BY_TEST_ENABLED="true" COVERAGE_TRACING_ENABLED="false" WORKING_DIRECTORY="$PROJECT_DIR$/src/tests" />
    <SUITE FILE_PATH="coverage/GridCal$test_transformer_regulator.coverage" NAME="test_transformer_regulator Coverage Results" MODIFIED="1602954515929" SOURCE_PROVIDER="com.intellij.coverage.DefaultCoverageFileProvider" RUNNER="coverage.py" COVERAGE_BY_TEST_ENABLED="true" COVERAGE_TRACING_ENABLED="false" WORKING_DIRECTORY="$PROJECT_DIR$/src/tests" />
    <SUITE FILE_PATH="coverage/GridCal$modelchain_example.coverage" NAME="modelchain_example Coverage Results" MODIFIED="1689614943658" SOURCE_PROVIDER="com.intellij.coverage.DefaultCoverageFileProvider" RUNNER="coverage.py" COVERAGE_BY_TEST_ENABLED="true" COVERAGE_TRACING_ENABLED="false" WORKING_DIRECTORY="$PROJECT_DIR$/examples" />
    <SUITE FILE_PATH="coverage/GridCal$ntc_example.coverage" NAME="ntc_example Coverage Results" MODIFIED="1728059006321" SOURCE_PROVIDER="com.intellij.coverage.DefaultCoverageFileProvider" RUNNER="coverage.py" COVERAGE_BY_TEST_ENABLED="false" COVERAGE_TRACING_ENABLED="false" WORKING_DIRECTORY="$PROJECT_DIR$/src/trunk/ntc" />
    <SUITE FILE_PATH="coverage/GridCal$se_editor_to_video.coverage" NAME="se_editor_to_video Coverage Results" MODIFIED="1717405745025" SOURCE_PROVIDER="com.intellij.coverage.DefaultCoverageFileProvider" RUNNER="coverage.py" COVERAGE_BY_TEST_ENABLED="true" COVERAGE_TRACING_ENABLED="false" WORKING_DIRECTORY="$PROJECT_DIR$/src/trunk/qt_related" />
    <SUITE FILE_PATH="coverage/GridCal$Nosetests_in_test_transformer_definition_py.coverage" NAME="Nosetests in test_transformer_definition.py Coverage Results" MODIFIED="1609501439117" SOURCE_PROVIDER="com.intellij.coverage.DefaultCoverageFileProvider" RUNNER="coverage.py" COVERAGE_BY_TEST_ENABLED="true" COVERAGE_TRACING_ENABLED="false" WORKING_DIRECTORY="$PROJECT_DIR$/src/tests" />
    <SUITE FILE_PATH="coverage/GridCal$Nosetests_in_test_matrix_slicing_py.coverage" NAME="Nosetests in test_matrix_slicing.py Coverage Results" MODIFIED="1609500376313" SOURCE_PROVIDER="com.intellij.coverage.DefaultCoverageFileProvider" RUNNER="coverage.py" COVERAGE_BY_TEST_ENABLED="true" COVERAGE_TRACING_ENABLED="false" WORKING_DIRECTORY="$PROJECT_DIR$/src/tests" />
    <SUITE FILE_PATH="coverage/GridCal$5_node.coverage" NAME="5_node Coverage Results" MODIFIED="1727279381244" SOURCE_PROVIDER="com.intellij.coverage.DefaultCoverageFileProvider" RUNNER="coverage.py" COVERAGE_BY_TEST_ENABLED="false" COVERAGE_TRACING_ENABLED="false" WORKING_DIRECTORY="$PROJECT_DIR$/src/tutorials" />
    <SUITE FILE_PATH="coverage/GridCal$test_demo_5_node.coverage" NAME="test_demo_5_node Coverage Results" MODIFIED="1614631204068" SOURCE_PROVIDER="com.intellij.coverage.DefaultCoverageFileProvider" RUNNER="coverage.py" COVERAGE_BY_TEST_ENABLED="true" COVERAGE_TRACING_ENABLED="false" WORKING_DIRECTORY="$PROJECT_DIR$/src/tests" />
    <SUITE FILE_PATH="coverage/GridCal$map_test_simple.coverage" NAME="map_test_simple Coverage Results" MODIFIED="1655834770443" SOURCE_PROVIDER="com.intellij.coverage.DefaultCoverageFileProvider" RUNNER="coverage.py" COVERAGE_BY_TEST_ENABLED="true" COVERAGE_TRACING_ENABLED="false" WORKING_DIRECTORY="$PROJECT_DIR$/src/research/map" />
    <SUITE FILE_PATH="coverage/GridCal$substation_designer.coverage" NAME="substation_designer Coverage Results" MODIFIED="1728295581700" SOURCE_PROVIDER="com.intellij.coverage.DefaultCoverageFileProvider" RUNNER="coverage.py" COVERAGE_BY_TEST_ENABLED="false" COVERAGE_TRACING_ENABLED="false" WORKING_DIRECTORY="$PROJECT_DIR$/src/GridCal/Gui/SubstationDesigner" />
    <SUITE FILE_PATH="coverage/GridCal$line_arrow_2.coverage" NAME="line_arrow_2 Coverage Results" MODIFIED="1726659418907" SOURCE_PROVIDER="com.intellij.coverage.DefaultCoverageFileProvider" RUNNER="coverage.py" COVERAGE_BY_TEST_ENABLED="false" COVERAGE_TRACING_ENABLED="false" WORKING_DIRECTORY="$PROJECT_DIR$/src/trunk/qt_related" />
    <SUITE FILE_PATH="coverage/GridCal$Nosetests_for_tests_test_opf_time_series_test_opf_ts.coverage" NAME="Nosetests for tests.test_opf_time_series.test_opf_ts Coverage Results" MODIFIED="1697191214514" SOURCE_PROVIDER="com.intellij.coverage.DefaultCoverageFileProvider" RUNNER="coverage.py" COVERAGE_BY_TEST_ENABLED="true" COVERAGE_TRACING_ENABLED="false" WORKING_DIRECTORY="$PROJECT_DIR$/src/tests" />
    <SUITE FILE_PATH="coverage/GridCal$ortools_opf_v4.coverage" NAME="ortools_opf_v4 Coverage Results" MODIFIED="1630076374457" SOURCE_PROVIDER="com.intellij.coverage.DefaultCoverageFileProvider" RUNNER="coverage.py" COVERAGE_BY_TEST_ENABLED="true" COVERAGE_TRACING_ENABLED="false" WORKING_DIRECTORY="$PROJECT_DIR$/src/research/or_tools" />
    <SUITE FILE_PATH="coverage/GridCal$jacobian_based_acdc_power_flow.coverage" NAME="jacobian_based_acdc_power_flow Coverage Results" MODIFIED="1617822039867" SOURCE_PROVIDER="com.intellij.coverage.DefaultCoverageFileProvider" RUNNER="coverage.py" COVERAGE_BY_TEST_ENABLED="true" COVERAGE_TRACING_ENABLED="false" WORKING_DIRECTORY="$PROJECT_DIR$/src/GridCal/Engine/Simulations/PowerFlow" />
    <SUITE FILE_PATH="coverage/GridCal$test_ptdf.coverage" NAME="test_ptdf Coverage Results" MODIFIED="1600755777811" SOURCE_PROVIDER="com.intellij.coverage.DefaultCoverageFileProvider" RUNNER="coverage.py" COVERAGE_BY_TEST_ENABLED="true" COVERAGE_TRACING_ENABLED="false" WORKING_DIRECTORY="$PROJECT_DIR$/src/tests" />
    <SUITE FILE_PATH="coverage/GridCal$line_arrow.coverage" NAME="line_arrow Coverage Results" MODIFIED="1726659438159" SOURCE_PROVIDER="com.intellij.coverage.DefaultCoverageFileProvider" RUNNER="coverage.py" COVERAGE_BY_TEST_ENABLED="false" COVERAGE_TRACING_ENABLED="false" WORKING_DIRECTORY="$PROJECT_DIR$/src/trunk/qt_related" />
    <SUITE FILE_PATH="coverage/GridCal$pytest_for_src_tests_test_cgmes_ieeee.coverage" NAME="pytest for src.tests.test_cgmes_ieeee Coverage Results" MODIFIED="1723572755418" SOURCE_PROVIDER="com.intellij.coverage.DefaultCoverageFileProvider" RUNNER="coverage.py" COVERAGE_BY_TEST_ENABLED="false" COVERAGE_TRACING_ENABLED="false" WORKING_DIRECTORY="$PROJECT_DIR$/src/tests" />
    <SUITE FILE_PATH="coverage/GridCal$Nosetests_in__home_santi_Documentos_Git_GitHub_GridCal_src_tests_test_simple_mip_py.coverage" NAME="Nosetests in /home/santi/Documentos/Git/GitHub/GridCal/src/tests/test_simple_mip.py Coverage Results" MODIFIED="1704896156803" SOURCE_PROVIDER="com.intellij.coverage.DefaultCoverageFileProvider" RUNNER="coverage.py" COVERAGE_BY_TEST_ENABLED="true" COVERAGE_TRACING_ENABLED="false" WORKING_DIRECTORY="$PROJECT_DIR$/src/tests" />
    <SUITE FILE_PATH="coverage/GridCal$n_minus_k_ts_driver.coverage" NAME="n_minus_k_ts_driver Coverage Results" MODIFIED="1616706318512" SOURCE_PROVIDER="com.intellij.coverage.DefaultCoverageFileProvider" RUNNER="coverage.py" COVERAGE_BY_TEST_ENABLED="true" COVERAGE_TRACING_ENABLED="false" WORKING_DIRECTORY="$PROJECT_DIR$/src/GridCal/Engine/Simulations/NK" />
    <SUITE FILE_PATH="coverage/GridCal$raw_to_gridcal.coverage" NAME="raw_to_gridcal Coverage Results" MODIFIED="1719225171791" SOURCE_PROVIDER="com.intellij.coverage.DefaultCoverageFileProvider" RUNNER="coverage.py" COVERAGE_BY_TEST_ENABLED="true" COVERAGE_TRACING_ENABLED="false" WORKING_DIRECTORY="$PROJECT_DIR$/src/GridCalEngine/IO/raw" />
    <SUITE FILE_PATH="coverage/GridCal$ntc_opf.coverage" NAME="ntc_opf Coverage Results" MODIFIED="1630509729235" SOURCE_PROVIDER="com.intellij.coverage.DefaultCoverageFileProvider" RUNNER="coverage.py" COVERAGE_BY_TEST_ENABLED="true" COVERAGE_TRACING_ENABLED="false" WORKING_DIRECTORY="$PROJECT_DIR$/src/GridCal/Engine/Simulations/OPF" />
    <SUITE FILE_PATH="coverage/GridCal$Nosetests_in_test_opf_py.coverage" NAME="Nosetests in test_opf.py Coverage Results" MODIFIED="1632998728805" SOURCE_PROVIDER="com.intellij.coverage.DefaultCoverageFileProvider" RUNNER="coverage.py" COVERAGE_BY_TEST_ENABLED="true" COVERAGE_TRACING_ENABLED="false" WORKING_DIRECTORY="$PROJECT_DIR$/src/tests" />
    <SUITE FILE_PATH="coverage/GridCal$pulp_example.coverage" NAME="pulp_example Coverage Results" MODIFIED="1688470850846" SOURCE_PROVIDER="com.intellij.coverage.DefaultCoverageFileProvider" RUNNER="coverage.py" COVERAGE_BY_TEST_ENABLED="true" COVERAGE_TRACING_ENABLED="false" WORKING_DIRECTORY="$PROJECT_DIR$/examples" />
    <SUITE FILE_PATH="coverage/GridCal$pytest_for_src_tests_test_generator_q_control.coverage" NAME="pytest for src.tests.test_generator_q_control Coverage Results" MODIFIED="1720772087338" SOURCE_PROVIDER="com.intellij.coverage.DefaultCoverageFileProvider" RUNNER="coverage.py" COVERAGE_BY_TEST_ENABLED="false" COVERAGE_TRACING_ENABLED="false" WORKING_DIRECTORY="$PROJECT_DIR$/src/tests" />
    <SUITE FILE_PATH="coverage/GridCal$integral_por_tramos.coverage" NAME="srap_interpolation_example Coverage Results" MODIFIED="1705345454539" SOURCE_PROVIDER="com.intellij.coverage.DefaultCoverageFileProvider" RUNNER="coverage.py" COVERAGE_BY_TEST_ENABLED="true" COVERAGE_TRACING_ENABLED="false" WORKING_DIRECTORY="$PROJECT_DIR$/examples/trunk/srap" />
    <SUITE FILE_PATH="coverage/GridCal$Nosetests_in_test_time_series_py.coverage" NAME="Nosetests in test_time_series.py Coverage Results" MODIFIED="1686759385773" SOURCE_PROVIDER="com.intellij.coverage.DefaultCoverageFileProvider" RUNNER="coverage.py" COVERAGE_BY_TEST_ENABLED="true" COVERAGE_TRACING_ENABLED="false" WORKING_DIRECTORY="$PROJECT_DIR$/src/tests" />
    <SUITE FILE_PATH="coverage/GridCal$Nosetests_in_deep_copy_test_py.coverage" NAME="Nosetests in deep_copy_test.py Coverage Results" MODIFIED="1701280704773" SOURCE_PROVIDER="com.intellij.coverage.DefaultCoverageFileProvider" RUNNER="coverage.py" COVERAGE_BY_TEST_ENABLED="true" COVERAGE_TRACING_ENABLED="false" WORKING_DIRECTORY="$PROJECT_DIR$/src/tests" />
    <SUITE FILE_PATH="coverage/GridCal$demo_Rosenbrock.coverage" NAME="demo_Rosenbrock Coverage Results" MODIFIED="1659034362122" SOURCE_PROVIDER="com.intellij.coverage.DefaultCoverageFileProvider" RUNNER="coverage.py" COVERAGE_BY_TEST_ENABLED="true" COVERAGE_TRACING_ENABLED="false" WORKING_DIRECTORY="$PROJECT_DIR$/src/research/genetic_algorithms/iDone" />
    <SUITE FILE_PATH="coverage/GridCal$5_bus_se.coverage" NAME="5_bus_se Coverage Results" MODIFIED="1635960804767" SOURCE_PROVIDER="com.intellij.coverage.DefaultCoverageFileProvider" RUNNER="coverage.py" COVERAGE_BY_TEST_ENABLED="true" COVERAGE_TRACING_ENABLED="false" WORKING_DIRECTORY="$PROJECT_DIR$/src/research/state_estimation" />
    <SUITE FILE_PATH="coverage/GridCal$Nosetests_for_tests_test_ptdf_test_ptdf_generation_contingencies.coverage" NAME="Nosetests for tests.test_ptdf.test_ptdf_generation_contingencies Coverage Results" MODIFIED="1710155943890" SOURCE_PROVIDER="com.intellij.coverage.DefaultCoverageFileProvider" RUNNER="coverage.py" COVERAGE_BY_TEST_ENABLED="true" COVERAGE_TRACING_ENABLED="false" WORKING_DIRECTORY="$PROJECT_DIR$/src/tests" />
    <SUITE FILE_PATH="coverage/GridCal$Nosetests_for_admittance_matrix_test_test3.coverage" NAME="Nosetests for admittance_matrix_test.test3 Coverage Results" MODIFIED="1706045531246" SOURCE_PROVIDER="com.intellij.coverage.DefaultCoverageFileProvider" RUNNER="coverage.py" COVERAGE_BY_TEST_ENABLED="true" COVERAGE_TRACING_ENABLED="false" WORKING_DIRECTORY="$PROJECT_DIR$/src/tests" />
    <SUITE FILE_PATH="coverage/GridCal$pytest_for_test_power_flow_test_voltage_local_control_with_generation.coverage" NAME="pytest for test_power_flow.test_voltage_local_control_with_generation Coverage Results" MODIFIED="1724325477064" SOURCE_PROVIDER="com.intellij.coverage.DefaultCoverageFileProvider" RUNNER="coverage.py" COVERAGE_BY_TEST_ENABLED="false" COVERAGE_TRACING_ENABLED="false" WORKING_DIRECTORY="$PROJECT_DIR$/src/tests" />
    <SUITE FILE_PATH="coverage/GridCal$GridCalMain.coverage" NAME="GridCalMain Coverage Results" MODIFIED="1722618840272" SOURCE_PROVIDER="com.intellij.coverage.DefaultCoverageFileProvider" RUNNER="coverage.py" COVERAGE_BY_TEST_ENABLED="false" COVERAGE_TRACING_ENABLED="false" WORKING_DIRECTORY="$PROJECT_DIR$/src/GridCal/Gui/Main" />
    <SUITE FILE_PATH="coverage/GridCal$pytest_in_test_sparse2_py.coverage" NAME="pytest in test_sparse2.py Coverage Results" MODIFIED="1720694284394" SOURCE_PROVIDER="com.intellij.coverage.DefaultCoverageFileProvider" RUNNER="coverage.py" COVERAGE_BY_TEST_ENABLED="false" COVERAGE_TRACING_ENABLED="false" WORKING_DIRECTORY="$PROJECT_DIR$/src/tests" />
    <SUITE FILE_PATH="coverage/GridCal$Nosetests_in_test_short_circuit_py.coverage" NAME="Nosetests in test_short_circuit.py Coverage Results" MODIFIED="1687726472522" SOURCE_PROVIDER="com.intellij.coverage.DefaultCoverageFileProvider" RUNNER="coverage.py" COVERAGE_BY_TEST_ENABLED="true" COVERAGE_TRACING_ENABLED="false" WORKING_DIRECTORY="$PROJECT_DIR$/src/tests" />
    <SUITE FILE_PATH="coverage/GridCal$Nosetests_for_tests_test_matrix_stacking_test_stack_4.coverage" NAME="Nosetests for tests.test_matrix_stacking.test_stack_4 Coverage Results" MODIFIED="1697188077812" SOURCE_PROVIDER="com.intellij.coverage.DefaultCoverageFileProvider" RUNNER="coverage.py" COVERAGE_BY_TEST_ENABLED="true" COVERAGE_TRACING_ENABLED="false" WORKING_DIRECTORY="$PROJECT_DIR$/src/tests" />
    <SUITE FILE_PATH="coverage/GridCal$Nosetests_for_test_power_flow_test_dc_pf_ieee14.coverage" NAME="Nosetests for test_power_flow.test_dc_pf_ieee14 Coverage Results" MODIFIED="1708360328538" SOURCE_PROVIDER="com.intellij.coverage.DefaultCoverageFileProvider" RUNNER="coverage.py" COVERAGE_BY_TEST_ENABLED="true" COVERAGE_TRACING_ENABLED="false" WORKING_DIRECTORY="$PROJECT_DIR$/src/tests" />
    <SUITE FILE_PATH="coverage/GridCal$solar_power_wizzard.coverage" NAME="solar_power_wizzard Coverage Results" MODIFIED="1689668693423" SOURCE_PROVIDER="com.intellij.coverage.DefaultCoverageFileProvider" RUNNER="coverage.py" COVERAGE_BY_TEST_ENABLED="true" COVERAGE_TRACING_ENABLED="false" WORKING_DIRECTORY="$PROJECT_DIR$/src/GridCal/Gui/SolarPowerWizard" />
    <SUITE FILE_PATH="coverage/GridCal$processor.coverage" NAME="processor Coverage Results" MODIFIED="1707390977800" SOURCE_PROVIDER="com.intellij.coverage.DefaultCoverageFileProvider" RUNNER="coverage.py" COVERAGE_BY_TEST_ENABLED="true" COVERAGE_TRACING_ENABLED="false" WORKING_DIRECTORY="$PROJECT_DIR$/src/GridCalEngine/Simulations/Topology" />
    <SUITE FILE_PATH="coverage/GridCal$load_designer_ui.coverage" NAME="load_designer_ui Coverage Results" MODIFIED="1710496736230" SOURCE_PROVIDER="com.intellij.coverage.DefaultCoverageFileProvider" RUNNER="coverage.py" COVERAGE_BY_TEST_ENABLED="true" COVERAGE_TRACING_ENABLED="false" WORKING_DIRECTORY="$PROJECT_DIR$/src/GridCal/Gui/LoadDesigner" />
    <SUITE FILE_PATH="coverage/GridCal$slippy_map.coverage" NAME="slippy_map Coverage Results" MODIFIED="1715086609668" SOURCE_PROVIDER="com.intellij.coverage.DefaultCoverageFileProvider" RUNNER="coverage.py" COVERAGE_BY_TEST_ENABLED="true" COVERAGE_TRACING_ENABLED="false" WORKING_DIRECTORY="$PROJECT_DIR$/src/trunk/qt_related" />
    <SUITE FILE_PATH="coverage/GridCal$test_derivatives.coverage" NAME="test_derivatives Coverage Results" MODIFIED="1722342641994" SOURCE_PROVIDER="com.intellij.coverage.DefaultCoverageFileProvider" RUNNER="coverage.py" COVERAGE_BY_TEST_ENABLED="false" COVERAGE_TRACING_ENABLED="false" WORKING_DIRECTORY="$PROJECT_DIR$/src/tests" />
    <SUITE FILE_PATH="coverage/GridCal$pytest_for_src_tests_test_basic_test_gridcal_basic_pi.coverage" NAME="pytest for src.tests.test_basic.test_gridcal_basic_pi Coverage Results" MODIFIED="1724240533490" SOURCE_PROVIDER="com.intellij.coverage.DefaultCoverageFileProvider" RUNNER="coverage.py" COVERAGE_BY_TEST_ENABLED="false" COVERAGE_TRACING_ENABLED="false" WORKING_DIRECTORY="$PROJECT_DIR$/src/tests" />
    <SUITE FILE_PATH="coverage/GridCal$Nosetests_for_test_simple_mip_test_lp_simple4.coverage" NAME="Nosetests for test_simple_mip.test_lp_simple4 Coverage Results" MODIFIED="1704807541299" SOURCE_PROVIDER="com.intellij.coverage.DefaultCoverageFileProvider" RUNNER="coverage.py" COVERAGE_BY_TEST_ENABLED="true" COVERAGE_TRACING_ENABLED="false" WORKING_DIRECTORY="$PROJECT_DIR$/src/tests" />
    <SUITE FILE_PATH="coverage/GridCal$circuit_to_optimods.coverage" NAME="circuit_to_optimods Coverage Results" MODIFIED="1692126689711" SOURCE_PROVIDER="com.intellij.coverage.DefaultCoverageFileProvider" RUNNER="coverage.py" COVERAGE_BY_TEST_ENABLED="true" COVERAGE_TRACING_ENABLED="false" WORKING_DIRECTORY="$PROJECT_DIR$/src/GridCal/Engine/Core/Compilers" />
    <SUITE FILE_PATH="coverage/GridCal$power_flow_example.coverage" NAME="power_flow_example Coverage Results" MODIFIED="1696328542092" SOURCE_PROVIDER="com.intellij.coverage.DefaultCoverageFileProvider" RUNNER="coverage.py" COVERAGE_BY_TEST_ENABLED="true" COVERAGE_TRACING_ENABLED="false" WORKING_DIRECTORY="$PROJECT_DIR$/examples" />
    <SUITE FILE_PATH="coverage/GridCal$Nosetests_for_tests_test_hydro.coverage" NAME="Nosetests for tests.test_hydro Coverage Results" MODIFIED="1707045007943" SOURCE_PROVIDER="com.intellij.coverage.DefaultCoverageFileProvider" RUNNER="coverage.py" COVERAGE_BY_TEST_ENABLED="true" COVERAGE_TRACING_ENABLED="false" WORKING_DIRECTORY="$PROJECT_DIR$/src/tests" />
    <SUITE FILE_PATH="coverage/GridCal$linear_factors_research.coverage" NAME="linear_factors_research Coverage Results" MODIFIED="1646235632825" SOURCE_PROVIDER="com.intellij.coverage.DefaultCoverageFileProvider" RUNNER="coverage.py" COVERAGE_BY_TEST_ENABLED="true" COVERAGE_TRACING_ENABLED="false" WORKING_DIRECTORY="$PROJECT_DIR$/src/research" />
    <SUITE FILE_PATH="coverage/GridCal$PTDF_ku_leuven.coverage" NAME="PTDF_ku_leuven Coverage Results" MODIFIED="1642342521661" SOURCE_PROVIDER="com.intellij.coverage.DefaultCoverageFileProvider" RUNNER="coverage.py" COVERAGE_BY_TEST_ENABLED="true" COVERAGE_TRACING_ENABLED="false" WORKING_DIRECTORY="$PROJECT_DIR$/src/research/PTDF" />
    <SUITE FILE_PATH="coverage/GridCal$pymoo_example.coverage" NAME="pymoo_example Coverage Results" MODIFIED="1709072652713" SOURCE_PROVIDER="com.intellij.coverage.DefaultCoverageFileProvider" RUNNER="coverage.py" COVERAGE_BY_TEST_ENABLED="true" COVERAGE_TRACING_ENABLED="false" WORKING_DIRECTORY="$PROJECT_DIR$/src/trunk/investments" />
    <SUITE FILE_PATH="coverage/GridCal$Nosetests_for_tests_test_opf.coverage" NAME="Nosetests for tests.test_opf Coverage Results" MODIFIED="1702311536440" SOURCE_PROVIDER="com.intellij.coverage.DefaultCoverageFileProvider" RUNNER="coverage.py" COVERAGE_BY_TEST_ENABLED="true" COVERAGE_TRACING_ENABLED="false" WORKING_DIRECTORY="$PROJECT_DIR$/src/tests" />
    <SUITE FILE_PATH="coverage/GridCal$Nosetests_for_tests_test_load_save_load_test_load_save_load.coverage" NAME="Nosetests for tests.test_load_save_load.test_load_save_load Coverage Results" MODIFIED="1716806308855" SOURCE_PROVIDER="com.intellij.coverage.DefaultCoverageFileProvider" RUNNER="coverage.py" COVERAGE_BY_TEST_ENABLED="true" COVERAGE_TRACING_ENABLED="false" WORKING_DIRECTORY="$PROJECT_DIR$/src/tests" />
    <SUITE FILE_PATH="coverage/GridCal$generate_ssl_key.coverage" NAME="generate_ssl_key Coverage Results" MODIFIED="1724660959032" SOURCE_PROVIDER="com.intellij.coverage.DefaultCoverageFileProvider" RUNNER="coverage.py" COVERAGE_BY_TEST_ENABLED="false" COVERAGE_TRACING_ENABLED="false" WORKING_DIRECTORY="$PROJECT_DIR$/src/GridCalServer" />
    <SUITE FILE_PATH="coverage/GridCal$download_stats.coverage" NAME="download_stats Coverage Results" MODIFIED="1724249625400" SOURCE_PROVIDER="com.intellij.coverage.DefaultCoverageFileProvider" RUNNER="coverage.py" COVERAGE_BY_TEST_ENABLED="false" COVERAGE_TRACING_ENABLED="false" WORKING_DIRECTORY="$PROJECT_DIR$/src/tests" />
    <SUITE FILE_PATH="coverage/GridCal$grid_reduction2.coverage" NAME="grid_reduction2 Coverage Results" MODIFIED="1615742120428" SOURCE_PROVIDER="com.intellij.coverage.DefaultCoverageFileProvider" RUNNER="coverage.py" COVERAGE_BY_TEST_ENABLED="true" COVERAGE_TRACING_ENABLED="false" WORKING_DIRECTORY="$PROJECT_DIR$/src/research/grid_reduction" />
    <SUITE FILE_PATH="coverage/GridCal$grid_generator_dialogue.coverage" NAME="grid_generator_dialogue Coverage Results" MODIFIED="1689665364372" SOURCE_PROVIDER="com.intellij.coverage.DefaultCoverageFileProvider" RUNNER="coverage.py" COVERAGE_BY_TEST_ENABLED="true" COVERAGE_TRACING_ENABLED="false" WORKING_DIRECTORY="$PROJECT_DIR$/src/GridCal/Gui/GridGenerator" />
    <SUITE FILE_PATH="coverage/GridCal$pytest_in_test_profiles_py.coverage" NAME="pytest in test_profiles.py Coverage Results" MODIFIED="1724249274140" SOURCE_PROVIDER="com.intellij.coverage.DefaultCoverageFileProvider" RUNNER="coverage.py" COVERAGE_BY_TEST_ENABLED="false" COVERAGE_TRACING_ENABLED="false" WORKING_DIRECTORY="$PROJECT_DIR$/src/tests" />
    <SUITE FILE_PATH="coverage/GridCal$Nosetests_in_test_ac_opf_py.coverage" NAME="Nosetests in test_ac_opf.py Coverage Results" MODIFIED="1705313688123" SOURCE_PROVIDER="com.intellij.coverage.DefaultCoverageFileProvider" RUNNER="coverage.py" COVERAGE_BY_TEST_ENABLED="true" COVERAGE_TRACING_ENABLED="false" WORKING_DIRECTORY="$PROJECT_DIR$/src/tests" />
    <SUITE FILE_PATH="coverage/GridCal$Nosetests_for_tests_test_ac_opf_test_ieee14.coverage" NAME="Nosetests for tests.test_ac_opf.test_ieee14 Coverage Results" MODIFIED="1712566456091" SOURCE_PROVIDER="com.intellij.coverage.DefaultCoverageFileProvider" RUNNER="coverage.py" COVERAGE_BY_TEST_ENABLED="true" COVERAGE_TRACING_ENABLED="false" WORKING_DIRECTORY="$PROJECT_DIR$/src/tests" />
    <SUITE FILE_PATH="coverage/GridCal$Nosetests_for_tests_admittance_matrix_test_test1.coverage" NAME="Nosetests for tests.admittance_matrix_test.test1 Coverage Results" MODIFIED="1694884103963" SOURCE_PROVIDER="com.intellij.coverage.DefaultCoverageFileProvider" RUNNER="coverage.py" COVERAGE_BY_TEST_ENABLED="true" COVERAGE_TRACING_ENABLED="false" WORKING_DIRECTORY="$PROJECT_DIR$/src/tests" />
    <SUITE FILE_PATH="coverage/GridCal$continuation_power_flow.coverage" NAME="continuation_power_flow Coverage Results" MODIFIED="1648735552255" SOURCE_PROVIDER="com.intellij.coverage.DefaultCoverageFileProvider" RUNNER="coverage.py" COVERAGE_BY_TEST_ENABLED="true" COVERAGE_TRACING_ENABLED="false" WORKING_DIRECTORY="$PROJECT_DIR$/src/GridCal/Engine/Simulations/ContinuationPowerFlow" />
    <SUITE FILE_PATH="coverage/GridCal$ips.coverage" NAME="ips Coverage Results" MODIFIED="1706275663285" SOURCE_PROVIDER="com.intellij.coverage.DefaultCoverageFileProvider" RUNNER="coverage.py" COVERAGE_BY_TEST_ENABLED="true" COVERAGE_TRACING_ENABLED="false" WORKING_DIRECTORY="$PROJECT_DIR$/src/GridCalEngine/Utils/NumericalMethods" />
    <SUITE FILE_PATH="coverage/GridCal$defining_a_grid_from_scratch_with_profiles.coverage" NAME="defining_a_grid_from_scratch_with_profiles Coverage Results" MODIFIED="1616960070909" SOURCE_PROVIDER="com.intellij.coverage.DefaultCoverageFileProvider" RUNNER="coverage.py" COVERAGE_BY_TEST_ENABLED="true" COVERAGE_TRACING_ENABLED="false" WORKING_DIRECTORY="$PROJECT_DIR$/src/Tutorials" />
    <SUITE FILE_PATH="coverage/GridCal$sparse_benchmark.coverage" NAME="sparse_benchmark Coverage Results" MODIFIED="1698410024629" SOURCE_PROVIDER="com.intellij.coverage.DefaultCoverageFileProvider" RUNNER="coverage.py" COVERAGE_BY_TEST_ENABLED="true" COVERAGE_TRACING_ENABLED="false" WORKING_DIRECTORY="$PROJECT_DIR$/examples" />
    <SUITE FILE_PATH="coverage/GridCal$json_parser.coverage" NAME="json_parser Coverage Results" MODIFIED="1656843550117" SOURCE_PROVIDER="com.intellij.coverage.DefaultCoverageFileProvider" RUNNER="coverage.py" COVERAGE_BY_TEST_ENABLED="true" COVERAGE_TRACING_ENABLED="false" WORKING_DIRECTORY="$PROJECT_DIR$/src/GridCal/Engine/IO" />
    <SUITE FILE_PATH="coverage/GridCal$Nosetests_in_test_gui_py.coverage" NAME="Nosetests in test_gui.py Coverage Results" MODIFIED="1718092460894" SOURCE_PROVIDER="com.intellij.coverage.DefaultCoverageFileProvider" RUNNER="coverage.py" COVERAGE_BY_TEST_ENABLED="false" COVERAGE_TRACING_ENABLED="false" WORKING_DIRECTORY="$PROJECT_DIR$/src/tests" />
    <SUITE FILE_PATH="coverage/GridCal$ExportDialogueController.coverage" NAME="ExportDialogueController Coverage Results" MODIFIED="1656340839439" SOURCE_PROVIDER="com.intellij.coverage.DefaultCoverageFileProvider" RUNNER="coverage.py" COVERAGE_BY_TEST_ENABLED="true" COVERAGE_TRACING_ENABLED="false" WORKING_DIRECTORY="$PROJECT_DIR$/src/GridCal/Gui/Main" />
    <SUITE FILE_PATH="coverage/GridCal$Nosetests_in_test_bus_types_py.coverage" NAME="Nosetests in test_bus_types.py Coverage Results" MODIFIED="1687726595619" SOURCE_PROVIDER="com.intellij.coverage.DefaultCoverageFileProvider" RUNNER="coverage.py" COVERAGE_BY_TEST_ENABLED="true" COVERAGE_TRACING_ENABLED="false" WORKING_DIRECTORY="$PROJECT_DIR$/src/tests" />
    <SUITE FILE_PATH="coverage/GridCal$circuit_to_alliander_pgm.coverage" NAME="circuit_to_alliander_pgm Coverage Results" MODIFIED="1650964250766" SOURCE_PROVIDER="com.intellij.coverage.DefaultCoverageFileProvider" RUNNER="coverage.py" COVERAGE_BY_TEST_ENABLED="true" COVERAGE_TRACING_ENABLED="false" WORKING_DIRECTORY="$PROJECT_DIR$/src/GridCal/Engine/Core/Compilers" />
    <SUITE FILE_PATH="coverage/GridCal$switch_reduction_dense.coverage" NAME="switch_reduction_dense Coverage Results" MODIFIED="1615742845150" SOURCE_PROVIDER="com.intellij.coverage.DefaultCoverageFileProvider" RUNNER="coverage.py" COVERAGE_BY_TEST_ENABLED="true" COVERAGE_TRACING_ENABLED="false" WORKING_DIRECTORY="$PROJECT_DIR$/src/research/grid_reduction/substation_reduction" />
    <SUITE FILE_PATH="coverage/GridCal$binary_ga.coverage" NAME="binary_ga Coverage Results" MODIFIED="1663317448376" SOURCE_PROVIDER="com.intellij.coverage.DefaultCoverageFileProvider" RUNNER="coverage.py" COVERAGE_BY_TEST_ENABLED="true" COVERAGE_TRACING_ENABLED="false" WORKING_DIRECTORY="$PROJECT_DIR$/src/research/genetic_algorithms" />
    <SUITE FILE_PATH="coverage/GridCal$Nosetests_for_test_ptdf_test_mlodf_sanpen.coverage" NAME="Nosetests for test_ptdf.test_mlodf_sanpen Coverage Results" MODIFIED="1706266201035" SOURCE_PROVIDER="com.intellij.coverage.DefaultCoverageFileProvider" RUNNER="coverage.py" COVERAGE_BY_TEST_ENABLED="true" COVERAGE_TRACING_ENABLED="false" WORKING_DIRECTORY="$PROJECT_DIR$/src/tests" />
    <SUITE FILE_PATH="coverage/GridCal$pytest_for_src_tests_test_load_all_grids_test_all_grids.coverage" NAME="pytest for src.tests.test_load_all_grids.test_all_grids Coverage Results" MODIFIED="1724105092926" SOURCE_PROVIDER="com.intellij.coverage.DefaultCoverageFileProvider" RUNNER="coverage.py" COVERAGE_BY_TEST_ENABLED="false" COVERAGE_TRACING_ENABLED="false" WORKING_DIRECTORY="$PROJECT_DIR$/src/tests" />
    <SUITE FILE_PATH="coverage/GridCal$update.coverage" NAME="update Coverage Results" MODIFIED="1610117098642" SOURCE_PROVIDER="com.intellij.coverage.DefaultCoverageFileProvider" RUNNER="coverage.py" COVERAGE_BY_TEST_ENABLED="true" COVERAGE_TRACING_ENABLED="false" WORKING_DIRECTORY="$PROJECT_DIR$/src/GridCal" />
    <SUITE FILE_PATH="coverage/GridCal$gis_dialogue.coverage" NAME="gis_dialogue Coverage Results" MODIFIED="1681978321412" SOURCE_PROVIDER="com.intellij.coverage.DefaultCoverageFileProvider" RUNNER="coverage.py" COVERAGE_BY_TEST_ENABLED="true" COVERAGE_TRACING_ENABLED="false" WORKING_DIRECTORY="$PROJECT_DIR$/src/GridCal/Gui/GIS" />
    <SUITE FILE_PATH="coverage/GridCal$multi_select.coverage" NAME="multi_select Coverage Results" MODIFIED="1722505307072" SOURCE_PROVIDER="com.intellij.coverage.DefaultCoverageFileProvider" RUNNER="coverage.py" COVERAGE_BY_TEST_ENABLED="false" COVERAGE_TRACING_ENABLED="false" WORKING_DIRECTORY="$PROJECT_DIR$/src/trunk/qt_related" />
    <SUITE FILE_PATH="coverage/GridCal$Nosetests_for_test_topology_processor_test_topology_rts.coverage" NAME="Nosetests for test_topology_processor.test_topology_rts Coverage Results" MODIFIED="1709307208250" SOURCE_PROVIDER="com.intellij.coverage.DefaultCoverageFileProvider" RUNNER="coverage.py" COVERAGE_BY_TEST_ENABLED="true" COVERAGE_TRACING_ENABLED="false" WORKING_DIRECTORY="$PROJECT_DIR$/src/tests" />
    <SUITE FILE_PATH="coverage/GridCal$demo_mvrsm.coverage" NAME="demo_mvrsm Coverage Results" MODIFIED="1707726283113" SOURCE_PROVIDER="com.intellij.coverage.DefaultCoverageFileProvider" RUNNER="coverage.py" COVERAGE_BY_TEST_ENABLED="true" COVERAGE_TRACING_ENABLED="false" WORKING_DIRECTORY="$PROJECT_DIR$/src/trunk/MVRSM" />
    <SUITE FILE_PATH="coverage/GridCal$pytest_for_test_derivatives_test_jacobian.coverage" NAME="pytest for test_derivatives.test_jacobian Coverage Results" MODIFIED="1721151386777" SOURCE_PROVIDER="com.intellij.coverage.DefaultCoverageFileProvider" RUNNER="coverage.py" COVERAGE_BY_TEST_ENABLED="false" COVERAGE_TRACING_ENABLED="false" WORKING_DIRECTORY="$PROJECT_DIR$/src/tests" />
    <SUITE FILE_PATH="coverage/GridCal$1d_example.coverage" NAME="1d_metropolis_algorithm_example Coverage Results" MODIFIED="1660055113109" SOURCE_PROVIDER="com.intellij.coverage.DefaultCoverageFileProvider" RUNNER="coverage.py" COVERAGE_BY_TEST_ENABLED="true" COVERAGE_TRACING_ENABLED="false" WORKING_DIRECTORY="$PROJECT_DIR$/src/research/MCMC" />
    <SUITE FILE_PATH="coverage/GridCal$pytest_for_test_power_flow_test_voltage_remote_control_with_generation.coverage" NAME="pytest for test_power_flow.test_voltage_remote_control_with_generation Coverage Results" MODIFIED="1724486261888" SOURCE_PROVIDER="com.intellij.coverage.DefaultCoverageFileProvider" RUNNER="coverage.py" COVERAGE_BY_TEST_ENABLED="false" COVERAGE_TRACING_ENABLED="false" WORKING_DIRECTORY="$PROJECT_DIR$/src/tests" />
    <SUITE FILE_PATH="coverage/GridCal$jacobian_gomez_exposito.coverage" NAME="jacobian_gomez_exposito Coverage Results" MODIFIED="1655634316914" SOURCE_PROVIDER="com.intellij.coverage.DefaultCoverageFileProvider" RUNNER="coverage.py" COVERAGE_BY_TEST_ENABLED="true" COVERAGE_TRACING_ENABLED="false" WORKING_DIRECTORY="$PROJECT_DIR$/src/research/jacobian_and_derivatives" />
    <SUITE FILE_PATH="coverage/GridCal$acopf_run.coverage" NAME="acopf_run Coverage Results" MODIFIED="1706781637782" SOURCE_PROVIDER="com.intellij.coverage.DefaultCoverageFileProvider" RUNNER="coverage.py" COVERAGE_BY_TEST_ENABLED="true" COVERAGE_TRACING_ENABLED="false" WORKING_DIRECTORY="$PROJECT_DIR$/src/trunk/acopf" />
    <SUITE FILE_PATH="coverage/GridCal$mips.coverage" NAME="mips Coverage Results" MODIFIED="1702414375626" SOURCE_PROVIDER="com.intellij.coverage.DefaultCoverageFileProvider" RUNNER="coverage.py" COVERAGE_BY_TEST_ENABLED="true" COVERAGE_TRACING_ENABLED="false" WORKING_DIRECTORY="" />
    <SUITE FILE_PATH="coverage/GridCal$coordinates_dialogue.coverage" NAME="coordinates_dialogue Coverage Results" MODIFIED="1689665134899" SOURCE_PROVIDER="com.intellij.coverage.DefaultCoverageFileProvider" RUNNER="coverage.py" COVERAGE_BY_TEST_ENABLED="true" COVERAGE_TRACING_ENABLED="false" WORKING_DIRECTORY="$PROJECT_DIR$/src/GridCal/Gui/CoordinatesInput" />
    <SUITE FILE_PATH="coverage/GridCal$pytest_in_test_generator_q_control_py.coverage" NAME="pytest in test_generator_q_control.py Coverage Results" MODIFIED="1721225869785" SOURCE_PROVIDER="com.intellij.coverage.DefaultCoverageFileProvider" RUNNER="coverage.py" COVERAGE_BY_TEST_ENABLED="false" COVERAGE_TRACING_ENABLED="false" WORKING_DIRECTORY="$PROJECT_DIR$/src/tests" />
    <SUITE FILE_PATH="coverage/GridCal$pytest_for_src_tests_test_cgmes_to_gridcal_ac_lines_test_ac_lines.coverage" NAME="pytest for src.tests.test_cgmes_to_gridcal_ac_lines.test_ac_lines Coverage Results" MODIFIED="1727030154343" SOURCE_PROVIDER="com.intellij.coverage.DefaultCoverageFileProvider" RUNNER="coverage.py" COVERAGE_BY_TEST_ENABLED="false" COVERAGE_TRACING_ENABLED="false" WORKING_DIRECTORY="$PROJECT_DIR$/src/tests" />
    <SUITE FILE_PATH="coverage/GridCal$Nosetests_for_tests_test_power_flow_test_ieee_grids.coverage" NAME="Nosetests for tests.test_power_flow.test_ieee_grids Coverage Results" MODIFIED="1602926441076" SOURCE_PROVIDER="com.intellij.coverage.DefaultCoverageFileProvider" RUNNER="coverage.py" COVERAGE_BY_TEST_ENABLED="true" COVERAGE_TRACING_ENABLED="false" WORKING_DIRECTORY="$PROJECT_DIR$/src/tests" />
    <SUITE FILE_PATH="coverage/GridCal$show_map_tests.coverage" NAME="show_map_tests Coverage Results" MODIFIED="1655834787955" SOURCE_PROVIDER="com.intellij.coverage.DefaultCoverageFileProvider" RUNNER="coverage.py" COVERAGE_BY_TEST_ENABLED="true" COVERAGE_TRACING_ENABLED="false" WORKING_DIRECTORY="$PROJECT_DIR$/src/research/map" />
    <SUITE FILE_PATH="coverage/GridCal$derivatives_research1.coverage" NAME="derivatives_research1 Coverage Results" MODIFIED="1608639260953" SOURCE_PROVIDER="com.intellij.coverage.DefaultCoverageFileProvider" RUNNER="coverage.py" COVERAGE_BY_TEST_ENABLED="true" COVERAGE_TRACING_ENABLED="false" WORKING_DIRECTORY="$PROJECT_DIR$/src/research/hvdc/fubm" />
    <SUITE FILE_PATH="coverage/GridCal$build_z_bus_by_steps.coverage" NAME="build_z_bus_by_steps Coverage Results" MODIFIED="1645718877250" SOURCE_PROVIDER="com.intellij.coverage.DefaultCoverageFileProvider" RUNNER="coverage.py" COVERAGE_BY_TEST_ENABLED="true" COVERAGE_TRACING_ENABLED="false" WORKING_DIRECTORY="$PROJECT_DIR$/src/research" />
    <SUITE FILE_PATH="coverage/GridCal$newton_line_search_acdc.coverage" NAME="newton_line_search_acdc Coverage Results" MODIFIED="1608896800406" SOURCE_PROVIDER="com.intellij.coverage.DefaultCoverageFileProvider" RUNNER="coverage.py" COVERAGE_BY_TEST_ENABLED="true" COVERAGE_TRACING_ENABLED="false" WORKING_DIRECTORY="$PROJECT_DIR$/src/research/hvdc" />
    <SUITE FILE_PATH="coverage/GridCal$ACPTDF_research2.coverage" NAME="ACPTDF_research2 Coverage Results" MODIFIED="1601972012772" SOURCE_PROVIDER="com.intellij.coverage.DefaultCoverageFileProvider" RUNNER="coverage.py" COVERAGE_BY_TEST_ENABLED="true" COVERAGE_TRACING_ENABLED="false" WORKING_DIRECTORY="$PROJECT_DIR$/src/research/PTDF" />
    <SUITE FILE_PATH="coverage/GridCal$lhs_ts.coverage" NAME="lhs_ts Coverage Results" MODIFIED="1657744078958" SOURCE_PROVIDER="com.intellij.coverage.DefaultCoverageFileProvider" RUNNER="coverage.py" COVERAGE_BY_TEST_ENABLED="true" COVERAGE_TRACING_ENABLED="false" WORKING_DIRECTORY="$PROJECT_DIR$/src/research/interpolation" />
    <SUITE FILE_PATH="coverage/GridCal$arrillagas_book_grids_to_gridcal.coverage" NAME="arrillagas_book_grids_to_gridcal Coverage Results" MODIFIED="1659437177352" SOURCE_PROVIDER="com.intellij.coverage.DefaultCoverageFileProvider" RUNNER="coverage.py" COVERAGE_BY_TEST_ENABLED="true" COVERAGE_TRACING_ENABLED="false" WORKING_DIRECTORY="$PROJECT_DIR$/src/research/experimental_readers" />
    <SUITE FILE_PATH="coverage/GridCal$linear_analysis_run.coverage" NAME="linear_analysis_run Coverage Results" MODIFIED="1696330787545" SOURCE_PROVIDER="com.intellij.coverage.DefaultCoverageFileProvider" RUNNER="coverage.py" COVERAGE_BY_TEST_ENABLED="true" COVERAGE_TRACING_ENABLED="false" WORKING_DIRECTORY="$PROJECT_DIR$/examples" />
    <SUITE FILE_PATH="coverage/GridCal$plot_solvers.coverage" NAME="plot_solvers Coverage Results" MODIFIED="1717010644348" SOURCE_PROVIDER="com.intellij.coverage.DefaultCoverageFileProvider" RUNNER="coverage.py" COVERAGE_BY_TEST_ENABLED="true" COVERAGE_TRACING_ENABLED="false" WORKING_DIRECTORY="$PROJECT_DIR$/src/trunk/investments" />
    <SUITE FILE_PATH="coverage/GridCal$all2_refactored.coverage" NAME="all2_refactored Coverage Results" MODIFIED="1614533302435" SOURCE_PROVIDER="com.intellij.coverage.DefaultCoverageFileProvider" RUNNER="coverage.py" COVERAGE_BY_TEST_ENABLED="true" COVERAGE_TRACING_ENABLED="false" WORKING_DIRECTORY="$PROJECT_DIR$/src/research/PGD" />
    <SUITE FILE_PATH="coverage/GridCal$analytic_ptdf_driver.coverage" NAME="analytic_ptdf_driver Coverage Results" MODIFIED="1600179811175" SOURCE_PROVIDER="com.intellij.coverage.DefaultCoverageFileProvider" RUNNER="coverage.py" COVERAGE_BY_TEST_ENABLED="true" COVERAGE_TRACING_ENABLED="false" WORKING_DIRECTORY="$PROJECT_DIR$/src/GridCal/Engine/Simulations/PTDF" />
    <SUITE FILE_PATH="coverage/GridCal$Sensitivity_research_AchaDaza.coverage" NAME="Sensitivity_research_AchaDaza Coverage Results" MODIFIED="1640084668993" SOURCE_PROVIDER="com.intellij.coverage.DefaultCoverageFileProvider" RUNNER="coverage.py" COVERAGE_BY_TEST_ENABLED="true" COVERAGE_TRACING_ENABLED="false" WORKING_DIRECTORY="$PROJECT_DIR$/src/research/PTDF" />
    <SUITE FILE_PATH="coverage/GridCal$sparse_solve.coverage" NAME="sparse_solve Coverage Results" MODIFIED="1698396568619" SOURCE_PROVIDER="com.intellij.coverage.DefaultCoverageFileProvider" RUNNER="coverage.py" COVERAGE_BY_TEST_ENABLED="true" COVERAGE_TRACING_ENABLED="false" WORKING_DIRECTORY="$PROJECT_DIR$/src/GridCalEngine/Simulations" />
    <SUITE FILE_PATH="coverage/GridCal$AnalysisDialogue.coverage" NAME="AnalysisDialogue Coverage Results" MODIFIED="1689665194982" SOURCE_PROVIDER="com.intellij.coverage.DefaultCoverageFileProvider" RUNNER="coverage.py" COVERAGE_BY_TEST_ENABLED="true" COVERAGE_TRACING_ENABLED="false" WORKING_DIRECTORY="$PROJECT_DIR$/src/GridCal/Gui/Analysis" />
    <SUITE FILE_PATH="coverage/GridCal$ortools_opf.coverage" NAME="ortools_opf Coverage Results" MODIFIED="1630067492213" SOURCE_PROVIDER="com.intellij.coverage.DefaultCoverageFileProvider" RUNNER="coverage.py" COVERAGE_BY_TEST_ENABLED="true" COVERAGE_TRACING_ENABLED="false" WORKING_DIRECTORY="$PROJECT_DIR$/src/research/or_tools" />
    <SUITE FILE_PATH="coverage/GridCal$Nosetests_in_test_state_estimation_py.coverage" NAME="Nosetests in test_state_estimation.py Coverage Results" MODIFIED="1635596732504" SOURCE_PROVIDER="com.intellij.coverage.DefaultCoverageFileProvider" RUNNER="coverage.py" COVERAGE_BY_TEST_ENABLED="true" COVERAGE_TRACING_ENABLED="false" WORKING_DIRECTORY="$PROJECT_DIR$/src/tests" />
    <SUITE FILE_PATH="coverage/GridCal$cgmes_import_check.coverage" NAME="cgmes_import_check Coverage Results" MODIFIED="1714545860153" SOURCE_PROVIDER="com.intellij.coverage.DefaultCoverageFileProvider" RUNNER="coverage.py" COVERAGE_BY_TEST_ENABLED="true" COVERAGE_TRACING_ENABLED="false" WORKING_DIRECTORY="$PROJECT_DIR$/src/trunk/cgmes_import_check" />
    <SUITE FILE_PATH="coverage/GridCal$power_flow_research.coverage" NAME="power_flow_research Coverage Results" MODIFIED="1707381713962" SOURCE_PROVIDER="com.intellij.coverage.DefaultCoverageFileProvider" RUNNER="coverage.py" COVERAGE_BY_TEST_ENABLED="true" COVERAGE_TRACING_ENABLED="false" WORKING_DIRECTORY="$PROJECT_DIR$/src/trunk/pf" />
    <SUITE FILE_PATH="coverage/GridCal$Nosetests_in_test_load_all_grids_py.coverage" NAME="Nosetests in test_load_all_grids.py Coverage Results" MODIFIED="1598802785581" SOURCE_PROVIDER="com.intellij.coverage.DefaultCoverageFileProvider" RUNNER="coverage.py" COVERAGE_BY_TEST_ENABLED="true" COVERAGE_TRACING_ENABLED="false" WORKING_DIRECTORY="$PROJECT_DIR$/src/tests" />
    <SUITE FILE_PATH="coverage/GridCal$run_contingencies_script.coverage" NAME="run_contingencies_script Coverage Results" MODIFIED="1726224948389" SOURCE_PROVIDER="com.intellij.coverage.DefaultCoverageFileProvider" RUNNER="coverage.py" COVERAGE_BY_TEST_ENABLED="false" COVERAGE_TRACING_ENABLED="false" WORKING_DIRECTORY="$PROJECT_DIR$/src/trunk/contingencies" />
    <SUITE FILE_PATH="coverage/GridCal$Nosetests_in_test_sparse_py.coverage" NAME="Nosetests in test_sparse.py Coverage Results" MODIFIED="1698955230108" SOURCE_PROVIDER="com.intellij.coverage.DefaultCoverageFileProvider" RUNNER="coverage.py" COVERAGE_BY_TEST_ENABLED="true" COVERAGE_TRACING_ENABLED="false" WORKING_DIRECTORY="$PROJECT_DIR$/src/tests" />
    <SUITE FILE_PATH="coverage/GridCal$topology_processor_bfs.coverage" NAME="topology_processor_bfs Coverage Results" MODIFIED="1707390694859" SOURCE_PROVIDER="com.intellij.coverage.DefaultCoverageFileProvider" RUNNER="coverage.py" COVERAGE_BY_TEST_ENABLED="true" COVERAGE_TRACING_ENABLED="false" WORKING_DIRECTORY="$PROJECT_DIR$/src/trunk/substation_reduction" />
    <SUITE FILE_PATH="coverage/GridCal$line_arrow_3.coverage" NAME="line_arrow_3 Coverage Results" MODIFIED="1726659364429" SOURCE_PROVIDER="com.intellij.coverage.DefaultCoverageFileProvider" RUNNER="coverage.py" COVERAGE_BY_TEST_ENABLED="false" COVERAGE_TRACING_ENABLED="false" WORKING_DIRECTORY="$PROJECT_DIR$/src/trunk/qt_related" />
    <SUITE FILE_PATH="coverage/GridCal$cpf_run.coverage" NAME="cpf_run Coverage Results" MODIFIED="1696337146142" SOURCE_PROVIDER="com.intellij.coverage.DefaultCoverageFileProvider" RUNNER="coverage.py" COVERAGE_BY_TEST_ENABLED="true" COVERAGE_TRACING_ENABLED="false" WORKING_DIRECTORY="$PROJECT_DIR$/examples" />
    <SUITE FILE_PATH="coverage/GridCal$matpower_parser.coverage" NAME="matpower_parser Coverage Results" MODIFIED="1600002676691" SOURCE_PROVIDER="com.intellij.coverage.DefaultCoverageFileProvider" RUNNER="coverage.py" COVERAGE_BY_TEST_ENABLED="true" COVERAGE_TRACING_ENABLED="false" WORKING_DIRECTORY="$PROJECT_DIR$/src/GridCal/Engine/IO" />
    <SUITE FILE_PATH="coverage/GridCal$Nosetests_in_test_admittance_tap_derivatives_py.coverage" NAME="Nosetests in test_admittance_tap_derivatives.py Coverage Results" MODIFIED="1708506914959" SOURCE_PROVIDER="com.intellij.coverage.DefaultCoverageFileProvider" RUNNER="coverage.py" COVERAGE_BY_TEST_ENABLED="true" COVERAGE_TRACING_ENABLED="false" WORKING_DIRECTORY="$PROJECT_DIR$/src/tests" />
    <SUITE FILE_PATH="coverage/GridCal$cv2_cam.coverage" NAME="cv2_cam Coverage Results" MODIFIED="1717167215404" SOURCE_PROVIDER="com.intellij.coverage.DefaultCoverageFileProvider" RUNNER="coverage.py" COVERAGE_BY_TEST_ENABLED="true" COVERAGE_TRACING_ENABLED="false" WORKING_DIRECTORY="$PROJECT_DIR$/src/trunk/misc" />
    <SUITE FILE_PATH="coverage/GridCal$object_plot_analysis.coverage" NAME="object_plot_analysis Coverage Results" MODIFIED="1689665184050" SOURCE_PROVIDER="com.intellij.coverage.DefaultCoverageFileProvider" RUNNER="coverage.py" COVERAGE_BY_TEST_ENABLED="true" COVERAGE_TRACING_ENABLED="false" WORKING_DIRECTORY="$PROJECT_DIR$/src/GridCal/Gui/Analysis" />
    <SUITE FILE_PATH="coverage/GridCal$Nosetests_for_tests_test_load_save_load.coverage" NAME="Nosetests for tests.test_load_save_load Coverage Results" MODIFIED="1709724575670" SOURCE_PROVIDER="com.intellij.coverage.DefaultCoverageFileProvider" RUNNER="coverage.py" COVERAGE_BY_TEST_ENABLED="true" COVERAGE_TRACING_ENABLED="false" WORKING_DIRECTORY="$PROJECT_DIR$/src/tests" />
    <SUITE FILE_PATH="coverage/GridCal$setup__1_.coverage" NAME="setup (1) Coverage Results" MODIFIED="1628859696965" SOURCE_PROVIDER="com.intellij.coverage.DefaultCoverageFileProvider" RUNNER="coverage.py" COVERAGE_BY_TEST_ENABLED="true" COVERAGE_TRACING_ENABLED="false" WORKING_DIRECTORY="$PROJECT_DIR$" />
    <SUITE FILE_PATH="coverage/GridCal$rectangular_nr1.coverage" NAME="rectangular_nr1 Coverage Results" MODIFIED="1602866013486" SOURCE_PROVIDER="com.intellij.coverage.DefaultCoverageFileProvider" RUNNER="coverage.py" COVERAGE_BY_TEST_ENABLED="true" COVERAGE_TRACING_ENABLED="false" WORKING_DIRECTORY="$PROJECT_DIR$/src/research/power_flow/rectangular" />
    <SUITE FILE_PATH="coverage/GridCal$models_dialogue.coverage" NAME="models_dialogue Coverage Results" MODIFIED="1674069639851" SOURCE_PROVIDER="com.intellij.coverage.DefaultCoverageFileProvider" RUNNER="coverage.py" COVERAGE_BY_TEST_ENABLED="true" COVERAGE_TRACING_ENABLED="false" WORKING_DIRECTORY="$PROJECT_DIR$/src/GridCal/Gui/ProfilesInput" />
    <SUITE FILE_PATH="coverage/GridCal$6bus_example.coverage" NAME="6bus_example Coverage Results" MODIFIED="1702919236424" SOURCE_PROVIDER="com.intellij.coverage.DefaultCoverageFileProvider" RUNNER="coverage.py" COVERAGE_BY_TEST_ENABLED="true" COVERAGE_TRACING_ENABLED="false" WORKING_DIRECTORY="$PROJECT_DIR$/examples/trunk/acdc_pf" />
    <SUITE FILE_PATH="coverage/GridCal$power_flow_research_sinj.coverage" NAME="power_flow_research_sinj Coverage Results" MODIFIED="1711310889153" SOURCE_PROVIDER="com.intellij.coverage.DefaultCoverageFileProvider" RUNNER="coverage.py" COVERAGE_BY_TEST_ENABLED="true" COVERAGE_TRACING_ENABLED="false" WORKING_DIRECTORY="$PROJECT_DIR$/src/trunk/pf" />
    <SUITE FILE_PATH="coverage/GridCal$Nosetests_in_test_contongencies_filters_py.coverage" NAME="Nosetests in test_contongencies_filters.py Coverage Results" MODIFIED="1717582868164" SOURCE_PROVIDER="com.intellij.coverage.DefaultCoverageFileProvider" RUNNER="coverage.py" COVERAGE_BY_TEST_ENABLED="true" COVERAGE_TRACING_ENABLED="false" WORKING_DIRECTORY="$PROJECT_DIR$/src/tests" />
    <SUITE FILE_PATH="coverage/GridCal$Nosetests_for_tests_test_tutorials.coverage" NAME="Nosetests for tests.test_tutorials Coverage Results" MODIFIED="1647335600894" SOURCE_PROVIDER="com.intellij.coverage.DefaultCoverageFileProvider" RUNNER="coverage.py" COVERAGE_BY_TEST_ENABLED="true" COVERAGE_TRACING_ENABLED="false" WORKING_DIRECTORY="$PROJECT_DIR$/src/tests" />
    <SUITE FILE_PATH="coverage/GridCal$setup__to_newton_venv_.coverage" NAME="setup (to newton venv) Coverage Results" MODIFIED="1678561959438" SOURCE_PROVIDER="com.intellij.coverage.DefaultCoverageFileProvider" RUNNER="coverage.py" COVERAGE_BY_TEST_ENABLED="true" COVERAGE_TRACING_ENABLED="false" WORKING_DIRECTORY="$PROJECT_DIR$/src" />
    <SUITE FILE_PATH="coverage/GridCal$LineBuilderDialogue.coverage" NAME="LineBuilderDialogue Coverage Results" MODIFIED="1633774223527" SOURCE_PROVIDER="com.intellij.coverage.DefaultCoverageFileProvider" RUNNER="coverage.py" COVERAGE_BY_TEST_ENABLED="true" COVERAGE_TRACING_ENABLED="false" WORKING_DIRECTORY="$PROJECT_DIR$/src/GridCal/Gui/TowerBuilder" />
    <SUITE FILE_PATH="coverage/GridCal$contingency_analysis.coverage" NAME="contingency_analysis Coverage Results" MODIFIED="1648031580346" SOURCE_PROVIDER="com.intellij.coverage.DefaultCoverageFileProvider" RUNNER="coverage.py" COVERAGE_BY_TEST_ENABLED="true" COVERAGE_TRACING_ENABLED="false" WORKING_DIRECTORY="$PROJECT_DIR$/src/research/ContingencyAnalysis" />
    <SUITE FILE_PATH="coverage/GridCal$time_series.coverage" NAME="time_series Coverage Results" MODIFIED="1617809423186" SOURCE_PROVIDER="com.intellij.coverage.DefaultCoverageFileProvider" RUNNER="coverage.py" COVERAGE_BY_TEST_ENABLED="true" COVERAGE_TRACING_ENABLED="false" WORKING_DIRECTORY="$PROJECT_DIR$/src/Tutorials" />
    <SUITE FILE_PATH="coverage/GridCal$Nosetests_for_tests_test_api_helm_test_api_helm.coverage" NAME="Nosetests for tests.test_api_helm.test_api_helm Coverage Results" MODIFIED="1687725548984" SOURCE_PROVIDER="com.intellij.coverage.DefaultCoverageFileProvider" RUNNER="coverage.py" COVERAGE_BY_TEST_ENABLED="true" COVERAGE_TRACING_ENABLED="false" WORKING_DIRECTORY="$PROJECT_DIR$/src/tests" />
    <SUITE FILE_PATH="coverage/GridCal$pytest_for_test_topology_processor_test_topology_4_nodes_B.coverage" NAME="pytest for test_topology_processor.test_topology_4_nodes_B Coverage Results" MODIFIED="1720435005585" SOURCE_PROVIDER="com.intellij.coverage.DefaultCoverageFileProvider" RUNNER="coverage.py" COVERAGE_BY_TEST_ENABLED="false" COVERAGE_TRACING_ENABLED="false" WORKING_DIRECTORY="$PROJECT_DIR$/src/tests" />
    <SUITE FILE_PATH="coverage/GridCal$Nosetests_in_tests.coverage" NAME="Nosetests in tests Coverage Results" MODIFIED="1724149579201" SOURCE_PROVIDER="com.intellij.coverage.DefaultCoverageFileProvider" RUNNER="coverage.py" COVERAGE_BY_TEST_ENABLED="false" COVERAGE_TRACING_ENABLED="false" WORKING_DIRECTORY="$PROJECT_DIR$/src/tests" />
    <SUITE FILE_PATH="coverage/GridCal$gui.coverage" NAME="gui Coverage Results" MODIFIED="1649779929647" SOURCE_PROVIDER="com.intellij.coverage.DefaultCoverageFileProvider" RUNNER="coverage.py" COVERAGE_BY_TEST_ENABLED="true" COVERAGE_TRACING_ENABLED="false" WORKING_DIRECTORY="$PROJECT_DIR$/src/GridCal/Gui/AboutDialogue" />
    <SUITE FILE_PATH="coverage/GridCal$pytest_for_test_power_flow_test_power_flow_control_with_pst.coverage" NAME="pytest for test_power_flow.test_power_flow_control_with_pst Coverage Results" MODIFIED="1723561309289" SOURCE_PROVIDER="com.intellij.coverage.DefaultCoverageFileProvider" RUNNER="coverage.py" COVERAGE_BY_TEST_ENABLED="false" COVERAGE_TRACING_ENABLED="false" WORKING_DIRECTORY="$PROJECT_DIR$/src/tests" />
    <SUITE FILE_PATH="coverage/GridCal$Nosetests_for_tests_test_time_series_test_time_series.coverage" NAME="Nosetests for tests.test_time_series.test_time_series Coverage Results" MODIFIED="1617043238858" SOURCE_PROVIDER="com.intellij.coverage.DefaultCoverageFileProvider" RUNNER="coverage.py" COVERAGE_BY_TEST_ENABLED="true" COVERAGE_TRACING_ENABLED="false" WORKING_DIRECTORY="$PROJECT_DIR$/src/tests" />
    <SUITE FILE_PATH="coverage/GridCal$Nosetests_for_tests_admittance_matrix_test_test3.coverage" NAME="Nosetests for tests.admittance_matrix_test.test3 Coverage Results" MODIFIED="1707832146793" SOURCE_PROVIDER="com.intellij.coverage.DefaultCoverageFileProvider" RUNNER="coverage.py" COVERAGE_BY_TEST_ENABLED="true" COVERAGE_TRACING_ENABLED="false" WORKING_DIRECTORY="$PROJECT_DIR$/src/tests" />
    <SUITE FILE_PATH="coverage/GridCal$crazy_lambda_shadowing.coverage" NAME="crazy_lambda_shadowing Coverage Results" MODIFIED="1725974852762" SOURCE_PROVIDER="com.intellij.coverage.DefaultCoverageFileProvider" RUNNER="coverage.py" COVERAGE_BY_TEST_ENABLED="false" COVERAGE_TRACING_ENABLED="false" WORKING_DIRECTORY="$PROJECT_DIR$/src/trunk/misc" />
    <SUITE FILE_PATH="coverage/GridCal$dc_linear_opf_ts.coverage" NAME="dc_linear_opf_ts_example Coverage Results" MODIFIED="1688466918477" SOURCE_PROVIDER="com.intellij.coverage.DefaultCoverageFileProvider" RUNNER="coverage.py" COVERAGE_BY_TEST_ENABLED="true" COVERAGE_TRACING_ENABLED="false" WORKING_DIRECTORY="$PROJECT_DIR$/examples" />
    <SUITE FILE_PATH="coverage/GridCal$schematic_widget.coverage" NAME="schematic_widget Coverage Results" MODIFIED="1717166908091" SOURCE_PROVIDER="com.intellij.coverage.DefaultCoverageFileProvider" RUNNER="coverage.py" COVERAGE_BY_TEST_ENABLED="true" COVERAGE_TRACING_ENABLED="false" WORKING_DIRECTORY="$PROJECT_DIR$/src/GridCal/Gui/Diagrams/SchematicWidget" />
    <SUITE FILE_PATH="coverage/GridCal$high_speed_jacobian.coverage" NAME="high_speed_jacobian_csc Coverage Results" MODIFIED="1609259233934" SOURCE_PROVIDER="com.intellij.coverage.DefaultCoverageFileProvider" RUNNER="coverage.py" COVERAGE_BY_TEST_ENABLED="true" COVERAGE_TRACING_ENABLED="false" WORKING_DIRECTORY="$PROJECT_DIR$/src/research/power_flow/jacobian" />
    <SUITE FILE_PATH="coverage/GridCal$Nosetests_in_test_numerical_circuit_py.coverage" NAME="Nosetests in test_numerical_circuit.py Coverage Results" MODIFIED="1706864003379" SOURCE_PROVIDER="com.intellij.coverage.DefaultCoverageFileProvider" RUNNER="coverage.py" COVERAGE_BY_TEST_ENABLED="true" COVERAGE_TRACING_ENABLED="false" WORKING_DIRECTORY="$PROJECT_DIR$/src/tests" />
    <SUITE FILE_PATH="coverage/GridCal$gridcal_to_raw.coverage" NAME="gridcal_to_raw Coverage Results" MODIFIED="1718811813892" SOURCE_PROVIDER="com.intellij.coverage.DefaultCoverageFileProvider" RUNNER="coverage.py" COVERAGE_BY_TEST_ENABLED="true" COVERAGE_TRACING_ENABLED="false" WORKING_DIRECTORY="$PROJECT_DIR$/src/GridCalEngine/IO/raw" />
    <SUITE FILE_PATH="coverage/GridCal$schafer_jacobian_assembly.coverage" NAME="schafer_jacobian_assembly Coverage Results" MODIFIED="1617566032222" SOURCE_PROVIDER="com.intellij.coverage.DefaultCoverageFileProvider" RUNNER="coverage.py" COVERAGE_BY_TEST_ENABLED="true" COVERAGE_TRACING_ENABLED="false" WORKING_DIRECTORY="$PROJECT_DIR$/src/research/power_flow/jacobian" />
    <SUITE FILE_PATH="coverage/GridCal$newton_equivalence_test.coverage" NAME="newton_equivalence_test Coverage Results" MODIFIED="1678866293763" SOURCE_PROVIDER="com.intellij.coverage.DefaultCoverageFileProvider" RUNNER="coverage.py" COVERAGE_BY_TEST_ENABLED="true" COVERAGE_TRACING_ENABLED="false" WORKING_DIRECTORY="$PROJECT_DIR$/src/tests" />
    <SUITE FILE_PATH="coverage/GridCal$Nosetests_in_test_latin_hypercube_py.coverage" NAME="Nosetests in test_latin_hypercube.py Coverage Results" MODIFIED="1617046286335" SOURCE_PROVIDER="com.intellij.coverage.DefaultCoverageFileProvider" RUNNER="coverage.py" COVERAGE_BY_TEST_ENABLED="true" COVERAGE_TRACING_ENABLED="false" WORKING_DIRECTORY="$PROJECT_DIR$/src/tests" />
    <SUITE FILE_PATH="coverage/GridCal$dc_linear_opf_with_robust_solve.coverage" NAME="dc_linear_opf_with_robust_solve Coverage Results" MODIFIED="1700231823811" SOURCE_PROVIDER="com.intellij.coverage.DefaultCoverageFileProvider" RUNNER="coverage.py" COVERAGE_BY_TEST_ENABLED="true" COVERAGE_TRACING_ENABLED="false" WORKING_DIRECTORY="$PROJECT_DIR$/examples" />
    <SUITE FILE_PATH="coverage/GridCal$pytest_in_test_power_flow_py.coverage" NAME="pytest in test_power_flow.py Coverage Results" MODIFIED="1724510001286" SOURCE_PROVIDER="com.intellij.coverage.DefaultCoverageFileProvider" RUNNER="coverage.py" COVERAGE_BY_TEST_ENABLED="false" COVERAGE_TRACING_ENABLED="false" WORKING_DIRECTORY="$PROJECT_DIR$/src/tests" />
    <SUITE FILE_PATH="coverage/GridCal$Nosetests_in_ac_dc_power_flow_py.coverage" NAME="Nosetests in ac_dc_power_flow.py Coverage Results" MODIFIED="1699631921222" SOURCE_PROVIDER="com.intellij.coverage.DefaultCoverageFileProvider" RUNNER="coverage.py" COVERAGE_BY_TEST_ENABLED="true" COVERAGE_TRACING_ENABLED="false" WORKING_DIRECTORY="$PROJECT_DIR$/src/tests" />
    <SUITE FILE_PATH="coverage/GridCal$ieee9_Kriti.coverage" NAME="ieee9_Kriti Coverage Results" MODIFIED="1721831739702" SOURCE_PROVIDER="com.intellij.coverage.DefaultCoverageFileProvider" RUNNER="coverage.py" COVERAGE_BY_TEST_ENABLED="false" COVERAGE_TRACING_ENABLED="false" WORKING_DIRECTORY="$PROJECT_DIR$/src/trunk/acdc_pf" />
    <SUITE FILE_PATH="coverage/GridCal$pytest_for_test_raw_roundtrip_test_rawx_roundtrip.coverage" NAME="pytest for test_raw_roundtrip.test_rawx_roundtrip Coverage Results" MODIFIED="1720772666651" SOURCE_PROVIDER="com.intellij.coverage.DefaultCoverageFileProvider" RUNNER="coverage.py" COVERAGE_BY_TEST_ENABLED="false" COVERAGE_TRACING_ENABLED="false" WORKING_DIRECTORY="$PROJECT_DIR$/src/tests" />
    <SUITE FILE_PATH="coverage/GridCal$sergio_dorado_example.coverage" NAME="sergio_dorado_example Coverage Results" MODIFIED="1715016834665" SOURCE_PROVIDER="com.intellij.coverage.DefaultCoverageFileProvider" RUNNER="coverage.py" COVERAGE_BY_TEST_ENABLED="true" COVERAGE_TRACING_ENABLED="false" WORKING_DIRECTORY="$PROJECT_DIR$/src/trunk/substation_reduction" />
    <SUITE FILE_PATH="coverage/GridCal$qrangeslider.coverage" NAME="custom_qrangeslider Coverage Results" MODIFIED="1692615778925" SOURCE_PROVIDER="com.intellij.coverage.DefaultCoverageFileProvider" RUNNER="coverage.py" COVERAGE_BY_TEST_ENABLED="true" COVERAGE_TRACING_ENABLED="false" WORKING_DIRECTORY="$PROJECT_DIR$/src/GridCal/Gui/Main" />
    <SUITE FILE_PATH="coverage/GridCal$Nosetests_for_test_srap_test_srap.coverage" NAME="Nosetests for test_srap.test_srap Coverage Results" MODIFIED="1706791719546" SOURCE_PROVIDER="com.intellij.coverage.DefaultCoverageFileProvider" RUNNER="coverage.py" COVERAGE_BY_TEST_ENABLED="true" COVERAGE_TRACING_ENABLED="false" WORKING_DIRECTORY="$PROJECT_DIR$/src/tests" />
    <SUITE FILE_PATH="coverage/GridCal$pytest_for_test_nodal_capacity_test_linear_vs_nonlinear_ncap.coverage" NAME="pytest for test_nodal_capacity.test_linear_vs_nonlinear_ncap Coverage Results" MODIFIED="1724420690467" SOURCE_PROVIDER="com.intellij.coverage.DefaultCoverageFileProvider" RUNNER="coverage.py" COVERAGE_BY_TEST_ENABLED="false" COVERAGE_TRACING_ENABLED="false" WORKING_DIRECTORY="$PROJECT_DIR$/src/tests" />
    <SUITE FILE_PATH="coverage/GridCal$generate_property_gatters_and_setters.coverage" NAME="generate_property_gatters_and_setters Coverage Results" MODIFIED="1711104335326" SOURCE_PROVIDER="com.intellij.coverage.DefaultCoverageFileProvider" RUNNER="coverage.py" COVERAGE_BY_TEST_ENABLED="true" COVERAGE_TRACING_ENABLED="false" WORKING_DIRECTORY="$PROJECT_DIR$/src/trunk/code_generation" />
    <SUITE FILE_PATH="coverage/GridCal$update_gui_file.coverage" NAME="update_gui_file Coverage Results" MODIFIED="1728303994009" SOURCE_PROVIDER="com.intellij.coverage.DefaultCoverageFileProvider" RUNNER="coverage.py" COVERAGE_BY_TEST_ENABLED="false" COVERAGE_TRACING_ENABLED="false" WORKING_DIRECTORY="$PROJECT_DIR$/src/GridCal/Gui/SubstationDesigner" />
    <SUITE FILE_PATH="coverage/GridCal$pytest_for_src_tests_test_cgmes_to_gridcal_ac_transformers_test_ac_transformers3w.coverage" NAME="pytest for src.tests.test_cgmes_to_gridcal_ac_transformers.test_ac_transformers3w Coverage Results" MODIFIED="1724325801851" SOURCE_PROVIDER="com.intellij.coverage.DefaultCoverageFileProvider" RUNNER="coverage.py" COVERAGE_BY_TEST_ENABLED="false" COVERAGE_TRACING_ENABLED="false" WORKING_DIRECTORY="$PROJECT_DIR$/src/tests" />
    <SUITE FILE_PATH="coverage/GridCal$branch_derivatives_research.coverage" NAME="branch_derivatives_research Coverage Results" MODIFIED="1655665418454" SOURCE_PROVIDER="com.intellij.coverage.DefaultCoverageFileProvider" RUNNER="coverage.py" COVERAGE_BY_TEST_ENABLED="true" COVERAGE_TRACING_ENABLED="false" WORKING_DIRECTORY="$PROJECT_DIR$/src/research/jacobian_and_derivatives" />
    <SUITE FILE_PATH="coverage/GridCal$test_power_flow.coverage" NAME="test_power_flow Coverage Results" MODIFIED="1627304268760" SOURCE_PROVIDER="com.intellij.coverage.DefaultCoverageFileProvider" RUNNER="coverage.py" COVERAGE_BY_TEST_ENABLED="true" COVERAGE_TRACING_ENABLED="false" WORKING_DIRECTORY="$PROJECT_DIR$/src/tests" />
    <SUITE FILE_PATH="coverage/GridCal$pytest_for_test_power_flow_test_fubm.coverage" NAME="pytest for test_power_flow.test_fubm Coverage Results" MODIFIED="1724420517071" SOURCE_PROVIDER="com.intellij.coverage.DefaultCoverageFileProvider" RUNNER="coverage.py" COVERAGE_BY_TEST_ENABLED="false" COVERAGE_TRACING_ENABLED="false" WORKING_DIRECTORY="$PROJECT_DIR$/src/tests" />
    <SUITE FILE_PATH="coverage/GridCal$pytest_for_src_tests_test_cgmes_ieeee_test_ieee_grids.coverage" NAME="pytest for src.tests.test_cgmes_ieeee.test_ieee_grids Coverage Results" MODIFIED="1720618297522" SOURCE_PROVIDER="com.intellij.coverage.DefaultCoverageFileProvider" RUNNER="coverage.py" COVERAGE_BY_TEST_ENABLED="false" COVERAGE_TRACING_ENABLED="false" WORKING_DIRECTORY="$PROJECT_DIR$/src/tests" />
    <SUITE FILE_PATH="coverage/GridCal$flatpak_pip_generator.coverage" NAME="flatpak-pip-generator Coverage Results" MODIFIED="1694345245258" SOURCE_PROVIDER="com.intellij.coverage.DefaultCoverageFileProvider" RUNNER="coverage.py" COVERAGE_BY_TEST_ENABLED="true" COVERAGE_TRACING_ENABLED="false" WORKING_DIRECTORY="$PROJECT_DIR$/src" />
    <SUITE FILE_PATH="coverage/GridCal$conf.coverage" NAME="conf Coverage Results" MODIFIED="1694004852527" SOURCE_PROVIDER="com.intellij.coverage.DefaultCoverageFileProvider" RUNNER="coverage.py" COVERAGE_BY_TEST_ENABLED="true" COVERAGE_TRACING_ENABLED="false" WORKING_DIRECTORY="$PROJECT_DIR$/doc" />
    <SUITE FILE_PATH="coverage/GridCal$profile_dialogue.coverage" NAME="profile_dialogue Coverage Results" MODIFIED="1725967434066" SOURCE_PROVIDER="com.intellij.coverage.DefaultCoverageFileProvider" RUNNER="coverage.py" COVERAGE_BY_TEST_ENABLED="false" COVERAGE_TRACING_ENABLED="false" WORKING_DIRECTORY="$PROJECT_DIR$/src/GridCal/Gui/ProfilesInput" />
    <SUITE FILE_PATH="coverage/GridCal$Nosetests_for_tests_admittance_matrix_test.coverage" NAME="Nosetests for tests.admittance_matrix_test Coverage Results" MODIFIED="1602926351044" SOURCE_PROVIDER="com.intellij.coverage.DefaultCoverageFileProvider" RUNNER="coverage.py" COVERAGE_BY_TEST_ENABLED="true" COVERAGE_TRACING_ENABLED="false" WORKING_DIRECTORY="$PROJECT_DIR$/src/tests" />
    <SUITE FILE_PATH="coverage/GridCal$pytest_for_test_demo_5_node_test_demo_5_node.coverage" NAME="pytest for test_demo_5_node.test_demo_5_node Coverage Results" MODIFIED="1724249468428" SOURCE_PROVIDER="com.intellij.coverage.DefaultCoverageFileProvider" RUNNER="coverage.py" COVERAGE_BY_TEST_ENABLED="false" COVERAGE_TRACING_ENABLED="false" WORKING_DIRECTORY="$PROJECT_DIR$/src/tests" />
    <SUITE FILE_PATH="coverage/GridCal$acopf_function_evaluation.coverage" NAME="acopf_function_evaluation Coverage Results" MODIFIED="1704884982818" SOURCE_PROVIDER="com.intellij.coverage.DefaultCoverageFileProvider" RUNNER="coverage.py" COVERAGE_BY_TEST_ENABLED="true" COVERAGE_TRACING_ENABLED="false" WORKING_DIRECTORY="$PROJECT_DIR$/examples/trunk/acopf" />
    <SUITE FILE_PATH="coverage/GridCal$qrangeslider2.coverage" NAME="qrangeslider2 Coverage Results" MODIFIED="1692602563519" SOURCE_PROVIDER="com.intellij.coverage.DefaultCoverageFileProvider" RUNNER="coverage.py" COVERAGE_BY_TEST_ENABLED="true" COVERAGE_TRACING_ENABLED="false" WORKING_DIRECTORY="$PROJECT_DIR$/src/GridCal/Gui/Main" />
    <SUITE FILE_PATH="coverage/GridCal$admittance_variations.coverage" NAME="admittance_variations Coverage Results" MODIFIED="1603050030453" SOURCE_PROVIDER="com.intellij.coverage.DefaultCoverageFileProvider" RUNNER="coverage.py" COVERAGE_BY_TEST_ENABLED="true" COVERAGE_TRACING_ENABLED="false" WORKING_DIRECTORY="$PROJECT_DIR$/src/research/admittance" />
    <SUITE FILE_PATH="coverage/GridCal$Nosetests_for_test_ptdf_test_ptdf_ieee14_definition.coverage" NAME="Nosetests for test_ptdf.test_ptdf_ieee14_definition Coverage Results" MODIFIED="1701814601492" SOURCE_PROVIDER="com.intellij.coverage.DefaultCoverageFileProvider" RUNNER="coverage.py" COVERAGE_BY_TEST_ENABLED="true" COVERAGE_TRACING_ENABLED="false" WORKING_DIRECTORY="$PROJECT_DIR$/src/tests" />
    <SUITE FILE_PATH="coverage/GridCal$ipm_test.coverage" NAME="ipm_test Coverage Results" MODIFIED="1703183042237" SOURCE_PROVIDER="com.intellij.coverage.DefaultCoverageFileProvider" RUNNER="coverage.py" COVERAGE_BY_TEST_ENABLED="true" COVERAGE_TRACING_ENABLED="false" WORKING_DIRECTORY="$PROJECT_DIR$/src/GridCalEngine/Utils/MIPS" />
    <SUITE FILE_PATH="coverage/GridCal$PTDF_by_node_groups.coverage" NAME="PTDF_by_node_groups Coverage Results" MODIFIED="1619774485543" SOURCE_PROVIDER="com.intellij.coverage.DefaultCoverageFileProvider" RUNNER="coverage.py" COVERAGE_BY_TEST_ENABLED="true" COVERAGE_TRACING_ENABLED="false" WORKING_DIRECTORY="$PROJECT_DIR$/src/research/PTDF" />
    <SUITE FILE_PATH="coverage/GridCal$voltage_control_ree.coverage" NAME="voltage_control_ree Coverage Results" MODIFIED="1714141815714" SOURCE_PROVIDER="com.intellij.coverage.DefaultCoverageFileProvider" RUNNER="coverage.py" COVERAGE_BY_TEST_ENABLED="true" COVERAGE_TRACING_ENABLED="false" WORKING_DIRECTORY="$PROJECT_DIR$/src/trunk/acopf" />
    <SUITE FILE_PATH="coverage/GridCal$switch_reduction_sparse.coverage" NAME="switch_reduction_sparse Coverage Results" MODIFIED="1615742705813" SOURCE_PROVIDER="com.intellij.coverage.DefaultCoverageFileProvider" RUNNER="coverage.py" COVERAGE_BY_TEST_ENABLED="true" COVERAGE_TRACING_ENABLED="false" WORKING_DIRECTORY="$PROJECT_DIR$/src/research/grid_reduction/substation_reduction" />
    <SUITE FILE_PATH="coverage/GridCal$Nosetests_for_tests_admittance_matrix_test_test2.coverage" NAME="Nosetests for tests.admittance_matrix_test.test2 Coverage Results" MODIFIED="1707831975928" SOURCE_PROVIDER="com.intellij.coverage.DefaultCoverageFileProvider" RUNNER="coverage.py" COVERAGE_BY_TEST_ENABLED="true" COVERAGE_TRACING_ENABLED="false" WORKING_DIRECTORY="$PROJECT_DIR$/src/tests" />
    <SUITE FILE_PATH="coverage/GridCal$cim_parser.coverage" NAME="cim_parser Coverage Results" MODIFIED="1615738108202" SOURCE_PROVIDER="com.intellij.coverage.DefaultCoverageFileProvider" RUNNER="coverage.py" COVERAGE_BY_TEST_ENABLED="true" COVERAGE_TRACING_ENABLED="false" WORKING_DIRECTORY="$PROJECT_DIR$/src/GridCal/Engine/IO/cim" />
    <SUITE FILE_PATH="coverage/GridCal$psse_transformer_impedance_conversion.coverage" NAME="psse_transformer_impedance_conversion Coverage Results" MODIFIED="1632831296503" SOURCE_PROVIDER="com.intellij.coverage.DefaultCoverageFileProvider" RUNNER="coverage.py" COVERAGE_BY_TEST_ENABLED="true" COVERAGE_TRACING_ENABLED="false" WORKING_DIRECTORY="$PROJECT_DIR$/src/research" />
    <SUITE FILE_PATH="coverage/GridCal$raw_to_cgmes_mapping.coverage" NAME="raw_to_cgmes_mapping Coverage Results" MODIFIED="1693562939167" SOURCE_PROVIDER="com.intellij.coverage.DefaultCoverageFileProvider" RUNNER="coverage.py" COVERAGE_BY_TEST_ENABLED="true" COVERAGE_TRACING_ENABLED="false" WORKING_DIRECTORY="$PROJECT_DIR$/src/tests" />
    <SUITE FILE_PATH="coverage/GridCal$ConsoleLogController.coverage" NAME="ConsoleLogController Coverage Results" MODIFIED="1663862178388" SOURCE_PROVIDER="com.intellij.coverage.DefaultCoverageFileProvider" RUNNER="coverage.py" COVERAGE_BY_TEST_ENABLED="true" COVERAGE_TRACING_ENABLED="false" WORKING_DIRECTORY="$PROJECT_DIR$/src/GridCal/Gui/Main" />
    <SUITE FILE_PATH="coverage/GridCal$generate_profile_gatters_and_setters.coverage" NAME="generate_profile_gatters_and_setters Coverage Results" MODIFIED="1707253320241" SOURCE_PROVIDER="com.intellij.coverage.DefaultCoverageFileProvider" RUNNER="coverage.py" COVERAGE_BY_TEST_ENABLED="true" COVERAGE_TRACING_ENABLED="false" WORKING_DIRECTORY="$PROJECT_DIR$/src/trunk/code_generation" />
    <SUITE FILE_PATH="coverage/GridCal$pytest_for_src_tests_test_ptdf.coverage" NAME="pytest for src.tests.test_ptdf Coverage Results" MODIFIED="1725209502717" SOURCE_PROVIDER="com.intellij.coverage.DefaultCoverageFileProvider" RUNNER="coverage.py" COVERAGE_BY_TEST_ENABLED="false" COVERAGE_TRACING_ENABLED="false" WORKING_DIRECTORY="$PROJECT_DIR$/src/tests" />
    <SUITE FILE_PATH="coverage/GridCal$Nosetests_in_test_nonlinear_contingency_py.coverage" NAME="Nosetests in test_nonlinear_contingency.py Coverage Results" MODIFIED="1696002399880" SOURCE_PROVIDER="com.intellij.coverage.DefaultCoverageFileProvider" RUNNER="coverage.py" COVERAGE_BY_TEST_ENABLED="true" COVERAGE_TRACING_ENABLED="false" WORKING_DIRECTORY="$PROJECT_DIR$/src/tests" />
    <SUITE FILE_PATH="coverage/GridCal$ortools_crash_investigation.coverage" NAME="ortools_crash_investigation Coverage Results" MODIFIED="1728549980267" SOURCE_PROVIDER="com.intellij.coverage.DefaultCoverageFileProvider" RUNNER="coverage.py" COVERAGE_BY_TEST_ENABLED="false" COVERAGE_TRACING_ENABLED="false" WORKING_DIRECTORY="$PROJECT_DIR$/src/trunk/ortools" />
    <SUITE FILE_PATH="coverage/GridCal$pytest_for_test_tower_composition_test_tower_composition.coverage" NAME="pytest for test_tower_composition.test_tower_composition Coverage Results" MODIFIED="1726147829671" SOURCE_PROVIDER="com.intellij.coverage.DefaultCoverageFileProvider" RUNNER="coverage.py" COVERAGE_BY_TEST_ENABLED="false" COVERAGE_TRACING_ENABLED="false" WORKING_DIRECTORY="$PROJECT_DIR$/src/tests" />
    <SUITE FILE_PATH="coverage/GridCal$pytest_for_src_tests_test_power_flow.coverage" NAME="pytest for src.tests.test_power_flow Coverage Results" MODIFIED="1724420445058" SOURCE_PROVIDER="com.intellij.coverage.DefaultCoverageFileProvider" RUNNER="coverage.py" COVERAGE_BY_TEST_ENABLED="false" COVERAGE_TRACING_ENABLED="false" WORKING_DIRECTORY="$PROJECT_DIR$/src/tests" />
    <SUITE FILE_PATH="coverage/GridCal$update_gui_file__2_.coverage" NAME="update_gui_file (2) Coverage Results" MODIFIED="1692362060427" SOURCE_PROVIDER="com.intellij.coverage.DefaultCoverageFileProvider" RUNNER="coverage.py" COVERAGE_BY_TEST_ENABLED="true" COVERAGE_TRACING_ENABLED="false" WORKING_DIRECTORY="$PROJECT_DIR$/src/GridCal/Gui/BusViewer" />
    <SUITE FILE_PATH="coverage/GridCal$all2.coverage" NAME="all2 Coverage Results" MODIFIED="1614510639480" SOURCE_PROVIDER="com.intellij.coverage.DefaultCoverageFileProvider" RUNNER="coverage.py" COVERAGE_BY_TEST_ENABLED="true" COVERAGE_TRACING_ENABLED="false" WORKING_DIRECTORY="$PROJECT_DIR$/src/research/PGD" />
    <SUITE FILE_PATH="coverage/GridCal$raw_imp_exp_test.coverage" NAME="raw_imp_exp_test Coverage Results" MODIFIED="1718181869826" SOURCE_PROVIDER="com.intellij.coverage.DefaultCoverageFileProvider" RUNNER="coverage.py" COVERAGE_BY_TEST_ENABLED="false" COVERAGE_TRACING_ENABLED="false" WORKING_DIRECTORY="$PROJECT_DIR$/src/trunk/raw_import_check" />
    <SUITE FILE_PATH="coverage/GridCal$branch_power.coverage" NAME="branch_power Coverage Results" MODIFIED="1659016478801" SOURCE_PROVIDER="com.intellij.coverage.DefaultCoverageFileProvider" RUNNER="coverage.py" COVERAGE_BY_TEST_ENABLED="true" COVERAGE_TRACING_ENABLED="false" WORKING_DIRECTORY="$PROJECT_DIR$/src/research/derivatives" />
    <SUITE FILE_PATH="coverage/GridCal$pytest_in_test_contingency_py.coverage" NAME="pytest in test_contingency.py Coverage Results" MODIFIED="1721226910009" SOURCE_PROVIDER="com.intellij.coverage.DefaultCoverageFileProvider" RUNNER="coverage.py" COVERAGE_BY_TEST_ENABLED="false" COVERAGE_TRACING_ENABLED="false" WORKING_DIRECTORY="$PROJECT_DIR$/src/tests" />
    <SUITE FILE_PATH="coverage/GridCal$example1.coverage" NAME="example1 Coverage Results" MODIFIED="1634669660909" SOURCE_PROVIDER="com.intellij.coverage.DefaultCoverageFileProvider" RUNNER="coverage.py" COVERAGE_BY_TEST_ENABLED="true" COVERAGE_TRACING_ENABLED="false" WORKING_DIRECTORY="$PROJECT_DIR$/src/research/or_tools" />
    <SUITE FILE_PATH="coverage/GridCal$pytest_for_test_topology_processor_test_topology_4_nodes_A.coverage" NAME="pytest for test_topology_processor.test_topology_4_nodes_A Coverage Results" MODIFIED="1720433862325" SOURCE_PROVIDER="com.intellij.coverage.DefaultCoverageFileProvider" RUNNER="coverage.py" COVERAGE_BY_TEST_ENABLED="false" COVERAGE_TRACING_ENABLED="false" WORKING_DIRECTORY="$PROJECT_DIR$/src/tests" />
    <SUITE FILE_PATH="coverage/GridCal$Nosetests_for_test_simple_mip_test_lp_simple2.coverage" NAME="Nosetests for test_simple_mip.test_lp_simple2 Coverage Results" MODIFIED="1704806548128" SOURCE_PROVIDER="com.intellij.coverage.DefaultCoverageFileProvider" RUNNER="coverage.py" COVERAGE_BY_TEST_ENABLED="true" COVERAGE_TRACING_ENABLED="false" WORKING_DIRECTORY="$PROJECT_DIR$/src/tests" />
    <SUITE FILE_PATH="coverage/GridCal$inputs_analysis_driver.coverage" NAME="inputs_analysis_driver Coverage Results" MODIFIED="1632813432332" SOURCE_PROVIDER="com.intellij.coverage.DefaultCoverageFileProvider" RUNNER="coverage.py" COVERAGE_BY_TEST_ENABLED="true" COVERAGE_TRACING_ENABLED="false" WORKING_DIRECTORY="$PROJECT_DIR$/src/GridCal/Engine/Simulations/InputsAnalysis" />
    <SUITE FILE_PATH="coverage/GridCal$server_client.coverage" NAME="server_client Coverage Results" MODIFIED="1727354853776" SOURCE_PROVIDER="com.intellij.coverage.DefaultCoverageFileProvider" RUNNER="coverage.py" COVERAGE_BY_TEST_ENABLED="false" COVERAGE_TRACING_ENABLED="false" WORKING_DIRECTORY="$PROJECT_DIR$/src/trunk/io" />
    <SUITE FILE_PATH="coverage/GridCal$srap_example.coverage" NAME="srap_example Coverage Results" MODIFIED="1705591951631" SOURCE_PROVIDER="com.intellij.coverage.DefaultCoverageFileProvider" RUNNER="coverage.py" COVERAGE_BY_TEST_ENABLED="true" COVERAGE_TRACING_ENABLED="false" WORKING_DIRECTORY="$PROJECT_DIR$/examples/trunk/srap" />
    <SUITE FILE_PATH="coverage/GridCal$power_world_epc.coverage" NAME="power_world_epc Coverage Results" MODIFIED="1594141589251" SOURCE_PROVIDER="com.intellij.coverage.DefaultCoverageFileProvider" RUNNER="coverage.py" COVERAGE_BY_TEST_ENABLED="true" COVERAGE_TRACING_ENABLED="false" WORKING_DIRECTORY="$PROJECT_DIR$/src/research/power_world_format" />
    <SUITE FILE_PATH="coverage/GridCal$inputs_analysis_run.coverage" NAME="inputs_analysis_run Coverage Results" MODIFIED="1696321666531" SOURCE_PROVIDER="com.intellij.coverage.DefaultCoverageFileProvider" RUNNER="coverage.py" COVERAGE_BY_TEST_ENABLED="true" COVERAGE_TRACING_ENABLED="false" WORKING_DIRECTORY="$PROJECT_DIR$/examples" />
    <SUITE FILE_PATH="coverage/GridCal$fubm_example.coverage" NAME="fubm_example Coverage Results" MODIFIED="1724246391150" SOURCE_PROVIDER="com.intellij.coverage.DefaultCoverageFileProvider" RUNNER="coverage.py" COVERAGE_BY_TEST_ENABLED="false" COVERAGE_TRACING_ENABLED="false" WORKING_DIRECTORY="$PROJECT_DIR$/src/trunk/acdc_pf" />
    <SUITE FILE_PATH="coverage/GridCal$Nosetests_in_test_transformer_type_py.coverage" NAME="Nosetests in test_transformer_type.py Coverage Results" MODIFIED="1619382550804" SOURCE_PROVIDER="com.intellij.coverage.DefaultCoverageFileProvider" RUNNER="coverage.py" COVERAGE_BY_TEST_ENABLED="true" COVERAGE_TRACING_ENABLED="false" WORKING_DIRECTORY="$PROJECT_DIR$/src/tests" />
    <SUITE FILE_PATH="coverage/GridCal$jacobian_based_acdc_power_flow__1_.coverage" NAME="jacobian_based_acdc_power_flow (1) Coverage Results" MODIFIED="1609455735388" SOURCE_PROVIDER="com.intellij.coverage.DefaultCoverageFileProvider" RUNNER="coverage.py" COVERAGE_BY_TEST_ENABLED="true" COVERAGE_TRACING_ENABLED="false" WORKING_DIRECTORY="$PROJECT_DIR$/src/GridCal/Engine/Simulations/PowerFlow" />
    <SUITE FILE_PATH="coverage/GridCal$system_scaler.coverage" NAME="system_scaler Coverage Results" MODIFIED="1710502330985" SOURCE_PROVIDER="com.intellij.coverage.DefaultCoverageFileProvider" RUNNER="coverage.py" COVERAGE_BY_TEST_ENABLED="true" COVERAGE_TRACING_ENABLED="false" WORKING_DIRECTORY="$PROJECT_DIR$/src/GridCal/Gui/SystemScaler" />
    <SUITE FILE_PATH="coverage/GridCal$example_pvlib.coverage" NAME="example_pvlib Coverage Results" MODIFIED="1689672238811" SOURCE_PROVIDER="com.intellij.coverage.DefaultCoverageFileProvider" RUNNER="coverage.py" COVERAGE_BY_TEST_ENABLED="true" COVERAGE_TRACING_ENABLED="false" WORKING_DIRECTORY="$PROJECT_DIR$/examples" />
    <SUITE FILE_PATH="coverage/GridCal$Nosetests_for_tests_test_unbalanced_faults_test_unbalanced_short_circuit.coverage" NAME="Nosetests for tests.test_unbalanced_faults.test_unbalanced_short_circuit Coverage Results" MODIFIED="1687726153285" SOURCE_PROVIDER="com.intellij.coverage.DefaultCoverageFileProvider" RUNNER="coverage.py" COVERAGE_BY_TEST_ENABLED="true" COVERAGE_TRACING_ENABLED="false" WORKING_DIRECTORY="$PROJECT_DIR$/src/tests" />
    <SUITE FILE_PATH="coverage/GridCal$io_call.coverage" NAME="io_call Coverage Results" MODIFIED="1707813182693" SOURCE_PROVIDER="com.intellij.coverage.DefaultCoverageFileProvider" RUNNER="coverage.py" COVERAGE_BY_TEST_ENABLED="true" COVERAGE_TRACING_ENABLED="false" WORKING_DIRECTORY="$PROJECT_DIR$/src/trunk/io" />
    <SUITE FILE_PATH="coverage/GridCal$jacobian_lynn_cartesian.coverage" NAME="jacobian_lynn_cartesian Coverage Results" MODIFIED="1652555190957" SOURCE_PROVIDER="com.intellij.coverage.DefaultCoverageFileProvider" RUNNER="coverage.py" COVERAGE_BY_TEST_ENABLED="true" COVERAGE_TRACING_ENABLED="false" WORKING_DIRECTORY="$PROJECT_DIR$/src/research/jacobian" />
    <SUITE FILE_PATH="coverage/GridCal$pytest_for_test_sparse2_test_spsolve.coverage" NAME="pytest for test_sparse2.test_spsolve Coverage Results" MODIFIED="1720693598203" SOURCE_PROVIDER="com.intellij.coverage.DefaultCoverageFileProvider" RUNNER="coverage.py" COVERAGE_BY_TEST_ENABLED="false" COVERAGE_TRACING_ENABLED="false" WORKING_DIRECTORY="$PROJECT_DIR$/src/tests" />
    <SUITE FILE_PATH="coverage/GridCal$Nosetests_in_PTDF_research2_py.coverage" NAME="Nosetests in PTDF_research2.py Coverage Results" MODIFIED="1600161918846" SOURCE_PROVIDER="com.intellij.coverage.DefaultCoverageFileProvider" RUNNER="coverage.py" COVERAGE_BY_TEST_ENABLED="true" COVERAGE_TRACING_ENABLED="false" WORKING_DIRECTORY="$PROJECT_DIR$/src/research/PTDF" />
    <SUITE FILE_PATH="coverage/GridCal$branch_power_5_sparse_.coverage" NAME="branch_power_5(sparse) Coverage Results" MODIFIED="1662061799081" SOURCE_PROVIDER="com.intellij.coverage.DefaultCoverageFileProvider" RUNNER="coverage.py" COVERAGE_BY_TEST_ENABLED="true" COVERAGE_TRACING_ENABLED="false" WORKING_DIRECTORY="$PROJECT_DIR$/src/research/derivatives_and_jacobian" />
    <SUITE FILE_PATH="coverage/GridCal$pytest_for_src_tests_test_generator_q_control_test_q_control_true.coverage" NAME="pytest for src.tests.test_generator_q_control.test_q_control_true Coverage Results" MODIFIED="1721222678877" SOURCE_PROVIDER="com.intellij.coverage.DefaultCoverageFileProvider" RUNNER="coverage.py" COVERAGE_BY_TEST_ENABLED="false" COVERAGE_TRACING_ENABLED="false" WORKING_DIRECTORY="$PROJECT_DIR$/src/tests" />
    <SUITE FILE_PATH="coverage/GridCal$Nosetests_for_tests_test_ac_opf_test_pegase89.coverage" NAME="Nosetests for tests.test_ac_opf.test_pegase89 Coverage Results" MODIFIED="1709559674681" SOURCE_PROVIDER="com.intellij.coverage.DefaultCoverageFileProvider" RUNNER="coverage.py" COVERAGE_BY_TEST_ENABLED="true" COVERAGE_TRACING_ENABLED="false" WORKING_DIRECTORY="$PROJECT_DIR$/src/tests" />
    <SUITE FILE_PATH="coverage/GridCal$ortools_opf_v2.coverage" NAME="ortools_opf_v2 Coverage Results" MODIFIED="1630065515013" SOURCE_PROVIDER="com.intellij.coverage.DefaultCoverageFileProvider" RUNNER="coverage.py" COVERAGE_BY_TEST_ENABLED="true" COVERAGE_TRACING_ENABLED="false" WORKING_DIRECTORY="$PROJECT_DIR$/src/research/or_tools" />
    <SUITE FILE_PATH="coverage/GridCal$test.coverage" NAME="test Coverage Results" MODIFIED="1612900533026" SOURCE_PROVIDER="com.intellij.coverage.DefaultCoverageFileProvider" RUNNER="coverage.py" COVERAGE_BY_TEST_ENABLED="true" COVERAGE_TRACING_ENABLED="false" WORKING_DIRECTORY="$PROJECT_DIR$/src/research/CIM/cim_to_matpower/test" />
    <SUITE FILE_PATH="coverage/GridCal$ExecuteGridCal__1_.coverage" NAME="ExecuteGridCal (1) Coverage Results" MODIFIED="1694588250603" SOURCE_PROVIDER="com.intellij.coverage.DefaultCoverageFileProvider" RUNNER="coverage.py" COVERAGE_BY_TEST_ENABLED="true" COVERAGE_TRACING_ENABLED="false" WORKING_DIRECTORY="$PROJECT_DIR$/src/GridCal" />
    <SUITE FILE_PATH="coverage/GridCal$psse_parser.coverage" NAME="psse_parser Coverage Results" MODIFIED="1594285082315" SOURCE_PROVIDER="com.intellij.coverage.DefaultCoverageFileProvider" RUNNER="coverage.py" COVERAGE_BY_TEST_ENABLED="true" COVERAGE_TRACING_ENABLED="false" WORKING_DIRECTORY="$PROJECT_DIR$/src/GridCal/Engine/IO" />
    <SUITE FILE_PATH="coverage/GridCal$h5_interface.coverage" NAME="h5_interface Coverage Results" MODIFIED="1618952414625" SOURCE_PROVIDER="com.intellij.coverage.DefaultCoverageFileProvider" RUNNER="coverage.py" COVERAGE_BY_TEST_ENABLED="true" COVERAGE_TRACING_ENABLED="false" WORKING_DIRECTORY="$PROJECT_DIR$/src/GridCal/Engine/IO" />
    <SUITE FILE_PATH="coverage/GridCal$loss_factors_research2.coverage" NAME="loss_factors_research2 Coverage Results" MODIFIED="1649693493327" SOURCE_PROVIDER="com.intellij.coverage.DefaultCoverageFileProvider" RUNNER="coverage.py" COVERAGE_BY_TEST_ENABLED="true" COVERAGE_TRACING_ENABLED="false" WORKING_DIRECTORY="$PROJECT_DIR$/src/research/PTDF" />
    <SUITE FILE_PATH="coverage/GridCal$Nosetests_in_mips_py.coverage" NAME="Nosetests in mips.py Coverage Results" MODIFIED="1702414120309" SOURCE_PROVIDER="com.intellij.coverage.DefaultCoverageFileProvider" RUNNER="coverage.py" COVERAGE_BY_TEST_ENABLED="true" COVERAGE_TRACING_ENABLED="false" WORKING_DIRECTORY="$PROJECT_DIR$/src/GridCalEngine/Utils/MIPS" />
    <SUITE FILE_PATH="coverage/GridCal$linear_factors_research2.coverage" NAME="linear_factors_research2 Coverage Results" MODIFIED="1646249041067" SOURCE_PROVIDER="com.intellij.coverage.DefaultCoverageFileProvider" RUNNER="coverage.py" COVERAGE_BY_TEST_ENABLED="true" COVERAGE_TRACING_ENABLED="false" WORKING_DIRECTORY="$PROJECT_DIR$/src/research/PTDF" />
    <SUITE FILE_PATH="coverage/GridCal$weather_data.coverage" NAME="weather_data Coverage Results" MODIFIED="1689664122803" SOURCE_PROVIDER="com.intellij.coverage.DefaultCoverageFileProvider" RUNNER="coverage.py" COVERAGE_BY_TEST_ENABLED="true" COVERAGE_TRACING_ENABLED="false" WORKING_DIRECTORY="$PROJECT_DIR$/examples" />
    <SUITE FILE_PATH="coverage/GridCal$Nosetests_for_test_ptdf_test_ptdf_ieee14_definition_ps.coverage" NAME="Nosetests for test_ptdf.test_ptdf_ieee14_definition_ps Coverage Results" MODIFIED="1706268834144" SOURCE_PROVIDER="com.intellij.coverage.DefaultCoverageFileProvider" RUNNER="coverage.py" COVERAGE_BY_TEST_ENABLED="true" COVERAGE_TRACING_ENABLED="false" WORKING_DIRECTORY="$PROJECT_DIR$/src/tests" />
    <SUITE FILE_PATH="coverage/GridCal$Nosetests_for_tests_test_latin_hypercube_test_lhs.coverage" NAME="Nosetests for tests.test_latin_hypercube.test_lhs Coverage Results" MODIFIED="1709283290417" SOURCE_PROVIDER="com.intellij.coverage.DefaultCoverageFileProvider" RUNNER="coverage.py" COVERAGE_BY_TEST_ENABLED="true" COVERAGE_TRACING_ENABLED="false" WORKING_DIRECTORY="$PROJECT_DIR$/src/tests" />
    <SUITE FILE_PATH="coverage/GridCal$ortools_dual_vars_bug.coverage" NAME="ortools_dual_vars_bug Coverage Results" MODIFIED="1696857819428" SOURCE_PROVIDER="com.intellij.coverage.DefaultCoverageFileProvider" RUNNER="coverage.py" COVERAGE_BY_TEST_ENABLED="true" COVERAGE_TRACING_ENABLED="false" WORKING_DIRECTORY="$PROJECT_DIR$/examples" />
    <SUITE FILE_PATH="coverage/GridCal$grid_editor_widget__1_.coverage" NAME="grid_editor_widget (1) Coverage Results" MODIFIED="1692806772617" SOURCE_PROVIDER="com.intellij.coverage.DefaultCoverageFileProvider" RUNNER="coverage.py" COVERAGE_BY_TEST_ENABLED="true" COVERAGE_TRACING_ENABLED="false" WORKING_DIRECTORY="$PROJECT_DIR$/src/GridCal/Gui/GridEditorWidget" />
    <SUITE FILE_PATH="coverage/GridCal$dc_linear_opf_ts_example.coverage" NAME="dc_linear_opf_ts_example Coverage Results" MODIFIED="1688480027790" SOURCE_PROVIDER="com.intellij.coverage.DefaultCoverageFileProvider" RUNNER="coverage.py" COVERAGE_BY_TEST_ENABLED="true" COVERAGE_TRACING_ENABLED="false" WORKING_DIRECTORY="$PROJECT_DIR$/examples" />
    <SUITE FILE_PATH="coverage/GridCal$contingency_planner_dialogue.coverage" NAME="contingency_planner_dialogue Coverage Results" MODIFIED="1687935669832" SOURCE_PROVIDER="com.intellij.coverage.DefaultCoverageFileProvider" RUNNER="coverage.py" COVERAGE_BY_TEST_ENABLED="true" COVERAGE_TRACING_ENABLED="false" WORKING_DIRECTORY="$PROJECT_DIR$/src/GridCal/Gui/ContingencyPlanner" />
    <SUITE FILE_PATH="coverage/GridCal$demo_sum_of_int.coverage" NAME="demo_sum_of_int Coverage Results" MODIFIED="1663317493075" SOURCE_PROVIDER="com.intellij.coverage.DefaultCoverageFileProvider" RUNNER="coverage.py" COVERAGE_BY_TEST_ENABLED="true" COVERAGE_TRACING_ENABLED="false" WORKING_DIRECTORY="$PROJECT_DIR$/src/research/genetic_algorithms/iDone" />
    <SUITE FILE_PATH="coverage/GridCal$ExecuteGridCal.coverage" NAME="ExecuteGridCal Coverage Results" MODIFIED="1728550167145" SOURCE_PROVIDER="com.intellij.coverage.DefaultCoverageFileProvider" RUNNER="coverage.py" COVERAGE_BY_TEST_ENABLED="false" COVERAGE_TRACING_ENABLED="false" WORKING_DIRECTORY="$PROJECT_DIR$/src/GridCal" />
    <SUITE FILE_PATH="coverage/GridCal$Nosetests_for_tests_test_hydro_test_hydro_opf2.coverage" NAME="Nosetests for tests.test_hydro.test_hydro_opf2 Coverage Results" MODIFIED="1704897106653" SOURCE_PROVIDER="com.intellij.coverage.DefaultCoverageFileProvider" RUNNER="coverage.py" COVERAGE_BY_TEST_ENABLED="true" COVERAGE_TRACING_ENABLED="false" WORKING_DIRECTORY="$PROJECT_DIR$/src/tests" />
    <SUITE FILE_PATH="coverage/GridCal$vispy_graph.coverage" NAME="vispy_graph Coverage Results" MODIFIED="1647609573310" SOURCE_PROVIDER="com.intellij.coverage.DefaultCoverageFileProvider" RUNNER="coverage.py" COVERAGE_BY_TEST_ENABLED="true" COVERAGE_TRACING_ENABLED="false" WORKING_DIRECTORY="$PROJECT_DIR$/src/research/visualization" />
    <SUITE FILE_PATH="coverage/GridCal$pytest_for_test_set_snapshot_test_set_snapshot.coverage" NAME="pytest for test_set_snapshot.test_set_snapshot Coverage Results" MODIFIED="1725888937432" SOURCE_PROVIDER="com.intellij.coverage.DefaultCoverageFileProvider" RUNNER="coverage.py" COVERAGE_BY_TEST_ENABLED="false" COVERAGE_TRACING_ENABLED="false" WORKING_DIRECTORY="$PROJECT_DIR$/src/tests" />
    <SUITE FILE_PATH="coverage/GridCal$update_gui_all.coverage" NAME="update_gui_all Coverage Results" MODIFIED="1696580506087" SOURCE_PROVIDER="com.intellij.coverage.DefaultCoverageFileProvider" RUNNER="coverage.py" COVERAGE_BY_TEST_ENABLED="true" COVERAGE_TRACING_ENABLED="false" WORKING_DIRECTORY="$PROJECT_DIR$/src/GridCal/Gui" />
    <SUITE FILE_PATH="coverage/GridCal$Nosetests_for_test_ptdf_test_ptdf_generation_contingencies.coverage" NAME="Nosetests for test_ptdf.test_ptdf_generation_contingencies Coverage Results" MODIFIED="1710157945283" SOURCE_PROVIDER="com.intellij.coverage.DefaultCoverageFileProvider" RUNNER="coverage.py" COVERAGE_BY_TEST_ENABLED="true" COVERAGE_TRACING_ENABLED="false" WORKING_DIRECTORY="$PROJECT_DIR$/src/tests" />
    <SUITE FILE_PATH="coverage/GridCal$short_circuit_run.coverage" NAME="short_circuit_run Coverage Results" MODIFIED="1696333507482" SOURCE_PROVIDER="com.intellij.coverage.DefaultCoverageFileProvider" RUNNER="coverage.py" COVERAGE_BY_TEST_ENABLED="true" COVERAGE_TRACING_ENABLED="false" WORKING_DIRECTORY="$PROJECT_DIR$/examples" />
    <SUITE FILE_PATH="coverage/GridCal$Nosetests_for_test_ptdf_test_ptdf_psse.coverage" NAME="Nosetests for test_ptdf.test_ptdf_psse Coverage Results" MODIFIED="1706774663027" SOURCE_PROVIDER="com.intellij.coverage.DefaultCoverageFileProvider" RUNNER="coverage.py" COVERAGE_BY_TEST_ENABLED="true" COVERAGE_TRACING_ENABLED="false" WORKING_DIRECTORY="$PROJECT_DIR$/src/tests" />
    <SUITE FILE_PATH="coverage/GridCal$tallr_table_headers.coverage" NAME="tallr_table_headers Coverage Results" MODIFIED="1722529775042" SOURCE_PROVIDER="com.intellij.coverage.DefaultCoverageFileProvider" RUNNER="coverage.py" COVERAGE_BY_TEST_ENABLED="false" COVERAGE_TRACING_ENABLED="false" WORKING_DIRECTORY="$PROJECT_DIR$/src/trunk/qt_related" />
    <SUITE FILE_PATH="coverage/GridCal$PTDF_research2.coverage" NAME="PTDF_research2 Coverage Results" MODIFIED="1602138084850" SOURCE_PROVIDER="com.intellij.coverage.DefaultCoverageFileProvider" RUNNER="coverage.py" COVERAGE_BY_TEST_ENABLED="true" COVERAGE_TRACING_ENABLED="false" WORKING_DIRECTORY="$PROJECT_DIR$/src/research/PTDF" />
    <SUITE FILE_PATH="coverage/GridCal$ac_opf.coverage" NAME="ac_opf Coverage Results" MODIFIED="1602504341020" SOURCE_PROVIDER="com.intellij.coverage.DefaultCoverageFileProvider" RUNNER="coverage.py" COVERAGE_BY_TEST_ENABLED="true" COVERAGE_TRACING_ENABLED="false" WORKING_DIRECTORY="$PROJECT_DIR$/src/GridCal/Engine/Simulations/OPF" />
    <SUITE FILE_PATH="coverage/GridCal$power_world_parser.coverage" NAME="power_world_parser Coverage Results" MODIFIED="1632911407871" SOURCE_PROVIDER="com.intellij.coverage.DefaultCoverageFileProvider" RUNNER="coverage.py" COVERAGE_BY_TEST_ENABLED="true" COVERAGE_TRACING_ENABLED="false" WORKING_DIRECTORY="$PROJECT_DIR$/src/GridCal/Engine/IO" />
    <SUITE FILE_PATH="coverage/GridCal$fuerte_esquivel_acha_ambriz_perez_paper.coverage" NAME="fuerte_esquivel_acha_ambriz_perez_paper Coverage Results" MODIFIED="1607805654887" SOURCE_PROVIDER="com.intellij.coverage.DefaultCoverageFileProvider" RUNNER="coverage.py" COVERAGE_BY_TEST_ENABLED="true" COVERAGE_TRACING_ENABLED="false" WORKING_DIRECTORY="$PROJECT_DIR$/src/research/upfc" />
    <SUITE FILE_PATH="coverage/GridCal$Nosetests_for_test_ptdf_test_dcpowerflow.coverage" NAME="Nosetests for test_ptdf.test_dcpowerflow Coverage Results" MODIFIED="1710158773546" SOURCE_PROVIDER="com.intellij.coverage.DefaultCoverageFileProvider" RUNNER="coverage.py" COVERAGE_BY_TEST_ENABLED="true" COVERAGE_TRACING_ENABLED="false" WORKING_DIRECTORY="$PROJECT_DIR$/src/tests" />
    <SUITE FILE_PATH="coverage/GridCal$pytest_in_tests_derivatives_py.coverage" NAME="pytest in tests_derivatives.py Coverage Results" MODIFIED="1721072193797" SOURCE_PROVIDER="com.intellij.coverage.DefaultCoverageFileProvider" RUNNER="coverage.py" COVERAGE_BY_TEST_ENABLED="false" COVERAGE_TRACING_ENABLED="false" WORKING_DIRECTORY="$PROJECT_DIR$/src/tests" />
    <SUITE FILE_PATH="coverage/GridCal$dc_linear_opf.coverage" NAME="dc_linear_opf Coverage Results" MODIFIED="1696319991638" SOURCE_PROVIDER="com.intellij.coverage.DefaultCoverageFileProvider" RUNNER="coverage.py" COVERAGE_BY_TEST_ENABLED="true" COVERAGE_TRACING_ENABLED="false" WORKING_DIRECTORY="$PROJECT_DIR$/examples" />
    <SUITE FILE_PATH="coverage/GridCal$Nosetests_for_tests_test_tutorials_test_define_grid_from_scratch_without_profiles.coverage" NAME="Nosetests for tests.test_tutorials.test_define_grid_from_scratch_without_profiles Coverage Results" MODIFIED="1694884598511" SOURCE_PROVIDER="com.intellij.coverage.DefaultCoverageFileProvider" RUNNER="coverage.py" COVERAGE_BY_TEST_ENABLED="true" COVERAGE_TRACING_ENABLED="false" WORKING_DIRECTORY="$PROJECT_DIR$/src/tests" />
    <SUITE FILE_PATH="coverage/GridCal$slicing_experiments.coverage" NAME="slicing_experiments Coverage Results" MODIFIED="1617653333027" SOURCE_PROVIDER="com.intellij.coverage.DefaultCoverageFileProvider" RUNNER="coverage.py" COVERAGE_BY_TEST_ENABLED="true" COVERAGE_TRACING_ENABLED="false" WORKING_DIRECTORY="$PROJECT_DIR$/src/research" />
    <SUITE FILE_PATH="coverage/GridCal$pytest_for_test_load_save_load_test_load_save_load2.coverage" NAME="pytest for test_load_save_load.test_load_save_load2 Coverage Results" MODIFIED="1726351630547" SOURCE_PROVIDER="com.intellij.coverage.DefaultCoverageFileProvider" RUNNER="coverage.py" COVERAGE_BY_TEST_ENABLED="false" COVERAGE_TRACING_ENABLED="false" WORKING_DIRECTORY="$PROJECT_DIR$/src/tests" />
    <SUITE FILE_PATH="coverage/GridCal$Nosetests_in_test_voltage_controlled_generator_py.coverage" NAME="Nosetests in test_voltage_controlled_generator.py Coverage Results" MODIFIED="1616959365012" SOURCE_PROVIDER="com.intellij.coverage.DefaultCoverageFileProvider" RUNNER="coverage.py" COVERAGE_BY_TEST_ENABLED="true" COVERAGE_TRACING_ENABLED="false" WORKING_DIRECTORY="$PROJECT_DIR$/src/tests" />
    <SUITE FILE_PATH="coverage/GridCal$ConsoleWidget.coverage" NAME="ConsoleWidget Coverage Results" MODIFIED="1691433509977" SOURCE_PROVIDER="com.intellij.coverage.DefaultCoverageFileProvider" RUNNER="coverage.py" COVERAGE_BY_TEST_ENABLED="true" COVERAGE_TRACING_ENABLED="false" WORKING_DIRECTORY="$PROJECT_DIR$/src/GridCal/Gui" />
    <SUITE FILE_PATH="coverage/GridCal$Nosetests_in_test_islands_py.coverage" NAME="Nosetests in test_islands.py Coverage Results" MODIFIED="1694430898972" SOURCE_PROVIDER="com.intellij.coverage.DefaultCoverageFileProvider" RUNNER="coverage.py" COVERAGE_BY_TEST_ENABLED="true" COVERAGE_TRACING_ENABLED="false" WORKING_DIRECTORY="$PROJECT_DIR$/src/tests" />
    <SUITE FILE_PATH="coverage/GridCal$dc_pf.coverage" NAME="dc_pf Coverage Results" MODIFIED="1663338738604" SOURCE_PROVIDER="com.intellij.coverage.DefaultCoverageFileProvider" RUNNER="coverage.py" COVERAGE_BY_TEST_ENABLED="true" COVERAGE_TRACING_ENABLED="false" WORKING_DIRECTORY="$PROJECT_DIR$/src/research/opf" />
    <SUITE FILE_PATH="coverage/GridCal$map_test_2.coverage" NAME="map_test_2 Coverage Results" MODIFIED="1655834800485" SOURCE_PROVIDER="com.intellij.coverage.DefaultCoverageFileProvider" RUNNER="coverage.py" COVERAGE_BY_TEST_ENABLED="true" COVERAGE_TRACING_ENABLED="false" WORKING_DIRECTORY="$PROJECT_DIR$/src/research/map" />
    <SUITE FILE_PATH="coverage/GridCal$Nosetests_for_tests_test_transformer_controls.coverage" NAME="Nosetests for tests.test_transformer_controls Coverage Results" MODIFIED="1708507724119" SOURCE_PROVIDER="com.intellij.coverage.DefaultCoverageFileProvider" RUNNER="coverage.py" COVERAGE_BY_TEST_ENABLED="true" COVERAGE_TRACING_ENABLED="false" WORKING_DIRECTORY="$PROJECT_DIR$/src/tests" />
    <SUITE FILE_PATH="coverage/GridCal$ACPTDF_research3.coverage" NAME="ACPTDF_research3 Coverage Results" MODIFIED="1649436788157" SOURCE_PROVIDER="com.intellij.coverage.DefaultCoverageFileProvider" RUNNER="coverage.py" COVERAGE_BY_TEST_ENABLED="true" COVERAGE_TRACING_ENABLED="false" WORKING_DIRECTORY="$PROJECT_DIR$/src/research/PTDF" />
    <SUITE FILE_PATH="coverage/GridCal$about_dialogue.coverage" NAME="about_dialogue Coverage Results" MODIFIED="1689665218256" SOURCE_PROVIDER="com.intellij.coverage.DefaultCoverageFileProvider" RUNNER="coverage.py" COVERAGE_BY_TEST_ENABLED="true" COVERAGE_TRACING_ENABLED="false" WORKING_DIRECTORY="$PROJECT_DIR$/src/GridCal/Gui/AboutDialogue" />
    <SUITE FILE_PATH="coverage/GridCal$newton_current.coverage" NAME="newton_current Coverage Results" MODIFIED="1597481272992" SOURCE_PROVIDER="com.intellij.coverage.DefaultCoverageFileProvider" RUNNER="coverage.py" COVERAGE_BY_TEST_ENABLED="true" COVERAGE_TRACING_ENABLED="false" WORKING_DIRECTORY="$PROJECT_DIR$/src/research/power_flow" />
    <SUITE FILE_PATH="coverage/GridCal$newton_svc.coverage" NAME="newton_svc Coverage Results" MODIFIED="1616106111862" SOURCE_PROVIDER="com.intellij.coverage.DefaultCoverageFileProvider" RUNNER="coverage.py" COVERAGE_BY_TEST_ENABLED="true" COVERAGE_TRACING_ENABLED="false" WORKING_DIRECTORY="$PROJECT_DIR$/src/research/power_flow" />
    <SUITE FILE_PATH="coverage/GridCal$short_circuit_driver.coverage" NAME="short_circuit_driver Coverage Results" MODIFIED="1660563199034" SOURCE_PROVIDER="com.intellij.coverage.DefaultCoverageFileProvider" RUNNER="coverage.py" COVERAGE_BY_TEST_ENABLED="true" COVERAGE_TRACING_ENABLED="false" WORKING_DIRECTORY="$PROJECT_DIR$/src/GridCal/Engine/Simulations/ShortCircuitStudies" />
    <SUITE FILE_PATH="coverage/GridCal$setup__Engine_.coverage" NAME="setup (Engine) Coverage Results" MODIFIED="1694348240068" SOURCE_PROVIDER="com.intellij.coverage.DefaultCoverageFileProvider" RUNNER="coverage.py" COVERAGE_BY_TEST_ENABLED="true" COVERAGE_TRACING_ENABLED="false" WORKING_DIRECTORY="$PROJECT_DIR$/src" />
    <SUITE FILE_PATH="coverage/GridCal$se_editor.coverage" NAME="se_editor Coverage Results" MODIFIED="1651392905536" SOURCE_PROVIDER="com.intellij.coverage.DefaultCoverageFileProvider" RUNNER="coverage.py" COVERAGE_BY_TEST_ENABLED="true" COVERAGE_TRACING_ENABLED="false" WORKING_DIRECTORY="$PROJECT_DIR$/src/research/qt_related" />
    <SUITE FILE_PATH="coverage/GridCal$make_code.coverage" NAME="make_code Coverage Results" MODIFIED="1706616411983" SOURCE_PROVIDER="com.intellij.coverage.DefaultCoverageFileProvider" RUNNER="coverage.py" COVERAGE_BY_TEST_ENABLED="true" COVERAGE_TRACING_ENABLED="false" WORKING_DIRECTORY="$PROJECT_DIR$/src/trunk/plexel" />
    <SUITE FILE_PATH="coverage/GridCal$pytest_for_test_power_flow_test_power_flow_control_with_pst_pt.coverage" NAME="pytest for test_power_flow.test_power_flow_control_with_pst_pt Coverage Results" MODIFIED="1723562324621" SOURCE_PROVIDER="com.intellij.coverage.DefaultCoverageFileProvider" RUNNER="coverage.py" COVERAGE_BY_TEST_ENABLED="false" COVERAGE_TRACING_ENABLED="false" WORKING_DIRECTORY="$PROJECT_DIR$/src/tests" />
    <SUITE FILE_PATH="coverage/GridCal$Nosetests_in_test_tutorials_py.coverage" NAME="Nosetests in test_tutorials.py Coverage Results" MODIFIED="1602941091349" SOURCE_PROVIDER="com.intellij.coverage.DefaultCoverageFileProvider" RUNNER="coverage.py" COVERAGE_BY_TEST_ENABLED="true" COVERAGE_TRACING_ENABLED="false" WORKING_DIRECTORY="$PROJECT_DIR$/src/tests" />
    <SUITE FILE_PATH="coverage/GridCal$cgmes_rdfs_graph.coverage" NAME="cgmes_rdfs_graph Coverage Results" MODIFIED="1707473946419" SOURCE_PROVIDER="com.intellij.coverage.DefaultCoverageFileProvider" RUNNER="coverage.py" COVERAGE_BY_TEST_ENABLED="true" COVERAGE_TRACING_ENABLED="false" WORKING_DIRECTORY="$PROJECT_DIR$/src/trunk/cgmes_py_generator" />
    <SUITE FILE_PATH="coverage/GridCal$word_wrap_and_column_click.coverage" NAME="word_wrap_and_column_click Coverage Results" MODIFIED="1727096720599" SOURCE_PROVIDER="com.intellij.coverage.DefaultCoverageFileProvider" RUNNER="coverage.py" COVERAGE_BY_TEST_ENABLED="false" COVERAGE_TRACING_ENABLED="false" WORKING_DIRECTORY="$PROJECT_DIR$/src/trunk/qt_related" />
    <SUITE FILE_PATH="coverage/GridCal$example.coverage" NAME="example Coverage Results" MODIFIED="1702656487649" SOURCE_PROVIDER="com.intellij.coverage.DefaultCoverageFileProvider" RUNNER="coverage.py" COVERAGE_BY_TEST_ENABLED="true" COVERAGE_TRACING_ENABLED="false" WORKING_DIRECTORY="$PROJECT_DIR$/examples/trunk/gym" />
    <SUITE FILE_PATH="coverage/GridCal$V1_refractored.coverage" NAME="V1_refractored Coverage Results" MODIFIED="1617214204840" SOURCE_PROVIDER="com.intellij.coverage.DefaultCoverageFileProvider" RUNNER="coverage.py" COVERAGE_BY_TEST_ENABLED="true" COVERAGE_TRACING_ENABLED="false" WORKING_DIRECTORY="$PROJECT_DIR$/src/research/PGD" />
    <SUITE FILE_PATH="coverage/GridCal$plexel_circuit.coverage" NAME="plexel_circuit Coverage Results" MODIFIED="1706090549808" SOURCE_PROVIDER="com.intellij.coverage.DefaultCoverageFileProvider" RUNNER="coverage.py" COVERAGE_BY_TEST_ENABLED="true" COVERAGE_TRACING_ENABLED="false" WORKING_DIRECTORY="$PROJECT_DIR$/src/trunk/plexel" />
    <SUITE FILE_PATH="coverage/GridCal$newton_line_search.coverage" NAME="newton_line_search Coverage Results" MODIFIED="1613945829807" SOURCE_PROVIDER="com.intellij.coverage.DefaultCoverageFileProvider" RUNNER="coverage.py" COVERAGE_BY_TEST_ENABLED="true" COVERAGE_TRACING_ENABLED="false" WORKING_DIRECTORY="$PROJECT_DIR$/src/research/power_flow" />
    <SUITE FILE_PATH="coverage/GridCal$PTDF_research.coverage" NAME="PTDF_research Coverage Results" MODIFIED="1600707513093" SOURCE_PROVIDER="com.intellij.coverage.DefaultCoverageFileProvider" RUNNER="coverage.py" COVERAGE_BY_TEST_ENABLED="true" COVERAGE_TRACING_ENABLED="false" WORKING_DIRECTORY="$PROJECT_DIR$/src/research/PTDF" />
    <SUITE FILE_PATH="coverage/GridCal$Nosetests_in_acopf_function_evaluation_py.coverage" NAME="Nosetests in acopf_function_evaluation.py Coverage Results" MODIFIED="1704358701624" SOURCE_PROVIDER="com.intellij.coverage.DefaultCoverageFileProvider" RUNNER="coverage.py" COVERAGE_BY_TEST_ENABLED="true" COVERAGE_TRACING_ENABLED="false" WORKING_DIRECTORY="$PROJECT_DIR$/examples/trunk/acopf" />
    <SUITE FILE_PATH="coverage/GridCal$Nosetests_in_test_basic_py.coverage" NAME="Nosetests in test_basic.py Coverage Results" MODIFIED="1609500352073" SOURCE_PROVIDER="com.intellij.coverage.DefaultCoverageFileProvider" RUNNER="coverage.py" COVERAGE_BY_TEST_ENABLED="true" COVERAGE_TRACING_ENABLED="false" WORKING_DIRECTORY="$PROJECT_DIR$/src/tests" />
    <SUITE FILE_PATH="coverage/GridCal$pytest_in_test_tower_composition_py.coverage" NAME="pytest in test_tower_composition.py Coverage Results" MODIFIED="1726147919314" SOURCE_PROVIDER="com.intellij.coverage.DefaultCoverageFileProvider" RUNNER="coverage.py" COVERAGE_BY_TEST_ENABLED="false" COVERAGE_TRACING_ENABLED="false" WORKING_DIRECTORY="$PROJECT_DIR$/src/tests" />
    <SUITE FILE_PATH="coverage/GridCal$pytest_in_test_transformer_controls_py.coverage" NAME="pytest in test_transformer_controls.py Coverage Results" MODIFIED="1724499577216" SOURCE_PROVIDER="com.intellij.coverage.DefaultCoverageFileProvider" RUNNER="coverage.py" COVERAGE_BY_TEST_ENABLED="false" COVERAGE_TRACING_ENABLED="false" WORKING_DIRECTORY="$PROJECT_DIR$/src/tests" />
    <SUITE FILE_PATH="coverage/GridCal$.coverage" NAME=" Coverage Results" MODIFIED="1664278480650" SOURCE_PROVIDER="com.intellij.coverage.DefaultCoverageFileProvider" RUNNER="coverage.py" COVERAGE_BY_TEST_ENABLED="true" COVERAGE_TRACING_ENABLED="false" WORKING_DIRECTORY="$PROJECT_DIR$/src/tests" />
    <SUITE FILE_PATH="coverage/GridCal$raw_parser.coverage" NAME="raw_parser Coverage Results" MODIFIED="1619379740833" SOURCE_PROVIDER="com.intellij.coverage.DefaultCoverageFileProvider" RUNNER="coverage.py" COVERAGE_BY_TEST_ENABLED="true" COVERAGE_TRACING_ENABLED="false" WORKING_DIRECTORY="$PROJECT_DIR$/src/GridCal/Engine/IO" />
    <SUITE FILE_PATH="coverage/GridCal$zip_file_mgmt.coverage" NAME="zip_file_mgmt Coverage Results" MODIFIED="1632998834183" SOURCE_PROVIDER="com.intellij.coverage.DefaultCoverageFileProvider" RUNNER="coverage.py" COVERAGE_BY_TEST_ENABLED="true" COVERAGE_TRACING_ENABLED="false" WORKING_DIRECTORY="$PROJECT_DIR$/src/tests" />
    <SUITE FILE_PATH="coverage/GridCal$Nosetests_for_tests_test_ac_opf.coverage" NAME="Nosetests for tests.test_ac_opf Coverage Results" MODIFIED="1707045719701" SOURCE_PROVIDER="com.intellij.coverage.DefaultCoverageFileProvider" RUNNER="coverage.py" COVERAGE_BY_TEST_ENABLED="true" COVERAGE_TRACING_ENABLED="false" WORKING_DIRECTORY="$PROJECT_DIR$/src/tests" />
    <SUITE FILE_PATH="coverage/GridCal$node_widget.coverage" NAME="node_widget Coverage Results" MODIFIED="1709192804886" SOURCE_PROVIDER="com.intellij.coverage.DefaultCoverageFileProvider" RUNNER="coverage.py" COVERAGE_BY_TEST_ENABLED="true" COVERAGE_TRACING_ENABLED="false" WORKING_DIRECTORY="$PROJECT_DIR$/src/GridCal/Gui/MapWidget" />
    <SUITE FILE_PATH="coverage/GridCal$Nosetests_for_tests_test_continuation_power_flow.coverage" NAME="Nosetests for tests.test_continuation_power_flow Coverage Results" MODIFIED="1712338444431" SOURCE_PROVIDER="com.intellij.coverage.DefaultCoverageFileProvider" RUNNER="coverage.py" COVERAGE_BY_TEST_ENABLED="true" COVERAGE_TRACING_ENABLED="false" WORKING_DIRECTORY="$PROJECT_DIR$/src/tests" />
    <SUITE FILE_PATH="coverage/GridCal$derivatives_research0.coverage" NAME="derivatives_research0 Coverage Results" MODIFIED="1608643216312" SOURCE_PROVIDER="com.intellij.coverage.DefaultCoverageFileProvider" RUNNER="coverage.py" COVERAGE_BY_TEST_ENABLED="true" COVERAGE_TRACING_ENABLED="false" WORKING_DIRECTORY="$PROJECT_DIR$/src/research/hvdc/fubm" />
    <SUITE FILE_PATH="coverage/GridCal$branch_power_4.coverage" NAME="branch_power_4 Coverage Results" MODIFIED="1659531779008" SOURCE_PROVIDER="com.intellij.coverage.DefaultCoverageFileProvider" RUNNER="coverage.py" COVERAGE_BY_TEST_ENABLED="true" COVERAGE_TRACING_ENABLED="false" WORKING_DIRECTORY="$PROJECT_DIR$/src/research/derivatives_and_jacobian" />
    <SUITE FILE_PATH="coverage/GridCal$make_wheels.coverage" NAME="make_wheels Coverage Results" MODIFIED="1694621489184" SOURCE_PROVIDER="com.intellij.coverage.DefaultCoverageFileProvider" RUNNER="coverage.py" COVERAGE_BY_TEST_ENABLED="true" COVERAGE_TRACING_ENABLED="false" WORKING_DIRECTORY="$PROJECT_DIR$/src" />
    <SUITE FILE_PATH="coverage/GridCal$Nosetests_in_test_demo_5_node_py.coverage" NAME="Nosetests in test_demo_5_node.py Coverage Results" MODIFIED="1614631013763" SOURCE_PROVIDER="com.intellij.coverage.DefaultCoverageFileProvider" RUNNER="coverage.py" COVERAGE_BY_TEST_ENABLED="true" COVERAGE_TRACING_ENABLED="false" WORKING_DIRECTORY="$PROJECT_DIR$/src/tests" />
    <SUITE FILE_PATH="coverage/GridCal$pytest_for_test_sparse2_test_sp_slice.coverage" NAME="pytest for test_sparse2.test_sp_slice Coverage Results" MODIFIED="1720634604378" SOURCE_PROVIDER="com.intellij.coverage.DefaultCoverageFileProvider" RUNNER="coverage.py" COVERAGE_BY_TEST_ENABLED="false" COVERAGE_TRACING_ENABLED="false" WORKING_DIRECTORY="$PROJECT_DIR$/src/tests" />
    <SUITE FILE_PATH="coverage/GridCal$pytest_in_mips_py.coverage" NAME="pytest in mips.py Coverage Results" MODIFIED="1703183174922" SOURCE_PROVIDER="com.intellij.coverage.DefaultCoverageFileProvider" RUNNER="coverage.py" COVERAGE_BY_TEST_ENABLED="true" COVERAGE_TRACING_ENABLED="false" WORKING_DIRECTORY="$PROJECT_DIR$/src/GridCalEngine/Utils/MIPS" />
    <SUITE FILE_PATH="coverage/GridCal$pytest_in_test_basic_py.coverage" NAME="pytest in test_basic.py Coverage Results" MODIFIED="1724244484581" SOURCE_PROVIDER="com.intellij.coverage.DefaultCoverageFileProvider" RUNNER="coverage.py" COVERAGE_BY_TEST_ENABLED="false" COVERAGE_TRACING_ENABLED="false" WORKING_DIRECTORY="$PROJECT_DIR$/src/tests" />
    <SUITE FILE_PATH="coverage/GridCal$Nosetests_for_test_ptdf_test_lodf_ieee14_definition.coverage" NAME="Nosetests for test_ptdf.test_lodf_ieee14_definition Coverage Results" MODIFIED="1701814974059" SOURCE_PROVIDER="com.intellij.coverage.DefaultCoverageFileProvider" RUNNER="coverage.py" COVERAGE_BY_TEST_ENABLED="true" COVERAGE_TRACING_ENABLED="false" WORKING_DIRECTORY="$PROJECT_DIR$/src/tests" />
    <SUITE FILE_PATH="coverage/GridCal$Nosetests_in_test_continuation_power_flow_py.coverage" NAME="Nosetests in test_continuation_power_flow.py Coverage Results" MODIFIED="1648733904426" SOURCE_PROVIDER="com.intellij.coverage.DefaultCoverageFileProvider" RUNNER="coverage.py" COVERAGE_BY_TEST_ENABLED="true" COVERAGE_TRACING_ENABLED="false" WORKING_DIRECTORY="$PROJECT_DIR$/src/tests" />
    <SUITE FILE_PATH="coverage/GridCal$zip_interface.coverage" NAME="zip_interface Coverage Results" MODIFIED="1620029421103" SOURCE_PROVIDER="com.intellij.coverage.DefaultCoverageFileProvider" RUNNER="coverage.py" COVERAGE_BY_TEST_ENABLED="true" COVERAGE_TRACING_ENABLED="false" WORKING_DIRECTORY="$PROJECT_DIR$/src/GridCal/Engine/IO" />
    <SUITE FILE_PATH="coverage/GridCal$graph_save2.coverage" NAME="graph_save2 Coverage Results" MODIFIED="1702996105426" SOURCE_PROVIDER="com.intellij.coverage.DefaultCoverageFileProvider" RUNNER="coverage.py" COVERAGE_BY_TEST_ENABLED="true" COVERAGE_TRACING_ENABLED="false" WORKING_DIRECTORY="$PROJECT_DIR$/src/GridCalEngine/IO/rdf_test" />
    <SUITE FILE_PATH="coverage/GridCal$test_contingency.coverage" NAME="test_contingency Coverage Results" MODIFIED="1721226887601" SOURCE_PROVIDER="com.intellij.coverage.DefaultCoverageFileProvider" RUNNER="coverage.py" COVERAGE_BY_TEST_ENABLED="false" COVERAGE_TRACING_ENABLED="false" WORKING_DIRECTORY="$PROJECT_DIR$/src/tests" />
    <SUITE FILE_PATH="coverage/GridCal$Nosetests_in_test_transformer_controls_py.coverage" NAME="Nosetests in test_transformer_controls.py Coverage Results" MODIFIED="1693494860670" SOURCE_PROVIDER="com.intellij.coverage.DefaultCoverageFileProvider" RUNNER="coverage.py" COVERAGE_BY_TEST_ENABLED="true" COVERAGE_TRACING_ENABLED="false" WORKING_DIRECTORY="$PROJECT_DIR$/src/tests" />
    <SUITE FILE_PATH="coverage/GridCal$pytest_for_test_generator_q_control_test_q_control_true.coverage" NAME="pytest for test_generator_q_control.test_q_control_true Coverage Results" MODIFIED="1720771528643" SOURCE_PROVIDER="com.intellij.coverage.DefaultCoverageFileProvider" RUNNER="coverage.py" COVERAGE_BY_TEST_ENABLED="false" COVERAGE_TRACING_ENABLED="false" WORKING_DIRECTORY="$PROJECT_DIR$/src/tests" />
    <SUITE FILE_PATH="coverage/GridCal$ACOPF_MIPS_replica.coverage" NAME="ACOPF_MIPS_replica Coverage Results" MODIFIED="1702313943926" SOURCE_PROVIDER="com.intellij.coverage.DefaultCoverageFileProvider" RUNNER="coverage.py" COVERAGE_BY_TEST_ENABLED="true" COVERAGE_TRACING_ENABLED="false" WORKING_DIRECTORY="$PROJECT_DIR$/examples" />
    <SUITE FILE_PATH="coverage/GridCal$opf_pf_verification_example.coverage" NAME="opf+pf verification example Coverage Results" MODIFIED="1696857463367" SOURCE_PROVIDER="com.intellij.coverage.DefaultCoverageFileProvider" RUNNER="coverage.py" COVERAGE_BY_TEST_ENABLED="true" COVERAGE_TRACING_ENABLED="false" WORKING_DIRECTORY="$PROJECT_DIR$/examples" />
    <SUITE FILE_PATH="coverage/GridCal$Nosetests_for_test_ptdf_test_compensated_ptdf.coverage" NAME="Nosetests for test_ptdf.test_compensated_ptdf Coverage Results" MODIFIED="1710433602844" SOURCE_PROVIDER="com.intellij.coverage.DefaultCoverageFileProvider" RUNNER="coverage.py" COVERAGE_BY_TEST_ENABLED="true" COVERAGE_TRACING_ENABLED="false" WORKING_DIRECTORY="$PROJECT_DIR$/src/tests" />
    <SUITE FILE_PATH="coverage/GridCal$topology_driver.coverage" NAME="topology_driver Coverage Results" MODIFIED="1590932816525" SOURCE_PROVIDER="com.intellij.coverage.DefaultCoverageFileProvider" RUNNER="coverage.py" COVERAGE_BY_TEST_ENABLED="true" COVERAGE_TRACING_ENABLED="false" WORKING_DIRECTORY="$PROJECT_DIR$/src/GridCal/Engine/Simulations/Topology" />
    <SUITE FILE_PATH="coverage/GridCal$upload_to_pypi.coverage" NAME="upload_to_pypi Coverage Results" MODIFIED="1728334044782" SOURCE_PROVIDER="com.intellij.coverage.DefaultCoverageFileProvider" RUNNER="coverage.py" COVERAGE_BY_TEST_ENABLED="false" COVERAGE_TRACING_ENABLED="false" WORKING_DIRECTORY="$PROJECT_DIR$/src" />
    <SUITE FILE_PATH="coverage/GridCal$Nosetests_for_test_numerical_circuit_test_numerical_cicuit_spv.coverage" NAME="Nosetests for test_numerical_circuit.test_numerical_cicuit_spv Coverage Results" MODIFIED="1706775363122" SOURCE_PROVIDER="com.intellij.coverage.DefaultCoverageFileProvider" RUNNER="coverage.py" COVERAGE_BY_TEST_ENABLED="true" COVERAGE_TRACING_ENABLED="false" WORKING_DIRECTORY="$PROJECT_DIR$/src/tests" />
    <SUITE FILE_PATH="coverage/GridCal$Nosetests_in_test_api_py.coverage" NAME="Nosetests in test_api.py Coverage Results" MODIFIED="1598803532944" SOURCE_PROVIDER="com.intellij.coverage.DefaultCoverageFileProvider" RUNNER="coverage.py" COVERAGE_BY_TEST_ENABLED="true" COVERAGE_TRACING_ENABLED="false" WORKING_DIRECTORY="$PROJECT_DIR$/src/tests" />
    <SUITE FILE_PATH="coverage/GridCal$pytest_for_src_tests_test_tutorials_test_define_grid_from_scratch_without_profiles.coverage" NAME="pytest for src.tests.test_tutorials.test_define_grid_from_scratch_without_profiles Coverage Results" MODIFIED="1662359418874" SOURCE_PROVIDER="com.intellij.coverage.DefaultCoverageFileProvider" RUNNER="coverage.py" COVERAGE_BY_TEST_ENABLED="true" COVERAGE_TRACING_ENABLED="false" WORKING_DIRECTORY="$PROJECT_DIR$/src/tests" />
    <SUITE FILE_PATH="coverage/GridCal$Nosetests_in_test_line_losses_py.coverage" NAME="Nosetests in test_line_losses.py Coverage Results" MODIFIED="1634139762786" SOURCE_PROVIDER="com.intellij.coverage.DefaultCoverageFileProvider" RUNNER="coverage.py" COVERAGE_BY_TEST_ENABLED="true" COVERAGE_TRACING_ENABLED="false" WORKING_DIRECTORY="$PROJECT_DIR$/src/tests" />
    <SUITE FILE_PATH="coverage/GridCal$editor.coverage" NAME="editor Coverage Results" MODIFIED="1685876734430" SOURCE_PROVIDER="com.intellij.coverage.DefaultCoverageFileProvider" RUNNER="coverage.py" COVERAGE_BY_TEST_ENABLED="true" COVERAGE_TRACING_ENABLED="false" WORKING_DIRECTORY="$PROJECT_DIR$/src/GridCal/Gui/GridEditorWidget" />
    <SUITE FILE_PATH="coverage/GridCal$Nosetests_in_test_matrix_stacking_py.coverage" NAME="Nosetests in test_matrix_stacking.py Coverage Results" MODIFIED="1609500758192" SOURCE_PROVIDER="com.intellij.coverage.DefaultCoverageFileProvider" RUNNER="coverage.py" COVERAGE_BY_TEST_ENABLED="true" COVERAGE_TRACING_ENABLED="false" WORKING_DIRECTORY="$PROJECT_DIR$/src/tests" />
    <SUITE FILE_PATH="coverage/GridCal$Nosetests_for_test_simple_mip_test_lp_simple3.coverage" NAME="Nosetests for test_simple_mip.test_lp_simple3 Coverage Results" MODIFIED="1704806778841" SOURCE_PROVIDER="com.intellij.coverage.DefaultCoverageFileProvider" RUNNER="coverage.py" COVERAGE_BY_TEST_ENABLED="true" COVERAGE_TRACING_ENABLED="false" WORKING_DIRECTORY="$PROJECT_DIR$/src/tests" />
    <SUITE FILE_PATH="coverage/GridCal$Nosetests_for_tests_test_matrix_slicing.coverage" NAME="Nosetests for tests.test_matrix_slicing Coverage Results" MODIFIED="1697187049579" SOURCE_PROVIDER="com.intellij.coverage.DefaultCoverageFileProvider" RUNNER="coverage.py" COVERAGE_BY_TEST_ENABLED="true" COVERAGE_TRACING_ENABLED="false" WORKING_DIRECTORY="$PROJECT_DIR$/src/tests" />
    <SUITE FILE_PATH="coverage/GridCal$Nosetests_for_tests_test_topology_processor.coverage" NAME="Nosetests for tests.test_topology_processor Coverage Results" MODIFIED="1708970118614" SOURCE_PROVIDER="com.intellij.coverage.DefaultCoverageFileProvider" RUNNER="coverage.py" COVERAGE_BY_TEST_ENABLED="true" COVERAGE_TRACING_ENABLED="false" WORKING_DIRECTORY="$PROJECT_DIR$/src/tests" />
    <SUITE FILE_PATH="coverage/GridCal$test_continuation_power_flow.coverage" NAME="test_continuation_power_flow Coverage Results" MODIFIED="1712338421975" SOURCE_PROVIDER="com.intellij.coverage.DefaultCoverageFileProvider" RUNNER="coverage.py" COVERAGE_BY_TEST_ENABLED="true" COVERAGE_TRACING_ENABLED="false" WORKING_DIRECTORY="$PROJECT_DIR$/src/tests" />
    <SUITE FILE_PATH="coverage/GridCal$Nosetests_in_test_branch_tolerance_py.coverage" NAME="Nosetests in test_branch_tolerance.py Coverage Results" MODIFIED="1602949779672" SOURCE_PROVIDER="com.intellij.coverage.DefaultCoverageFileProvider" RUNNER="coverage.py" COVERAGE_BY_TEST_ENABLED="true" COVERAGE_TRACING_ENABLED="false" WORKING_DIRECTORY="$PROJECT_DIR$/src/tests" />
    <SUITE FILE_PATH="coverage/GridCal$grid_editor_widget.coverage" NAME="grid_editor_widget Coverage Results" MODIFIED="1692803997088" SOURCE_PROVIDER="com.intellij.coverage.DefaultCoverageFileProvider" RUNNER="coverage.py" COVERAGE_BY_TEST_ENABLED="true" COVERAGE_TRACING_ENABLED="false" WORKING_DIRECTORY="$PROJECT_DIR$/src/GridCal/Gui/GridEditorWidget2" />
    <SUITE FILE_PATH="coverage/GridCal$reliability_study_run.coverage" NAME="reliability_study_run Coverage Results" MODIFIED="1702649590547" SOURCE_PROVIDER="com.intellij.coverage.DefaultCoverageFileProvider" RUNNER="coverage.py" COVERAGE_BY_TEST_ENABLED="true" COVERAGE_TRACING_ENABLED="false" WORKING_DIRECTORY="$PROJECT_DIR$/examples" />
    <SUITE FILE_PATH="coverage/GridCal$editor__1_.coverage" NAME="editor (1) Coverage Results" MODIFIED="1640990473877" SOURCE_PROVIDER="com.intellij.coverage.DefaultCoverageFileProvider" RUNNER="coverage.py" COVERAGE_BY_TEST_ENABLED="true" COVERAGE_TRACING_ENABLED="false" WORKING_DIRECTORY="$PROJECT_DIR$/src/research/qt_related/GridEditorWidget" />
    <SUITE FILE_PATH="coverage/GridCal$pytest_for_test_derivatives_test_bus_derivatives.coverage" NAME="pytest for test_derivatives.test_bus_derivatives Coverage Results" MODIFIED="1724102336811" SOURCE_PROVIDER="com.intellij.coverage.DefaultCoverageFileProvider" RUNNER="coverage.py" COVERAGE_BY_TEST_ENABLED="false" COVERAGE_TRACING_ENABLED="false" WORKING_DIRECTORY="$PROJECT_DIR$/src/tests" />
    <SUITE FILE_PATH="coverage/GridCal$Nosetests_in_test_generator_q_control_py.coverage" NAME="Nosetests in test_generator_q_control.py Coverage Results" MODIFIED="1647339452239" SOURCE_PROVIDER="com.intellij.coverage.DefaultCoverageFileProvider" RUNNER="coverage.py" COVERAGE_BY_TEST_ENABLED="true" COVERAGE_TRACING_ENABLED="false" WORKING_DIRECTORY="$PROJECT_DIR$/src/tests" />
    <SUITE FILE_PATH="coverage/GridCal$node_groups_run.coverage" NAME="node_groups_run Coverage Results" MODIFIED="1707392255868" SOURCE_PROVIDER="com.intellij.coverage.DefaultCoverageFileProvider" RUNNER="coverage.py" COVERAGE_BY_TEST_ENABLED="true" COVERAGE_TRACING_ENABLED="false" WORKING_DIRECTORY="$PROJECT_DIR$/examples" />
    <SUITE FILE_PATH="coverage/GridCal$Nosetests_in_test_opf_time_series_py.coverage" NAME="Nosetests in test_opf_time_series.py Coverage Results" MODIFIED="1617046142412" SOURCE_PROVIDER="com.intellij.coverage.DefaultCoverageFileProvider" RUNNER="coverage.py" COVERAGE_BY_TEST_ENABLED="true" COVERAGE_TRACING_ENABLED="false" WORKING_DIRECTORY="$PROJECT_DIR$/src/tests" />
    <SUITE FILE_PATH="coverage/GridCal$pf_for_comparison.coverage" NAME="pf_for_comparison Coverage Results" MODIFIED="1706352169450" SOURCE_PROVIDER="com.intellij.coverage.DefaultCoverageFileProvider" RUNNER="coverage.py" COVERAGE_BY_TEST_ENABLED="true" COVERAGE_TRACING_ENABLED="false" WORKING_DIRECTORY="$PROJECT_DIR$/src/trunk/pf" />
    <SUITE FILE_PATH="coverage/GridCal$Nosetests_in_test_hydro_py.coverage" NAME="Nosetests in test_hydro.py Coverage Results" MODIFIED="1704897044369" SOURCE_PROVIDER="com.intellij.coverage.DefaultCoverageFileProvider" RUNNER="coverage.py" COVERAGE_BY_TEST_ENABLED="true" COVERAGE_TRACING_ENABLED="false" WORKING_DIRECTORY="$PROJECT_DIR$/src/tests" />
    <SUITE FILE_PATH="coverage/GridCal$GeneralDialogues.coverage" NAME="GeneralDialogues Coverage Results" MODIFIED="1698838468153" SOURCE_PROVIDER="com.intellij.coverage.DefaultCoverageFileProvider" RUNNER="coverage.py" COVERAGE_BY_TEST_ENABLED="true" COVERAGE_TRACING_ENABLED="false" WORKING_DIRECTORY="$PROJECT_DIR$/src/GridCal/Gui" />
    <SUITE FILE_PATH="coverage/GridCal$ntc_opf_v6.coverage" NAME="ntc_opf_v6 Coverage Results" MODIFIED="1630405700769" SOURCE_PROVIDER="com.intellij.coverage.DefaultCoverageFileProvider" RUNNER="coverage.py" COVERAGE_BY_TEST_ENABLED="true" COVERAGE_TRACING_ENABLED="false" WORKING_DIRECTORY="$PROJECT_DIR$/src/research/or_tools" />
    <SUITE FILE_PATH="coverage/GridCal$newton_equivalence_utils.coverage" NAME="newton_equivalence_utils Coverage Results" MODIFIED="1687725154112" SOURCE_PROVIDER="com.intellij.coverage.DefaultCoverageFileProvider" RUNNER="coverage.py" COVERAGE_BY_TEST_ENABLED="true" COVERAGE_TRACING_ENABLED="false" WORKING_DIRECTORY="$PROJECT_DIR$/src/tests" />
    <SUITE FILE_PATH="coverage/GridCal$dc_opf_ts.coverage" NAME="dc_opf_ts Coverage Results" MODIFIED="1602519229272" SOURCE_PROVIDER="com.intellij.coverage.DefaultCoverageFileProvider" RUNNER="coverage.py" COVERAGE_BY_TEST_ENABLED="true" COVERAGE_TRACING_ENABLED="false" WORKING_DIRECTORY="$PROJECT_DIR$/src/GridCal/Engine/Simulations/OPF" />
    <SUITE FILE_PATH="coverage/GridCal$test_generator_q_control.coverage" NAME="test_generator_q_control Coverage Results" MODIFIED="1721225796119" SOURCE_PROVIDER="com.intellij.coverage.DefaultCoverageFileProvider" RUNNER="coverage.py" COVERAGE_BY_TEST_ENABLED="false" COVERAGE_TRACING_ENABLED="false" WORKING_DIRECTORY="$PROJECT_DIR$/src/tests" />
    <SUITE FILE_PATH="coverage/GridCal$MainWindow.coverage" NAME="MainWindow Coverage Results" MODIFIED="1649780110971" SOURCE_PROVIDER="com.intellij.coverage.DefaultCoverageFileProvider" RUNNER="coverage.py" COVERAGE_BY_TEST_ENABLED="true" COVERAGE_TRACING_ENABLED="false" WORKING_DIRECTORY="$PROJECT_DIR$/src/GridCal/Gui/Main" />
    <SUITE FILE_PATH="coverage/GridCal$Nosetests_for_test_admittance_tap_derivatives_test_pegase89.coverage" NAME="Nosetests for test_admittance_tap_derivatives.test_pegase89 Coverage Results" MODIFIED="1708506867277" SOURCE_PROVIDER="com.intellij.coverage.DefaultCoverageFileProvider" RUNNER="coverage.py" COVERAGE_BY_TEST_ENABLED="true" COVERAGE_TRACING_ENABLED="false" WORKING_DIRECTORY="$PROJECT_DIR$/src/tests" />
    <SUITE FILE_PATH="coverage/GridCal$pack_unpack.coverage" NAME="pack_unpack Coverage Results" MODIFIED="1706043017781" SOURCE_PROVIDER="com.intellij.coverage.DefaultCoverageFileProvider" RUNNER="coverage.py" COVERAGE_BY_TEST_ENABLED="true" COVERAGE_TRACING_ENABLED="false" WORKING_DIRECTORY="$PROJECT_DIR$/src/GridCalEngine/IO/gridcal" />
    <SUITE FILE_PATH="coverage/GridCal$linear_analysis_sesco.coverage" NAME="linear_analysis_sesco Coverage Results" MODIFIED="1646937847934" SOURCE_PROVIDER="com.intellij.coverage.DefaultCoverageFileProvider" RUNNER="coverage.py" COVERAGE_BY_TEST_ENABLED="true" COVERAGE_TRACING_ENABLED="false" WORKING_DIRECTORY="$PROJECT_DIR$/src/GridCal/Engine/Simulations/LinearFactors" />
    <SUITE FILE_PATH="coverage/GridCal$Nosetests_in_ACPTDF_research2_py.coverage" NAME="Nosetests in ACPTDF_research2.py Coverage Results" MODIFIED="1601969138193" SOURCE_PROVIDER="com.intellij.coverage.DefaultCoverageFileProvider" RUNNER="coverage.py" COVERAGE_BY_TEST_ENABLED="true" COVERAGE_TRACING_ENABLED="false" WORKING_DIRECTORY="$PROJECT_DIR$/src/research/PTDF" />
    <SUITE FILE_PATH="coverage/GridCal$Nosetests_in_test_reverse_transformer_definition_py.coverage" NAME="Nosetests in test_reverse_transformer_definition.py Coverage Results" MODIFIED="1609501285838" SOURCE_PROVIDER="com.intellij.coverage.DefaultCoverageFileProvider" RUNNER="coverage.py" COVERAGE_BY_TEST_ENABLED="true" COVERAGE_TRACING_ENABLED="false" WORKING_DIRECTORY="$PROJECT_DIR$/src/tests" />
    <SUITE FILE_PATH="coverage/GridCal$pytest_in_tests.coverage" NAME="pytest in tests Coverage Results" MODIFIED="1728333771860" SOURCE_PROVIDER="com.intellij.coverage.DefaultCoverageFileProvider" RUNNER="coverage.py" COVERAGE_BY_TEST_ENABLED="false" COVERAGE_TRACING_ENABLED="false" WORKING_DIRECTORY="$PROJECT_DIR$/src/tests" />
    <SUITE FILE_PATH="coverage/GridCal$Nosetests_for_tests_test_continuation_power_flow_test_cpf.coverage" NAME="Nosetests for tests.test_continuation_power_flow.test_cpf Coverage Results" MODIFIED="1712337251546" SOURCE_PROVIDER="com.intellij.coverage.DefaultCoverageFileProvider" RUNNER="coverage.py" COVERAGE_BY_TEST_ENABLED="true" COVERAGE_TRACING_ENABLED="false" WORKING_DIRECTORY="$PROJECT_DIR$/src/tests" />
    <SUITE FILE_PATH="coverage/GridCal$rpgm_algo.coverage" NAME="rpgm_algo Coverage Results" MODIFIED="1603645665438" SOURCE_PROVIDER="com.intellij.coverage.DefaultCoverageFileProvider" RUNNER="coverage.py" COVERAGE_BY_TEST_ENABLED="true" COVERAGE_TRACING_ENABLED="false" WORKING_DIRECTORY="$PROJECT_DIR$/src/GridCal/ThirdParty/SyntheticNetworks" />
    <SUITE FILE_PATH="coverage/GridCal$pytest_for_src_tests_test_tutorials_test_define_grid_from_scratch_with_profiles.coverage" NAME="pytest for src.tests.test_tutorials.test_define_grid_from_scratch_with_profiles Coverage Results" MODIFIED="1724499242496" SOURCE_PROVIDER="com.intellij.coverage.DefaultCoverageFileProvider" RUNNER="coverage.py" COVERAGE_BY_TEST_ENABLED="false" COVERAGE_TRACING_ENABLED="false" WORKING_DIRECTORY="$PROJECT_DIR$/src/tests" />
    <SUITE FILE_PATH="coverage/GridCal$Nosetests_for_test_power_flow_test_dc_pf_ieee14_ps.coverage" NAME="Nosetests for test_power_flow.test_dc_pf_ieee14_ps Coverage Results" MODIFIED="1708460401648" SOURCE_PROVIDER="com.intellij.coverage.DefaultCoverageFileProvider" RUNNER="coverage.py" COVERAGE_BY_TEST_ENABLED="true" COVERAGE_TRACING_ENABLED="false" WORKING_DIRECTORY="$PROJECT_DIR$/src/tests" />
>>>>>>> a1f2ca5c
  </component>
</project><|MERGE_RESOLUTION|>--- conflicted
+++ resolved
@@ -2,7 +2,6 @@
 <project version="4">
   <component name="AnalysisUIOptions">
     <option name="AUTOSCROLL_TO_SOURCE" value="true" />
-    <option name="SPLITTER_PROPORTION" value="0.4226941" />
     <option name="GROUP_BY_SEVERITY" value="true" />
     <option name="SCOPE_TYPE" value="8" />
     <option name="CUSTOM_SCOPE_NAME" value="Module 'GridCal'" />
@@ -29,9 +28,6 @@
     <select />
   </component>
   <component name="ChangeListManager">
-<<<<<<< HEAD
-    <list default="true" id="aa3ee678-6e91-470f-91a9-09e9d8a4756d" name="Changes" comment="Small change again in sequence lines" />
-=======
     <list default="true" id="aa3ee678-6e91-470f-91a9-09e9d8a4756d" name="Changes" comment="Created the AnyLineTemplateDevice type to properly handle multiple template types">
       <change beforePath="$PROJECT_DIR$/.idea/workspace.xml" beforeDir="false" afterPath="$PROJECT_DIR$/.idea/workspace.xml" afterDir="false" />
       <change beforePath="$PROJECT_DIR$/src/GridCalEngine/Utils/MIP/selected_interface.py" beforeDir="false" afterPath="$PROJECT_DIR$/src/GridCalEngine/Utils/MIP/selected_interface.py" afterDir="false" />
@@ -39,7 +35,6 @@
       <change beforePath="$PROJECT_DIR$/src/trunk/ortools/pass_thought_file.lp" beforeDir="false" afterPath="$PROJECT_DIR$/src/trunk/ortools/pass_through_file.lp" afterDir="false" />
       <change beforePath="$PROJECT_DIR$/src/trunk/ortools/pass_thought_file.mps" beforeDir="false" afterPath="$PROJECT_DIR$/src/trunk/ortools/pass_through_file.mps" afterDir="false" />
     </list>
->>>>>>> a1f2ca5c
     <option name="SHOW_DIALOG" value="false" />
     <option name="HIGHLIGHT_CONFLICTS" value="true" />
     <option name="HIGHLIGHT_NON_ACTIVE_CHANGELIST" value="false" />
@@ -64,18 +59,26 @@
     </option>
   </component>
   <component name="Git.Settings">
+    <favorite-branches>
+      <branch-storage>
+        <map>
+          <entry type="LOCAL">
+            <value>
+              <list>
+                <branch-info repo="$PROJECT_DIR$" source="devel" />
+              </list>
+            </value>
+          </entry>
+        </map>
+      </branch-storage>
+    </favorite-branches>
     <option name="RECENT_BRANCH_BY_REPOSITORY">
       <map>
-<<<<<<< HEAD
-        <entry key="$PROJECT_DIR$" value="5b7eedafd7fa9e1eb2c58724e4471f6d5b3a8d63" />
-=======
         <entry key="$PROJECT_DIR$" value="master" />
->>>>>>> a1f2ca5c
       </map>
     </option>
     <option name="RECENT_GIT_ROOT_PATH" value="$PROJECT_DIR$" />
     <option name="RESET_MODE" value="HARD" />
-    <option name="ROOT_SYNC" value="DONT_SYNC" />
   </component>
   <component name="GitSEFilterConfiguration">
     <file-type-list>
@@ -85,28 +88,21 @@
       <filtered-out-file-type name="COMMIT_BY_MESSAGE" />
     </file-type-list>
   </component>
-<<<<<<< HEAD
-  <component name="GithubPullRequestsUISettings">
-    <option name="recentNewPullRequestHead">
-      <RepoCoordinatesHolder>
-        <option name="owner" value="SanPen" />
-        <option name="repository" value="GridCal" />
-      </RepoCoordinatesHolder>
-=======
   <component name="GithubProjectSettings">
     <option name="branchProtectionPatterns">
       <list>
         <option value="master" />
       </list>
->>>>>>> a1f2ca5c
     </option>
   </component>
   <component name="HighlightingSettingsPerFile">
     <setting file="file://$PROJECT_DIR$/requirements.txt" root0="FORCE_HIGHLIGHTING" />
+    <setting file="file://$PROJECT_DIR$/src/GridCal/Gui/ConsoleWidget.py" root0="FORCE_HIGHLIGHTING" />
     <setting file="file://$PROJECT_DIR$/src/GridCal/Gui/CoordinatesInput/coordinates_dialogue.py" root0="FORCE_HIGHLIGHTING" />
     <setting file="file://$PROJECT_DIR$/src/GridCal/Gui/Main/GridCalMain.py" root0="FORCE_HIGHLIGHTING" />
     <setting file="file://$PROJECT_DIR$/src/GridCal/Gui/plot_config.py" root0="FORCE_HIGHLIGHTING" />
     <setting file="file://$PROJECT_DIR$/src/GridCal/__version__.py" root0="FORCE_HIGHLIGHTING" />
+    <setting file="file://$PROJECT_DIR$/src/GridCalEngine/IO/cim/cgmes/gridcal_to_cgmes.py" root0="FORCE_HIGHLIGHTING" />
     <setting file="file://$PROJECT_DIR$/src/tests/test_unbalanced_faults.py" root0="FORCE_HIGHLIGHTING" />
   </component>
   <component name="JupyterTrust" id="3f3378b4-0928-4af1-9795-ba1c77415c18" />
@@ -119,9 +115,7 @@
     </order>
   </component>
   <component name="ProblemsViewState">
-    <option name="proportion" value="0.36120182" />
-    <option name="selectedTabId" value="QODANA_PROBLEMS_VIEW_TAB" />
-    <option name="showPreview" value="true" />
+    <option name="selectedTabId" value="CurrentFile" />
   </component>
   <component name="ProjectColorInfo">{
   &quot;customColor&quot;: &quot;&quot;,
@@ -136,53 +130,6 @@
     <option name="hideEmptyMiddlePackages" value="true" />
     <option name="showLibraryContents" value="true" />
   </component>
-<<<<<<< HEAD
-  <component name="PropertiesComponent">{
-  &quot;keyToString&quot;: {
-    &quot;ASKED_ADD_EXTERNAL_FILES&quot;: &quot;true&quot;,
-    &quot;Git.Branch.Popup.ShowAllRemotes&quot;: &quot;true&quot;,
-    &quot;MATLAB_INTERPRETER&quot;: &quot;/usr/local/MATLAB/R2018a/bin/matlab&quot;,
-    &quot;Python tests.Nosetests for test_load_save_load.test_load_save_load.executor&quot;: &quot;Debug&quot;,
-    &quot;Python tests.Nosetests for test_power_flow.test_zip.executor&quot;: &quot;Debug&quot;,
-    &quot;Python tests.Nosetests for test_ptdf.test_compensated_ptdf.executor&quot;: &quot;Run&quot;,
-    &quot;Python tests.Nosetests for test_topology_processor.test_topology_rts.executor&quot;: &quot;Debug&quot;,
-    &quot;Python tests.Nosetests for tests.test_ac_opf.executor&quot;: &quot;Run&quot;,
-    &quot;Python tests.Nosetests for tests.test_ac_opf.test_pegase89.executor&quot;: &quot;Debug&quot;,
-    &quot;Python tests.Nosetests for tests.test_hydro.executor&quot;: &quot;Run&quot;,
-    &quot;Python tests.Nosetests for tests.test_latin_hypercube.test_lhs.executor&quot;: &quot;Run&quot;,
-    &quot;Python tests.Nosetests for tests.test_load_save_load.executor&quot;: &quot;Run&quot;,
-    &quot;Python tests.Nosetests for tests.test_opf_time_series.test_opf_ts.executor&quot;: &quot;Run&quot;,
-    &quot;Python tests.Nosetests for tests.test_topology_processor.executor&quot;: &quot;Run&quot;,
-    &quot;Python tests.Nosetests for tests.test_topology_processor.test_topology_rts.executor&quot;: &quot;Run&quot;,
-    &quot;Python tests.Nosetests in admittance_matrix_test.py.executor&quot;: &quot;Run&quot;,
-    &quot;Python tests.Nosetests in deep_copy_test.py.executor&quot;: &quot;Run&quot;,
-    &quot;Python tests.Nosetests in test_ptdf.py.executor&quot;: &quot;Run&quot;,
-    &quot;Python tests.Nosetests in test_topology_processor.py.executor&quot;: &quot;Run&quot;,
-    &quot;Python tests.Nosetests in tests.executor&quot;: &quot;Run&quot;,
-    &quot;Python.AnalysisDialogue.executor&quot;: &quot;Run&quot;,
-    &quot;Python.ExecuteGridCal.executor&quot;: &quot;Run&quot;,
-    &quot;Python.ac_opf_derivatives_bound_slacks.executor&quot;: &quot;Debug&quot;,
-    &quot;Python.acopf_run.executor&quot;: &quot;Run&quot;,
-    &quot;Python.cgmes_rdfs_graph.executor&quot;: &quot;Run&quot;,
-    &quot;Python.make_wheels.executor&quot;: &quot;Run&quot;,
-    &quot;Python.new_circuit_objects.executor&quot;: &quot;Run&quot;,
-    &quot;Python.pymoo_example.executor&quot;: &quot;Debug&quot;,
-    &quot;Python.update_gui_file (1).executor&quot;: &quot;Run&quot;,
-    &quot;Python.update_gui_file.executor&quot;: &quot;Run&quot;,
-    &quot;RunOnceActivity.OpenProjectViewOnStart&quot;: &quot;true&quot;,
-    &quot;RunOnceActivity.ShowReadmeOnStart&quot;: &quot;true&quot;,
-    &quot;WebServerToolWindowFactoryState&quot;: &quot;false&quot;,
-    &quot;git-widget-placeholder&quot;: &quot;205__ACOPF&quot;,
-    &quot;last_opened_file_path&quot;: &quot;C:/ReposGit/github/fernpos/MapProb&quot;,
-    &quot;node.js.detected.package.eslint&quot;: &quot;true&quot;,
-    &quot;node.js.selected.package.eslint&quot;: &quot;(autodetect)&quot;,
-    &quot;node.js.selected.package.tslint&quot;: &quot;(autodetect)&quot;,
-    &quot;nodejs_package_manager_path&quot;: &quot;npm&quot;,
-    &quot;run.code.analysis.last.selected.profile&quot;: &quot;aDefault&quot;,
-    &quot;settings.editor.selected.configurable&quot;: &quot;com.jetbrains.python.configuration.PyActiveSdkModuleConfigurable&quot;,
-    &quot;two.files.diff.last.used.file&quot;: &quot;C:/WorkProjects/PycharmProjects/GridCal/src/trunk/cgmes_py_generator/cgmes_v2_4_15/cgmes_enums.py&quot;,
-    &quot;vue.rearranger.settings.migration&quot;: &quot;true&quot;
-=======
   <component name="PropertiesComponent"><![CDATA[{
   "keyToString": {
     "ASKED_ADD_EXTERNAL_FILES": "true",
@@ -222,33 +169,27 @@
     "settings.editor.selected.configurable": "com.jetbrains.python.configuration.PyActiveSdkModuleConfigurable",
     "two.files.diff.last.used.file": "C:/WorkProjects/PycharmProjects/GridCal/src/trunk/cgmes_py_generator/cgmes_v2_4_15/cgmes_enums.py",
     "vue.rearranger.settings.migration": "true"
->>>>>>> a1f2ca5c
   }
 }]]></component>
   <component name="PyDebuggerOptionsProvider">
     <option name="mySaveCallSignatures" value="true" />
+    <option name="mySupportGeventDebugging" value="true" />
     <option name="myPyQtBackend" value="pyside6" />
   </component>
   <component name="RecentsManager">
     <key name="CopyFile.RECENT_KEYS">
-<<<<<<< HEAD
-      <recent name="$PROJECT_DIR$/src/GridCalEngine/Simulations/NodalCapacity" />
-      <recent name="$PROJECT_DIR$/src/GridCal/Gui/BusBranchEditorWidget/Injections" />
-=======
       <recent name="$PROJECT_DIR$/src/GridCal/Gui/SubstationDesigner" />
       <recent name="C:\Work\git_local\GridCal\doc" />
->>>>>>> a1f2ca5c
       <recent name="$PROJECT_DIR$/src/GridCalEngine/Simulations/ContingencyAnalysis/Methods" />
       <recent name="$PROJECT_DIR$/src/tests/data/grids" />
       <recent name="$PROJECT_DIR$/src/GridCalEngine/Simulations/InvestmentsEvaluation" />
     </key>
     <key name="MoveFile.RECENT_KEYS">
-<<<<<<< HEAD
-      <recent name="C:\ReposGit\github\fernpos\GridCal5\src\tests\data\grids" />
-      <recent name="C:\Users\eroot\PycharmProjects\GridCal\Grids_and_profiles\grids" />
-      <recent name="$PROJECT_DIR$/src/GridCal" />
+      <recent name="$PROJECT_DIR$/src/tests/data/grids" />
+      <recent name="$PROJECT_DIR$/Grids_and_profiles/grids" />
       <recent name="$PROJECT_DIR$/src/GridCalEngine/Simulations/InvestmentsEvaluation/NumericalMethods" />
       <recent name="$PROJECT_DIR$/src/GridCalEngine" />
+      <recent name="C:\WorkProjects\PycharmProjects\GridCal\src\GridCalEngine\IO\cim\cgmes\export_docs" />
     </key>
   </component>
   <component name="RunManager" selected="Python.ExecuteGridCal">
@@ -273,57 +214,9 @@
       <option name="OPTIONS" value="" />
       <method v="2" />
     </configuration>
-=======
-      <recent name="$PROJECT_DIR$/src/tests/data/grids" />
-      <recent name="$PROJECT_DIR$/Grids_and_profiles/grids" />
-      <recent name="$PROJECT_DIR$/src/GridCalEngine/Simulations/InvestmentsEvaluation/NumericalMethods" />
-      <recent name="$PROJECT_DIR$/src/GridCalEngine" />
-      <recent name="C:\WorkProjects\PycharmProjects\GridCal\src\GridCalEngine\IO\cim\cgmes\export_docs" />
-    </key>
-  </component>
-  <component name="RunManager" selected="Python.ExecuteGridCal">
->>>>>>> a1f2ca5c
-    <configuration default="true" type="DjangoTestsConfigurationType">
-      <module name="GridCalEngine" />
-      <option name="ENV_FILES" value="" />
-      <option name="INTERPRETER_OPTIONS" value="" />
-      <option name="PARENT_ENVS" value="true" />
-      <envs>
-        <env name="PYTHONUNBUFFERED" value="1" />
-      </envs>
-      <option name="SDK_HOME" value="" />
-      <option name="WORKING_DIRECTORY" value="" />
-      <option name="IS_MODULE_SDK" value="false" />
-      <option name="ADD_CONTENT_ROOTS" value="true" />
-      <option name="ADD_SOURCE_ROOTS" value="true" />
-      <EXTENSION ID="PythonCoverageRunConfigurationExtension" runner="coverage.py" />
-      <option name="TARGET" value="" />
-      <option name="SETTINGS_FILE" value="" />
-      <option name="CUSTOM_SETTINGS" value="false" />
-      <option name="USE_OPTIONS" value="false" />
-      <option name="OPTIONS" value="" />
-      <method v="2" />
-    </configuration>
     <configuration default="true" type="PyBehaveRunConfigurationType" factoryName="Behave">
       <module name="GridCalEngine" />
       <option name="ENV_FILES" value="" />
-<<<<<<< HEAD
-      <option name="INTERPRETER_OPTIONS" value="" />
-      <option name="PARENT_ENVS" value="true" />
-      <option name="SDK_HOME" value="" />
-      <option name="WORKING_DIRECTORY" value="" />
-      <option name="IS_MODULE_SDK" value="true" />
-      <option name="ADD_CONTENT_ROOTS" value="true" />
-      <option name="ADD_SOURCE_ROOTS" value="true" />
-      <EXTENSION ID="PythonCoverageRunConfigurationExtension" runner="coverage.py" />
-      <option name="ADDITIONAL_ARGS" value="" />
-      <method v="2" />
-    </configuration>
-    <configuration default="true" type="PyBehaveRunConfigurationType" factoryName="Behave">
-      <module name="GridCalEngine" />
-      <option name="ENV_FILES" value="" />
-=======
->>>>>>> a1f2ca5c
       <option name="INTERPRETER_OPTIONS" value="" />
       <option name="PARENT_ENVS" value="true" />
       <option name="SDK_HOME" value="" />
@@ -361,23 +254,6 @@
     <configuration default="true" type="Python.FlaskServer">
       <module name="GridCalEngine" />
       <option name="ENV_FILES" value="" />
-<<<<<<< HEAD
-      <option name="INTERPRETER_OPTIONS" value="" />
-      <option name="PARENT_ENVS" value="true" />
-      <option name="SDK_HOME" value="" />
-      <option name="WORKING_DIRECTORY" value="" />
-      <option name="IS_MODULE_SDK" value="false" />
-      <option name="ADD_CONTENT_ROOTS" value="true" />
-      <option name="ADD_SOURCE_ROOTS" value="true" />
-      <EXTENSION ID="PythonCoverageRunConfigurationExtension" runner="coverage.py" />
-      <option name="launchJavascriptDebuger" value="false" />
-      <method v="2" />
-    </configuration>
-    <configuration default="true" type="Python.FlaskServer">
-      <module name="GridCalEngine" />
-      <option name="ENV_FILES" value="" />
-=======
->>>>>>> a1f2ca5c
       <option name="INTERPRETER_OPTIONS" value="" />
       <option name="PARENT_ENVS" value="true" />
       <option name="SDK_HOME" value="" />
@@ -493,48 +369,7 @@
       <option name="_new_targetType" value="&quot;PATH&quot;" />
       <method v="2" />
     </configuration>
-<<<<<<< HEAD
-    <configuration name="ExecuteGridCal" type="PythonConfigurationType" factoryName="Python" temporary="true" nameIsGenerated="true">
-      <module name="GridCal5" />
-=======
     <configuration default="true" type="DjangoTestsConfigurationType">
-      <module name="GridCalEngine" />
-      <option name="ENV_FILES" value="" />
->>>>>>> a1f2ca5c
-      <option name="INTERPRETER_OPTIONS" value="" />
-      <option name="PARENT_ENVS" value="true" />
-      <envs>
-        <env name="PYTHONUNBUFFERED" value="1" />
-      </envs>
-      <option name="SDK_HOME" value="" />
-      <option name="WORKING_DIRECTORY" value="$PROJECT_DIR$/src/GridCal" />
-      <option name="IS_MODULE_SDK" value="true" />
-      <option name="ADD_CONTENT_ROOTS" value="true" />
-      <option name="ADD_SOURCE_ROOTS" value="true" />
-      <EXTENSION ID="PythonCoverageRunConfigurationExtension" runner="coverage.py" />
-      <option name="SCRIPT_NAME" value="$PROJECT_DIR$/src/GridCal/ExecuteGridCal.py" />
-      <option name="PARAMETERS" value="" />
-      <option name="SHOW_COMMAND_LINE" value="false" />
-      <option name="EMULATE_TERMINAL" value="false" />
-      <option name="MODULE_MODE" value="false" />
-      <option name="REDIRECT_INPUT" value="false" />
-      <option name="INPUT_FILE" value="" />
-      <method v="2" />
-    </configuration>
-<<<<<<< HEAD
-    <configuration default="true" type="PythonConfigurationType" factoryName="Python">
-=======
-    <configuration default="true" type="MatlabApplication">
-      <option name="FILE_PATH" value="" />
-      <option name="INTERPRETER_PATH" value="" />
-      <option name="WORKING_DIRECTORY" value="" />
-      <option name="PARENT_ENVS" value="true" />
-      <option name="PARAMETERS" value="" />
-      <option name="INTERPRETER_OPTIONS" value="" />
-      <method v="2" />
-    </configuration>
-    <configuration default="true" type="PyBehaveRunConfigurationType" factoryName="Behave">
->>>>>>> a1f2ca5c
       <module name="GridCalEngine" />
       <option name="ENV_FILES" value="" />
       <option name="INTERPRETER_OPTIONS" value="" />
@@ -548,19 +383,36 @@
       <option name="ADD_CONTENT_ROOTS" value="true" />
       <option name="ADD_SOURCE_ROOTS" value="true" />
       <EXTENSION ID="PythonCoverageRunConfigurationExtension" runner="coverage.py" />
-      <option name="SCRIPT_NAME" value="" />
-      <option name="PARAMETERS" value="" />
-      <option name="SHOW_COMMAND_LINE" value="false" />
-      <option name="EMULATE_TERMINAL" value="false" />
-      <option name="MODULE_MODE" value="false" />
-      <option name="REDIRECT_INPUT" value="false" />
-      <option name="INPUT_FILE" value="" />
+      <option name="TARGET" value="" />
+      <option name="SETTINGS_FILE" value="" />
+      <option name="CUSTOM_SETTINGS" value="false" />
+      <option name="USE_OPTIONS" value="false" />
+      <option name="OPTIONS" value="" />
       <method v="2" />
     </configuration>
-<<<<<<< HEAD
-    <configuration name="testlpl" type="PythonConfigurationType" factoryName="Python" temporary="true" nameIsGenerated="true">
-      <module name="GridCal5" />
-=======
+    <configuration default="true" type="MatlabApplication">
+      <option name="FILE_PATH" value="" />
+      <option name="INTERPRETER_PATH" value="" />
+      <option name="WORKING_DIRECTORY" value="" />
+      <option name="PARENT_ENVS" value="true" />
+      <option name="PARAMETERS" value="" />
+      <option name="INTERPRETER_OPTIONS" value="" />
+      <method v="2" />
+    </configuration>
+    <configuration default="true" type="PyBehaveRunConfigurationType" factoryName="Behave">
+      <module name="GridCalEngine" />
+      <option name="ENV_FILES" value="" />
+      <option name="INTERPRETER_OPTIONS" value="" />
+      <option name="PARENT_ENVS" value="true" />
+      <option name="SDK_HOME" value="" />
+      <option name="WORKING_DIRECTORY" value="" />
+      <option name="IS_MODULE_SDK" value="true" />
+      <option name="ADD_CONTENT_ROOTS" value="true" />
+      <option name="ADD_SOURCE_ROOTS" value="true" />
+      <EXTENSION ID="PythonCoverageRunConfigurationExtension" runner="coverage.py" />
+      <option name="ADDITIONAL_ARGS" value="" />
+      <method v="2" />
+    </configuration>
     <configuration name="ExecuteGridCal" type="PythonConfigurationType" factoryName="Python" temporary="true" nameIsGenerated="true">
       <module name="GridCal" />
       <option name="ENV_FILES" value="" />
@@ -587,19 +439,18 @@
     <configuration default="true" type="PythonConfigurationType" factoryName="Python">
       <module name="GridCalEngine" />
       <option name="ENV_FILES" value="" />
->>>>>>> a1f2ca5c
       <option name="INTERPRETER_OPTIONS" value="" />
       <option name="PARENT_ENVS" value="true" />
       <envs>
         <env name="PYTHONUNBUFFERED" value="1" />
       </envs>
       <option name="SDK_HOME" value="" />
-      <option name="WORKING_DIRECTORY" value="$PROJECT_DIR$/src/trunk" />
-      <option name="IS_MODULE_SDK" value="true" />
+      <option name="WORKING_DIRECTORY" value="" />
+      <option name="IS_MODULE_SDK" value="false" />
       <option name="ADD_CONTENT_ROOTS" value="true" />
       <option name="ADD_SOURCE_ROOTS" value="true" />
       <EXTENSION ID="PythonCoverageRunConfigurationExtension" runner="coverage.py" />
-      <option name="SCRIPT_NAME" value="$PROJECT_DIR$/src/trunk/testlpl.py" />
+      <option name="SCRIPT_NAME" value="" />
       <option name="PARAMETERS" value="" />
       <option name="SHOW_COMMAND_LINE" value="false" />
       <option name="EMULATE_TERMINAL" value="false" />
@@ -608,10 +459,6 @@
       <option name="INPUT_FILE" value="" />
       <method v="2" />
     </configuration>
-<<<<<<< HEAD
-    <configuration name="update_gui_file" type="PythonConfigurationType" factoryName="Python" temporary="true" nameIsGenerated="true">
-      <module name="GridCal5" />
-=======
     <configuration name="ortools_crash_investigation" type="PythonConfigurationType" factoryName="Python" temporary="true" nameIsGenerated="true">
       <module name="GridCal" />
       <option name="ENV_FILES" value="" />
@@ -661,25 +508,15 @@
     <configuration default="true" type="Python.FlaskServer">
       <module name="GridCalEngine" />
       <option name="ENV_FILES" value="" />
->>>>>>> a1f2ca5c
       <option name="INTERPRETER_OPTIONS" value="" />
       <option name="PARENT_ENVS" value="true" />
-      <envs>
-        <env name="PYTHONUNBUFFERED" value="1" />
-      </envs>
       <option name="SDK_HOME" value="" />
-      <option name="WORKING_DIRECTORY" value="$PROJECT_DIR$/src/GridCal/Gui/Main" />
-      <option name="IS_MODULE_SDK" value="true" />
+      <option name="WORKING_DIRECTORY" value="" />
+      <option name="IS_MODULE_SDK" value="false" />
       <option name="ADD_CONTENT_ROOTS" value="true" />
       <option name="ADD_SOURCE_ROOTS" value="true" />
       <EXTENSION ID="PythonCoverageRunConfigurationExtension" runner="coverage.py" />
-      <option name="SCRIPT_NAME" value="$PROJECT_DIR$/src/GridCal/Gui/Main/update_gui_file.py" />
-      <option name="PARAMETERS" value="" />
-      <option name="SHOW_COMMAND_LINE" value="false" />
-      <option name="EMULATE_TERMINAL" value="false" />
-      <option name="MODULE_MODE" value="false" />
-      <option name="REDIRECT_INPUT" value="false" />
-      <option name="INPUT_FILE" value="" />
+      <option name="launchJavascriptDebuger" value="false" />
       <method v="2" />
     </configuration>
     <configuration default="true" type="Tox" factoryName="Tox">
@@ -731,9 +568,6 @@
       <option name="docutils_open_in_browser" value="false" />
       <method v="2" />
     </configuration>
-<<<<<<< HEAD
-    <configuration name="Nosetests in test_ptdf.py" type="tests" factoryName="Nosetests" temporary="true" nameIsGenerated="true">
-=======
     <configuration default="true" type="tests" factoryName="Doctests">
       <module name="GridCalEngine" />
       <option name="ENV_FILES" value="" />
@@ -790,7 +624,6 @@
       <method v="2" />
     </configuration>
     <configuration name="pytest for test_load_all_grids.test_line_templates_finding" type="tests" factoryName="py.test" temporary="true" nameIsGenerated="true">
->>>>>>> a1f2ca5c
       <module name="GridCal" />
       <option name="ENV_FILES" value="" />
       <option name="INTERPRETER_OPTIONS" value="" />
@@ -801,15 +634,6 @@
       <option name="ADD_CONTENT_ROOTS" value="true" />
       <option name="ADD_SOURCE_ROOTS" value="true" />
       <EXTENSION ID="PythonCoverageRunConfigurationExtension" runner="coverage.py" />
-<<<<<<< HEAD
-      <option name="_new_regexPattern" value="&quot;&quot;" />
-      <option name="_new_additionalArguments" value="&quot;&quot;" />
-      <option name="_new_target" value="&quot;$PROJECT_DIR$/src/tests/test_ptdf.py&quot;" />
-      <option name="_new_targetType" value="&quot;PATH&quot;" />
-      <method v="2" />
-    </configuration>
-    <configuration name="Nosetests in tests" type="tests" factoryName="Nosetests" temporary="true" nameIsGenerated="true">
-=======
       <option name="_new_keywords" value="&quot;&quot;" />
       <option name="_new_parameters" value="&quot;&quot;" />
       <option name="_new_additionalArguments" value="&quot;&quot;" />
@@ -818,7 +642,6 @@
       <method v="2" />
     </configuration>
     <configuration name="pytest in tests" type="tests" factoryName="py.test" temporary="true" nameIsGenerated="true">
->>>>>>> a1f2ca5c
       <module name="GridCal" />
       <option name="ENV_FILES" value="" />
       <option name="INTERPRETER_OPTIONS" value="" />
@@ -829,60 +652,6 @@
       <option name="ADD_CONTENT_ROOTS" value="true" />
       <option name="ADD_SOURCE_ROOTS" value="true" />
       <EXTENSION ID="PythonCoverageRunConfigurationExtension" runner="coverage.py" />
-<<<<<<< HEAD
-      <option name="_new_regexPattern" value="&quot;&quot;" />
-      <option name="_new_additionalArguments" value="&quot;&quot;" />
-      <option name="_new_target" value="&quot;$PROJECT_DIR$/src/tests&quot;" />
-      <option name="_new_targetType" value="&quot;PATH&quot;" />
-      <method v="2" />
-    </configuration>
-    <configuration default="true" type="tests" factoryName="Doctests">
-      <module name="GridCalEngine" />
-      <option name="INTERPRETER_OPTIONS" value="" />
-      <option name="PARENT_ENVS" value="true" />
-      <option name="SDK_HOME" value="" />
-      <option name="WORKING_DIRECTORY" value="" />
-      <option name="IS_MODULE_SDK" value="false" />
-      <option name="ADD_CONTENT_ROOTS" value="true" />
-      <option name="ADD_SOURCE_ROOTS" value="true" />
-      <EXTENSION ID="PythonCoverageRunConfigurationExtension" runner="coverage.py" />
-      <option name="SCRIPT_NAME" value="" />
-      <option name="CLASS_NAME" value="" />
-      <option name="METHOD_NAME" value="" />
-      <option name="FOLDER_NAME" value="" />
-      <option name="TEST_TYPE" value="TEST_SCRIPT" />
-      <option name="PATTERN" value="" />
-      <option name="USE_PATTERN" value="false" />
-      <method v="2" />
-    </configuration>
-    <configuration default="true" type="tests" factoryName="Nosetests">
-      <module name="GridCalEngine" />
-      <option name="INTERPRETER_OPTIONS" value="" />
-      <option name="PARENT_ENVS" value="true" />
-      <option name="SDK_HOME" value="" />
-      <option name="WORKING_DIRECTORY" value="" />
-      <option name="IS_MODULE_SDK" value="false" />
-      <option name="ADD_CONTENT_ROOTS" value="true" />
-      <option name="ADD_SOURCE_ROOTS" value="true" />
-      <EXTENSION ID="PythonCoverageRunConfigurationExtension" runner="coverage.py" />
-      <option name="_new_regexPattern" value="&quot;&quot;" />
-      <option name="_new_additionalArguments" value="&quot;&quot;" />
-      <option name="_new_target" value="&quot;&quot;" />
-      <option name="_new_targetType" value="&quot;PATH&quot;" />
-      <method v="2" />
-    </configuration>
-    <configuration default="true" type="tests" factoryName="py.test">
-      <module name="GridCalEngine" />
-      <option name="INTERPRETER_OPTIONS" value="" />
-      <option name="PARENT_ENVS" value="true" />
-      <option name="SDK_HOME" value="" />
-      <option name="WORKING_DIRECTORY" value="" />
-      <option name="IS_MODULE_SDK" value="false" />
-      <option name="ADD_CONTENT_ROOTS" value="true" />
-      <option name="ADD_SOURCE_ROOTS" value="true" />
-      <EXTENSION ID="PythonCoverageRunConfigurationExtension" runner="coverage.py" />
-=======
->>>>>>> a1f2ca5c
       <option name="_new_keywords" value="&quot;&quot;" />
       <option name="_new_parameters" value="&quot;&quot;" />
       <option name="_new_additionalArguments" value="&quot;&quot;" />
@@ -891,32 +660,15 @@
       <method v="2" />
     </configuration>
     <list>
-<<<<<<< HEAD
-      <item itemvalue="Python.ExecuteGridCal" />
-      <item itemvalue="Python.testlpl" />
-      <item itemvalue="Python.update_gui_file" />
-      <item itemvalue="Python tests.Nosetests in test_ptdf.py" />
-      <item itemvalue="Python tests.Nosetests in tests" />
-=======
       <item itemvalue="Python.ortools_crash_investigation" />
       <item itemvalue="Python.update_gui_file (1)" />
       <item itemvalue="Python.ExecuteGridCal" />
       <item itemvalue="Python tests.pytest for test_load_all_grids.test_line_templates_finding" />
       <item itemvalue="Python tests.pytest in tests" />
->>>>>>> a1f2ca5c
     </list>
     <recent_temporary>
       <list>
         <item itemvalue="Python.ExecuteGridCal" />
-<<<<<<< HEAD
-        <item itemvalue="Python tests.Nosetests in tests" />
-        <item itemvalue="Python tests.Nosetests in test_ptdf.py" />
-        <item itemvalue="Python.update_gui_file" />
-        <item itemvalue="Python.testlpl" />
-      </list>
-    </recent_temporary>
-  </component>
-=======
         <item itemvalue="Python.ortools_crash_investigation" />
         <item itemvalue="Python tests.pytest in tests" />
         <item itemvalue="Python tests.pytest for test_load_all_grids.test_line_templates_finding" />
@@ -932,7 +684,6 @@
       </set>
     </attachedChunks>
   </component>
->>>>>>> a1f2ca5c
   <component name="SpellCheckerSettings" RuntimeDictionaries="0" Folders="0" CustomDictionaries="0" DefaultDictionary="project-level" UseSingleDictionary="true" transferred="true" />
   <component name="SvnConfiguration">
     <configuration />
@@ -1585,34 +1336,6 @@
       <workItem from="1709019607988" duration="10470000" />
       <workItem from="1709060765952" duration="5263000" />
       <workItem from="1709072351748" duration="352000" />
-<<<<<<< HEAD
-      <workItem from="1709106611813" duration="16118000" />
-      <workItem from="1709310522456" duration="2091000" />
-      <workItem from="1709497057108" duration="184000" />
-      <workItem from="1709540656745" duration="12560000" />
-      <workItem from="1709565306279" duration="3137000" />
-      <workItem from="1709626829664" duration="5096000" />
-      <workItem from="1709669435240" duration="784000" />
-      <workItem from="1709670305279" duration="5100000" />
-      <workItem from="1709712343694" duration="21989000" />
-      <workItem from="1709798948214" duration="11536000" />
-      <workItem from="1709841341425" duration="72000" />
-      <workItem from="1709886980287" duration="1284000" />
-      <workItem from="1709891812188" duration="2572000" />
-      <workItem from="1709894785671" duration="4090000" />
-      <workItem from="1709903951733" duration="103000" />
-      <workItem from="1709910700022" duration="6290000" />
-      <workItem from="1709917964440" duration="6867000" />
-      <workItem from="1709929117696" duration="369000" />
-      <workItem from="1709985759414" duration="22000" />
-      <workItem from="1710144790546" duration="8551000" />
-      <workItem from="1710237647594" duration="7520000" />
-      <workItem from="1710270373299" duration="1151000" />
-      <workItem from="1710272062705" duration="306000" />
-      <workItem from="1715326160282" duration="1949000" />
-      <workItem from="1715344744479" duration="2798000" />
-      <workItem from="1715677789415" duration="3835000" />
-=======
       <workItem from="1709106611813" duration="16304000" />
       <workItem from="1709279866432" duration="1793000" />
       <workItem from="1709309177410" duration="6726000" />
@@ -1720,7 +1443,6 @@
       <option name="presentableId" value="LOCAL-00317" />
       <option name="project" value="LOCAL" />
       <updated>1657011725858</updated>
->>>>>>> a1f2ca5c
     </task>
     <task id="LOCAL-00318" summary="Added if condition to prevent bug with time series">
       <created>1658234803791</created>
@@ -2009,67 +1731,7 @@
       <option name="project" value="LOCAL" />
       <updated>1698766404661</updated>
     </task>
-<<<<<<< HEAD
-    <task id="LOCAL-00526" summary="Added extra lines to catalog">
-      <created>1717148302759</created>
-      <option name="number" value="00526" />
-      <option name="presentableId" value="LOCAL-00526" />
-      <option name="project" value="LOCAL" />
-      <updated>1717148302759</updated>
-    </task>
-    <task id="LOCAL-00527" summary="Capture antenna in contingencies">
-      <created>1717162335039</created>
-      <option name="number" value="00527" />
-      <option name="presentableId" value="LOCAL-00527" />
-      <option name="project" value="LOCAL" />
-      <updated>1717162335039</updated>
-    </task>
-    <task id="LOCAL-00528" summary="My GUI">
-      <created>1717162910205</created>
-      <option name="number" value="00528" />
-      <option name="presentableId" value="LOCAL-00528" />
-      <option name="project" value="LOCAL" />
-      <updated>1717162910205</updated>
-    </task>
-    <task id="LOCAL-00529" summary="Added tests">
-      <created>1717581577357</created>
-      <option name="number" value="00529" />
-      <option name="presentableId" value="LOCAL-00529" />
-      <option name="project" value="LOCAL" />
-      <updated>1717581577357</updated>
-    </task>
-    <task id="LOCAL-00530" summary="Change http -&gt; https">
-      <created>1717754439890</created>
-      <option name="number" value="00530" />
-      <option name="presentableId" value="LOCAL-00530" />
-      <option name="project" value="LOCAL" />
-      <updated>1717754439890</updated>
-    </task>
-    <task id="LOCAL-00531" summary="Change https -&gt; http">
-      <created>1717755660463</created>
-      <option name="number" value="00531" />
-      <option name="presentableId" value="LOCAL-00531" />
-      <option name="project" value="LOCAL" />
-      <updated>1717755660463</updated>
-    </task>
-    <task id="LOCAL-00532" summary="Small change in sequence lines">
-      <created>1719411528685</created>
-      <option name="number" value="00532" />
-      <option name="presentableId" value="LOCAL-00532" />
-      <option name="project" value="LOCAL" />
-      <updated>1719411528685</updated>
-    </task>
-    <task id="LOCAL-00533" summary="Small change again in sequence lines">
-      <created>1719413150561</created>
-      <option name="number" value="00533" />
-      <option name="presentableId" value="LOCAL-00533" />
-      <option name="project" value="LOCAL" />
-      <updated>1719413150561</updated>
-    </task>
-    <option name="localTasksCounter" value="534" />
-=======
     <option name="localTasksCounter" value="549" />
->>>>>>> a1f2ca5c
     <servers />
   </component>
   <component name="TypeScriptGeneratedFilesManager">
@@ -2096,68 +1758,13 @@
         </entry>
         <entry key="MAIN">
           <value>
-            <State>
-              <option name="FILTERS">
-                <map>
-                  <entry key="branch">
-                    <value>
-                      <list>
-                        <option value="devel" />
-                      </list>
-                    </value>
-                  </entry>
-                </map>
-              </option>
-            </State>
-          </value>
-        </entry>
-      </map>
-    </option>
-    <option name="RECENT_FILTERS">
-      <map>
-        <entry key="User">
-          <value>
-            <list>
-              <RecentGroup>
-                <option name="FILTER_VALUES">
-                  <option value="*" />
-                </option>
-              </RecentGroup>
-            </list>
+            <State />
           </value>
         </entry>
       </map>
     </option>
   </component>
   <component name="VcsManagerConfiguration">
-<<<<<<< HEAD
-    <MESSAGE value="Set types in jacobians constructor" />
-    <MESSAGE value="Improve structure Gx" />
-    <MESSAGE value="Add comment Gx shapes" />
-    <MESSAGE value="Fully fix Gx" />
-    <MESSAGE value="Merge devel into 205 acopf" />
-    <MESSAGE value="Changes in acopf" />
-    <MESSAGE value="Corrected tests, now the cost of bound slacks has the necessary factor applied during the model building" />
-    <MESSAGE value="Sf and St bound slacks bugfix" />
-    <MESSAGE value="Test fix" />
-    <MESSAGE value="Added AcOpfMode. Refactored use_bound_slacks as one of the possible cases (ACOPFslacks)" />
-    <MESSAGE value="Dispatchable and non-dispatchable generator index refactor" />
-    <MESSAGE value="Modified pf_init to assign shared Sbus_pf values to the generators of the buses" />
-    <MESSAGE value="Nodal capacity slack variables added" />
-    <MESSAGE value="Fixed icons" />
-    <MESSAGE value="minor refactor" />
-    <MESSAGE value="Added the ability to specify the tap changer from the constructor&#10;Fixed bug in the opf_ts by handling when capacity_nodes_idx is None" />
-    <MESSAGE value="Fixed the calling to the nodal capacity" />
-    <MESSAGE value="Added extra lines to catalog" />
-    <MESSAGE value="Capture antenna in contingencies" />
-    <MESSAGE value="My GUI" />
-    <MESSAGE value="Added tests" />
-    <MESSAGE value="Change http -&gt; https" />
-    <MESSAGE value="Change https -&gt; http" />
-    <MESSAGE value="Small change in sequence lines" />
-    <MESSAGE value="Small change again in sequence lines" />
-    <option name="LAST_COMMIT_MESSAGE" value="Small change again in sequence lines" />
-=======
     <MESSAGE value="soring and print names for debugging comparison" />
     <MESSAGE value="create op limits and curr lim for cgmes export" />
     <MESSAGE value="seqence num added for cgmes terminal export" />
@@ -2184,7 +1791,6 @@
     <MESSAGE value="Fixed issue with line templates loading&#10;Added substation creation dialogue&#10;Added cgmes_map_areas_like_raw and raw_version to FileSavingOptions" />
     <MESSAGE value="Created the AnyLineTemplateDevice type to properly handle multiple template types" />
     <option name="LAST_COMMIT_MESSAGE" value="Created the AnyLineTemplateDevice type to properly handle multiple template types" />
->>>>>>> a1f2ca5c
   </component>
   <component name="XDebuggerManager">
     <breakpoint-manager>
@@ -2593,11 +2199,6 @@
           <option name="timeStamp" value="1746" />
         </line-breakpoint>
         <line-breakpoint enabled="true" suspend="THREAD" type="python-line">
-<<<<<<< HEAD
-          <url>file://$PROJECT_DIR$/src/GridCal/templates.py</url>
-          <line>48</line>
-          <option name="timeStamp" value="1388" />
-=======
           <url>file://$PROJECT_DIR$/src/GridCal/Gui/Diagrams/MapWidget/Tiles/tiles.py</url>
           <line>177</line>
           <option name="timeStamp" value="1748" />
@@ -2606,7 +2207,6 @@
           <url>file://$PROJECT_DIR$/src/GridCal/Gui/Diagrams/MapWidget/Tiles/tiles.py</url>
           <line>180</line>
           <option name="timeStamp" value="1749" />
->>>>>>> a1f2ca5c
         </line-breakpoint>
         <line-breakpoint enabled="true" suspend="THREAD" type="python-line">
           <url>file://$PROJECT_DIR$/src/trunk/qt_related/se_editor.py</url>
@@ -2619,11 +2219,6 @@
           <option name="timeStamp" value="1925" />
         </line-breakpoint>
         <line-breakpoint enabled="true" suspend="THREAD" type="python-line">
-<<<<<<< HEAD
-          <url>file://$PROJECT_DIR$/src/trunk/plexel/plexel_circuit.py</url>
-          <line>584</line>
-          <option name="timeStamp" value="1427" />
-=======
           <url>file://$PROJECT_DIR$/src/GridCal/Gui/Main/update_gui_file.py</url>
           <line>19</line>
           <option name="timeStamp" value="2078" />
@@ -2642,7 +2237,6 @@
           <url>file://$PROJECT_DIR$/src/GridCalEngine/Simulations/ContingencyAnalysis/contingency_analysis_ts_driver.py</url>
           <line>97</line>
           <option name="timeStamp" value="2128" />
->>>>>>> a1f2ca5c
         </line-breakpoint>
         <line-breakpoint enabled="true" suspend="THREAD" type="python-line">
           <url>file://$PROJECT_DIR$/src/GridCalEngine/Simulations/ContingencyAnalysis/contingency_analysis_ts_driver.py</url>
@@ -2660,145 +2254,6 @@
           <option name="timeStamp" value="2131" />
         </line-breakpoint>
         <line-breakpoint enabled="true" suspend="THREAD" type="python-line">
-<<<<<<< HEAD
-          <condition expression="n == 0" language="Python" />
-          <url>file://$PROJECT_DIR$/src/GridCalEngine/Devices/profile.py</url>
-          <line>376</line>
-          <option name="timeStamp" value="1488" />
-        </line-breakpoint>
-        <line-breakpoint enabled="true" suspend="THREAD" type="python-line">
-          <url>file://$PROJECT_DIR$/src/GridCal/Gui/BusBranchEditorWidget/bus_branch_editor_widget.py</url>
-          <line>1067</line>
-          <option name="timeStamp" value="1523" />
-        </line-breakpoint>
-        <line-breakpoint enabled="true" suspend="THREAD" type="python-line">
-          <url>file://$PROJECT_DIR$/src/gridcal_packaging.py</url>
-          <line>300</line>
-          <option name="timeStamp" value="1524" />
-        </line-breakpoint>
-        <line-breakpoint enabled="true" suspend="THREAD" type="python-line">
-          <url>file://$PROJECT_DIR$/src/gridcal_packaging.py</url>
-          <line>313</line>
-          <option name="timeStamp" value="1525" />
-        </line-breakpoint>
-        <line-breakpoint enabled="true" suspend="THREAD" type="python-line">
-          <url>file://$PROJECT_DIR$/src/gridcal_packaging.py</url>
-          <line>114</line>
-          <option name="timeStamp" value="1527" />
-        </line-breakpoint>
-        <line-breakpoint enabled="true" suspend="THREAD" type="python-line">
-          <url>file://$PROJECT_DIR$/src/GridCal/Gui/BusBranchEditorWidget/bus_branch_editor_widget.py</url>
-          <line>2342</line>
-          <option name="timeStamp" value="1528" />
-        </line-breakpoint>
-        <line-breakpoint enabled="true" suspend="THREAD" type="python-line">
-          <url>file://$PROJECT_DIR$/src/GridCal/Gui/Diagrams/MapWidget/map_widget.py</url>
-          <line>766</line>
-          <option name="timeStamp" value="1624" />
-        </line-breakpoint>
-        <line-breakpoint enabled="true" suspend="THREAD" type="python-line">
-          <url>file://$PROJECT_DIR$/src/GridCal/Gui/Diagrams/MapWidget/grid_map_widget.py</url>
-          <line>1357</line>
-          <option name="timeStamp" value="1627" />
-        </line-breakpoint>
-        <line-breakpoint enabled="true" suspend="THREAD" type="python-line">
-          <url>file://$PROJECT_DIR$/src/GridCalEngine/Devices/multi_circuit.py</url>
-          <line>2424</line>
-          <option name="timeStamp" value="1638" />
-        </line-breakpoint>
-        <line-breakpoint enabled="true" suspend="THREAD" type="python-line">
-          <url>file://$PROJECT_DIR$/src/GridCalEngine/Simulations/NodalCapacity/nodal_capacity_ts_driver.py</url>
-          <line>314</line>
-          <option name="timeStamp" value="1653" />
-        </line-breakpoint>
-        <line-breakpoint enabled="true" suspend="THREAD" type="python-line">
-          <url>file://$PROJECT_DIR$/src/GridCalEngine/Simulations/NodalCapacity/nodal_capacity_ts_driver.py</url>
-          <line>56</line>
-          <option name="timeStamp" value="1654" />
-        </line-breakpoint>
-        <line-breakpoint enabled="true" suspend="THREAD" type="python-line">
-          <url>file://$PROJECT_DIR$/src/GridCal/Gui/Diagrams/SchematicWidget/Branches/line_editor.py</url>
-          <line>232</line>
-          <option name="timeStamp" value="1659" />
-        </line-breakpoint>
-        <line-breakpoint enabled="true" suspend="THREAD" type="python-line">
-          <url>file://$PROJECT_DIR$/src/GridCal/Gui/Diagrams/SchematicWidget/Branches/line_editor.py</url>
-          <line>217</line>
-          <option name="timeStamp" value="1660" />
-        </line-breakpoint>
-        <line-breakpoint enabled="true" suspend="THREAD" type="python-line">
-          <url>file://$PROJECT_DIR$/src/GridCal/Gui/Diagrams/SchematicWidget/Branches/line_editor.py</url>
-          <line>233</line>
-          <option name="timeStamp" value="1661" />
-        </line-breakpoint>
-        <line-breakpoint enabled="true" suspend="THREAD" type="python-line">
-          <url>file://$PROJECT_DIR$/src/GridCal/Gui/Diagrams/SchematicWidget/Branches/line_editor.py</url>
-          <line>219</line>
-          <option name="timeStamp" value="1662" />
-        </line-breakpoint>
-        <line-breakpoint enabled="true" suspend="THREAD" type="python-line">
-          <url>file://$PROJECT_DIR$/src/GridCalEngine/Devices/Branches/line.py</url>
-          <line>290</line>
-          <option name="timeStamp" value="1663" />
-        </line-breakpoint>
-        <line-breakpoint enabled="true" suspend="THREAD" type="python-line">
-          <url>file://$PROJECT_DIR$/src/GridCalEngine/Simulations/OPF/linear_opf_ts.py</url>
-          <line>1596</line>
-          <option name="timeStamp" value="1688" />
-        </line-breakpoint>
-        <line-breakpoint enabled="true" suspend="THREAD" type="python-line">
-          <url>file://$PROJECT_DIR$/src/GridCalEngine/Simulations/OPF/linear_opf_ts.py</url>
-          <line>1622</line>
-          <option name="timeStamp" value="1689" />
-        </line-breakpoint>
-        <line-breakpoint enabled="true" suspend="THREAD" type="python-line">
-          <url>file://$PROJECT_DIR$/src/GridCalEngine/Simulations/OPF/linear_opf_ts.py</url>
-          <line>1668</line>
-          <option name="timeStamp" value="1690" />
-        </line-breakpoint>
-        <line-breakpoint enabled="true" suspend="THREAD" type="python-line">
-          <url>file://$PROJECT_DIR$/src/GridCalEngine/Simulations/OPF/linear_opf_ts.py</url>
-          <line>1851</line>
-          <option name="timeStamp" value="1691" />
-        </line-breakpoint>
-        <line-breakpoint enabled="true" suspend="THREAD" type="python-line">
-          <url>file://$PROJECT_DIR$/src/GridCalEngine/Simulations/OPF/linear_opf_ts.py</url>
-          <line>1854</line>
-          <option name="timeStamp" value="1692" />
-        </line-breakpoint>
-        <line-breakpoint enabled="true" suspend="THREAD" type="python-line">
-          <url>file://$PROJECT_DIR$/src/GridCalEngine/Simulations/OPF/linear_opf_ts.py</url>
-          <line>1875</line>
-          <option name="timeStamp" value="1693" />
-        </line-breakpoint>
-        <line-breakpoint enabled="true" suspend="THREAD" type="python-line">
-          <url>file://$PROJECT_DIR$/src/GridCalEngine/Simulations/OPF/linear_opf_ts.py</url>
-          <line>1866</line>
-          <option name="timeStamp" value="1694" />
-        </line-breakpoint>
-        <line-breakpoint enabled="true" suspend="THREAD" type="python-line">
-          <url>file://$PROJECT_DIR$/src/GridCalEngine/IO/cim/cgmes/cgmes_to_gridcal.py</url>
-          <line>337</line>
-          <option name="timeStamp" value="1695" />
-        </line-breakpoint>
-        <line-breakpoint enabled="true" suspend="THREAD" type="python-line">
-          <url>file://$PROJECT_DIR$/src/GridCalEngine/Simulations/ContingencyAnalysis/contingency_analysis_ts_results.py</url>
-          <line>250</line>
-          <option name="timeStamp" value="1696" />
-        </line-breakpoint>
-        <line-breakpoint enabled="true" suspend="THREAD" type="python-line">
-          <url>file://$PROJECT_DIR$/src/GridCalEngine/Simulations/Clustering/clustering.py</url>
-          <line>37</line>
-          <option name="timeStamp" value="1698" />
-        </line-breakpoint>
-      </breakpoints>
-    </breakpoint-manager>
-    <watches-manager>
-      <configuration name="PythonConfigurationType">
-        <watch expression="case_['gencost'][0]['costtype']" />
-      </configuration>
-    </watches-manager>
-=======
           <condition expression="not np.allclose(l1.B / 2, b_2[i], atol=1e-4)" language="Python" />
           <url>file://$PROJECT_DIR$/src/tests/test_line_params.py</url>
           <line>38</line>
@@ -3313,6 +2768,5 @@
     <SUITE FILE_PATH="coverage/GridCal$rpgm_algo.coverage" NAME="rpgm_algo Coverage Results" MODIFIED="1603645665438" SOURCE_PROVIDER="com.intellij.coverage.DefaultCoverageFileProvider" RUNNER="coverage.py" COVERAGE_BY_TEST_ENABLED="true" COVERAGE_TRACING_ENABLED="false" WORKING_DIRECTORY="$PROJECT_DIR$/src/GridCal/ThirdParty/SyntheticNetworks" />
     <SUITE FILE_PATH="coverage/GridCal$pytest_for_src_tests_test_tutorials_test_define_grid_from_scratch_with_profiles.coverage" NAME="pytest for src.tests.test_tutorials.test_define_grid_from_scratch_with_profiles Coverage Results" MODIFIED="1724499242496" SOURCE_PROVIDER="com.intellij.coverage.DefaultCoverageFileProvider" RUNNER="coverage.py" COVERAGE_BY_TEST_ENABLED="false" COVERAGE_TRACING_ENABLED="false" WORKING_DIRECTORY="$PROJECT_DIR$/src/tests" />
     <SUITE FILE_PATH="coverage/GridCal$Nosetests_for_test_power_flow_test_dc_pf_ieee14_ps.coverage" NAME="Nosetests for test_power_flow.test_dc_pf_ieee14_ps Coverage Results" MODIFIED="1708460401648" SOURCE_PROVIDER="com.intellij.coverage.DefaultCoverageFileProvider" RUNNER="coverage.py" COVERAGE_BY_TEST_ENABLED="true" COVERAGE_TRACING_ENABLED="false" WORKING_DIRECTORY="$PROJECT_DIR$/src/tests" />
->>>>>>> a1f2ca5c
   </component>
 </project>