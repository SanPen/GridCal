--- conflicted
+++ resolved
@@ -28,18 +28,9 @@
     <select />
   </component>
   <component name="ChangeListManager">
-<<<<<<< HEAD
-    <list default="true" id="aa3ee678-6e91-470f-91a9-09e9d8a4756d" name="Changes" comment="added newtonpa recommended version">
-      <change beforePath="$PROJECT_DIR$/.idea/workspace.xml" beforeDir="false" afterPath="$PROJECT_DIR$/.idea/workspace.xml" afterDir="false" />
-      <change beforePath="$PROJECT_DIR$/examples/fluids_try.py" beforeDir="false" afterPath="$PROJECT_DIR$/examples/fluids_try.py" afterDir="false" />
-    </list>
-    <list id="cd1e32ac-68a3-4d07-9f44-df639d41e67e" name="Changes by santi" comment="">
-      <change beforePath="$PROJECT_DIR$/src/GridCal/ExecuteGridCal.py" beforeDir="false" afterPath="$PROJECT_DIR$/src/GridCal/ExecuteGridCal.py" afterDir="false" />
-=======
     <list default="true" id="aa3ee678-6e91-470f-91a9-09e9d8a4756d" name="Changes" comment="Type changes in the LpModel&#10;Replaced OrTools specific operations in fluids_try.py">
       <change afterPath="$PROJECT_DIR$/src/tests/deep_copy_test.py" afterDir="false" />
       <change beforePath="$PROJECT_DIR$/src/GridCalEngine/Core/Devices/multi_circuit.py" beforeDir="false" afterPath="$PROJECT_DIR$/src/GridCalEngine/Core/Devices/multi_circuit.py" afterDir="false" />
->>>>>>> 886d29ff
     </list>
     <option name="SHOW_DIALOG" value="false" />
     <option name="HIGHLIGHT_CONFLICTS" value="true" />
@@ -111,7 +102,6 @@
   <component name="ProjectId" id="1bGvT9JqoJhBes9WGdphyWxAfMi" />
   <component name="ProjectLevelVcsManager" settingsEditedManually="true">
     <OptionsSetting value="false" id="Update" />
-    <ConfirmationsSetting value="2" id="Add" />
   </component>
   <component name="ProjectViewState">
     <option name="hideEmptyMiddlePackages" value="true" />
@@ -176,39 +166,6 @@
       <option name="OPTIONS" value="" />
       <method v="2" />
     </configuration>
-    <configuration default="true" type="DjangoTestsConfigurationType">
-      <module name="GridCalEngine" />
-      <option name="INTERPRETER_OPTIONS" value="" />
-      <option name="PARENT_ENVS" value="true" />
-      <envs>
-        <env name="PYTHONUNBUFFERED" value="1" />
-      </envs>
-      <option name="SDK_HOME" value="" />
-      <option name="WORKING_DIRECTORY" value="" />
-      <option name="IS_MODULE_SDK" value="false" />
-      <option name="ADD_CONTENT_ROOTS" value="true" />
-      <option name="ADD_SOURCE_ROOTS" value="true" />
-      <EXTENSION ID="PythonCoverageRunConfigurationExtension" runner="coverage.py" />
-      <option name="TARGET" value="" />
-      <option name="SETTINGS_FILE" value="" />
-      <option name="CUSTOM_SETTINGS" value="false" />
-      <option name="USE_OPTIONS" value="false" />
-      <option name="OPTIONS" value="" />
-      <method v="2" />
-    </configuration>
-    <configuration default="true" type="PyBehaveRunConfigurationType" factoryName="Behave">
-      <module name="GridCalEngine" />
-      <option name="INTERPRETER_OPTIONS" value="" />
-      <option name="PARENT_ENVS" value="true" />
-      <option name="SDK_HOME" value="" />
-      <option name="WORKING_DIRECTORY" value="" />
-      <option name="IS_MODULE_SDK" value="true" />
-      <option name="ADD_CONTENT_ROOTS" value="true" />
-      <option name="ADD_SOURCE_ROOTS" value="true" />
-      <EXTENSION ID="PythonCoverageRunConfigurationExtension" runner="coverage.py" />
-      <option name="ADDITIONAL_ARGS" value="" />
-      <method v="2" />
-    </configuration>
     <configuration default="true" type="PyBehaveRunConfigurationType" factoryName="Behave">
       <module name="GridCalEngine" />
       <option name="INTERPRETER_OPTIONS" value="" />
@@ -257,19 +214,6 @@
       <option name="launchJavascriptDebuger" value="false" />
       <method v="2" />
     </configuration>
-    <configuration default="true" type="Python.FlaskServer">
-      <module name="GridCalEngine" />
-      <option name="INTERPRETER_OPTIONS" value="" />
-      <option name="PARENT_ENVS" value="true" />
-      <option name="SDK_HOME" value="" />
-      <option name="WORKING_DIRECTORY" value="" />
-      <option name="IS_MODULE_SDK" value="false" />
-      <option name="ADD_CONTENT_ROOTS" value="true" />
-      <option name="ADD_SOURCE_ROOTS" value="true" />
-      <EXTENSION ID="PythonCoverageRunConfigurationExtension" runner="coverage.py" />
-      <option name="launchJavascriptDebuger" value="false" />
-      <method v="2" />
-    </configuration>
     <configuration default="true" type="Tox" factoryName="Tox">
       <module name="GridCalEngine" />
       <option name="INTERPRETER_OPTIONS" value="" />
@@ -368,6 +312,39 @@
       <option name="_new_targetType" value="&quot;PATH&quot;" />
       <method v="2" />
     </configuration>
+    <configuration default="true" type="DjangoTestsConfigurationType">
+      <module name="GridCalEngine" />
+      <option name="INTERPRETER_OPTIONS" value="" />
+      <option name="PARENT_ENVS" value="true" />
+      <envs>
+        <env name="PYTHONUNBUFFERED" value="1" />
+      </envs>
+      <option name="SDK_HOME" value="" />
+      <option name="WORKING_DIRECTORY" value="" />
+      <option name="IS_MODULE_SDK" value="false" />
+      <option name="ADD_CONTENT_ROOTS" value="true" />
+      <option name="ADD_SOURCE_ROOTS" value="true" />
+      <EXTENSION ID="PythonCoverageRunConfigurationExtension" runner="coverage.py" />
+      <option name="TARGET" value="" />
+      <option name="SETTINGS_FILE" value="" />
+      <option name="CUSTOM_SETTINGS" value="false" />
+      <option name="USE_OPTIONS" value="false" />
+      <option name="OPTIONS" value="" />
+      <method v="2" />
+    </configuration>
+    <configuration default="true" type="PyBehaveRunConfigurationType" factoryName="Behave">
+      <module name="GridCalEngine" />
+      <option name="INTERPRETER_OPTIONS" value="" />
+      <option name="PARENT_ENVS" value="true" />
+      <option name="SDK_HOME" value="" />
+      <option name="WORKING_DIRECTORY" value="" />
+      <option name="IS_MODULE_SDK" value="true" />
+      <option name="ADD_CONTENT_ROOTS" value="true" />
+      <option name="ADD_SOURCE_ROOTS" value="true" />
+      <EXTENSION ID="PythonCoverageRunConfigurationExtension" runner="coverage.py" />
+      <option name="ADDITIONAL_ARGS" value="" />
+      <method v="2" />
+    </configuration>
     <configuration name="ExecuteGridCal" type="PythonConfigurationType" factoryName="Python" temporary="true" nameIsGenerated="true">
       <module name="GridCal" />
       <option name="INTERPRETER_OPTIONS" value="" />
@@ -432,6 +409,19 @@
       <option name="MODULE_MODE" value="false" />
       <option name="REDIRECT_INPUT" value="false" />
       <option name="INPUT_FILE" value="" />
+      <method v="2" />
+    </configuration>
+    <configuration default="true" type="Python.FlaskServer">
+      <module name="GridCalEngine" />
+      <option name="INTERPRETER_OPTIONS" value="" />
+      <option name="PARENT_ENVS" value="true" />
+      <option name="SDK_HOME" value="" />
+      <option name="WORKING_DIRECTORY" value="" />
+      <option name="IS_MODULE_SDK" value="false" />
+      <option name="ADD_CONTENT_ROOTS" value="true" />
+      <option name="ADD_SOURCE_ROOTS" value="true" />
+      <EXTENSION ID="PythonCoverageRunConfigurationExtension" runner="coverage.py" />
+      <option name="launchJavascriptDebuger" value="false" />
       <method v="2" />
     </configuration>
     <configuration default="true" type="Tox" factoryName="Tox">
@@ -2071,8 +2061,6 @@
       </breakpoints>
     </breakpoint-manager>
   </component>
-<<<<<<< HEAD
-=======
   <component name="com.intellij.coverage.CoverageDataManagerImpl">
     <SUITE FILE_PATH="coverage/GridCal$Nosetests_in_test_temp_correction_py.coverage" NAME="Nosetests in test_temp_correction.py Coverage Results" MODIFIED="1609501421833" SOURCE_PROVIDER="com.intellij.coverage.DefaultCoverageFileProvider" RUNNER="coverage.py" COVERAGE_BY_TEST_ENABLED="true" COVERAGE_TRACING_ENABLED="false" WORKING_DIRECTORY="$PROJECT_DIR$/src/tests" />
     <SUITE FILE_PATH="coverage/GridCal$Nosetests_in_ACPTDF_research_py.coverage" NAME="Nosetests in ACPTDF_research.py Coverage Results" MODIFIED="1601970337931" SOURCE_PROVIDER="com.intellij.coverage.DefaultCoverageFileProvider" RUNNER="coverage.py" COVERAGE_BY_TEST_ENABLED="true" COVERAGE_TRACING_ENABLED="false" WORKING_DIRECTORY="$PROJECT_DIR$/src/research/PTDF" />
@@ -2327,5 +2315,4 @@
     <SUITE FILE_PATH="coverage/GridCal$grid_editor_widget__1_.coverage" NAME="grid_editor_widget (1) Coverage Results" MODIFIED="1692806772617" SOURCE_PROVIDER="com.intellij.coverage.DefaultCoverageFileProvider" RUNNER="coverage.py" COVERAGE_BY_TEST_ENABLED="true" COVERAGE_TRACING_ENABLED="false" WORKING_DIRECTORY="$PROJECT_DIR$/src/GridCal/Gui/GridEditorWidget" />
     <SUITE FILE_PATH="coverage/GridCal$update_gui_file__1_.coverage" NAME="update_gui_file (1) Coverage Results" MODIFIED="1698247343674" SOURCE_PROVIDER="com.intellij.coverage.DefaultCoverageFileProvider" RUNNER="coverage.py" COVERAGE_BY_TEST_ENABLED="true" COVERAGE_TRACING_ENABLED="false" WORKING_DIRECTORY="$PROJECT_DIR$/src/GridCal/Gui/AboutDialogue" />
   </component>
->>>>>>> 886d29ff
 </project>