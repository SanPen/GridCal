--- conflicted
+++ resolved
@@ -28,19 +28,11 @@
     <select />
   </component>
   <component name="ChangeListManager">
-<<<<<<< HEAD
-    <list default="true" id="aa3ee678-6e91-470f-91a9-09e9d8a4756d" name="Changes" comment="Update NSGA working with time indices">
-      <change beforePath="$PROJECT_DIR$/.idea/workspace.xml" beforeDir="false" afterPath="$PROJECT_DIR$/.idea/workspace.xml" afterDir="false" />
-      <change beforePath="$PROJECT_DIR$/src/GridCal/Gui/Main/SubClasses/simulations.py" beforeDir="false" afterPath="$PROJECT_DIR$/src/GridCal/Gui/Main/SubClasses/simulations.py" afterDir="false" />
-      <change beforePath="$PROJECT_DIR$/src/GridCalEngine/Simulations/InvestmentsEvaluation/investments_evaluation_driver.py" beforeDir="false" afterPath="$PROJECT_DIR$/src/GridCalEngine/Simulations/InvestmentsEvaluation/investments_evaluation_driver.py" afterDir="false" />
-      <change beforePath="$PROJECT_DIR$/src/GridCalEngine/Simulations/driver_template.py" beforeDir="false" afterPath="$PROJECT_DIR$/src/GridCalEngine/Simulations/driver_template.py" afterDir="false" />
-=======
     <list default="true" id="aa3ee678-6e91-470f-91a9-09e9d8a4756d" name="Changes" comment="Improved the TapChanger handling inside the TransformerType">
       <change beforePath="$PROJECT_DIR$/.idea/workspace.xml" beforeDir="false" afterPath="$PROJECT_DIR$/.idea/workspace.xml" afterDir="false" />
       <change beforePath="$PROJECT_DIR$/src/GridCalEngine/Devices/Branches/tap_changer.py" beforeDir="false" afterPath="$PROJECT_DIR$/src/GridCalEngine/Devices/Branches/tap_changer.py" afterDir="false" />
       <change beforePath="$PROJECT_DIR$/src/GridCalEngine/Devices/Branches/transformer_type.py" beforeDir="false" afterPath="$PROJECT_DIR$/src/GridCalEngine/Devices/Branches/transformer_type.py" afterDir="false" />
       <change beforePath="$PROJECT_DIR$/src/GridCalEngine/Utils/NumericalMethods/common.py" beforeDir="false" afterPath="$PROJECT_DIR$/src/GridCalEngine/Utils/NumericalMethods/common.py" afterDir="false" />
->>>>>>> 554a5aef
     </list>
     <option name="SHOW_DIALOG" value="false" />
     <option name="HIGHLIGHT_CONFLICTS" value="true" />
@@ -81,7 +73,7 @@
     </favorite-branches>
     <option name="RECENT_BRANCH_BY_REPOSITORY">
       <map>
-        <entry key="$PROJECT_DIR$" value="devel" />
+        <entry key="$PROJECT_DIR$" value="devel_refactor_power_flows" />
       </map>
     </option>
     <option name="RECENT_GIT_ROOT_PATH" value="$PROJECT_DIR$" />
@@ -160,12 +152,6 @@
     &quot;Python tests.pytest for src.tests.test_cgmes_ieeee.test_ieee_grids.executor&quot;: &quot;Debug&quot;,
     &quot;Python tests.pytest for src.tests.test_cgmes_to_gridcal_ac_transformers.test_ac_transformers3w.executor&quot;: &quot;Debug&quot;,
     &quot;Python tests.pytest for src.tests.test_load_all_grids.test_all_grids.executor&quot;: &quot;Run&quot;,
-<<<<<<< HEAD
-    &quot;Python tests.pytest for src.tests.test_load_save_load.test_load_save_load.executor&quot;: &quot;Debug&quot;,
-    &quot;Python tests.pytest for test_cgmes_ieeee.test_ieee_grids.executor&quot;: &quot;Run&quot;,
-    &quot;Python tests.pytest for test_demo_5_node.test_demo_5_node.executor&quot;: &quot;Run&quot;,
-    &quot;Python tests.pytest for test_derivatives.test_bus_derivatives.executor&quot;: &quot;Run&quot;,
-=======
     &quot;Python tests.pytest for src.tests.test_load_save_load.test_load_save_load.executor&quot;: &quot;Run&quot;,
     &quot;Python tests.pytest for src.tests.test_power_flow.executor&quot;: &quot;Run&quot;,
     &quot;Python tests.pytest for src.tests.test_power_flow.test_controllable_shunt.executor&quot;: &quot;Run&quot;,
@@ -174,20 +160,14 @@
     &quot;Python tests.pytest for test_demo_5_node.test_demo_5_node.executor&quot;: &quot;Run&quot;,
     &quot;Python tests.pytest for test_derivatives.test_bus_derivatives.executor&quot;: &quot;Run&quot;,
     &quot;Python tests.pytest for test_nodal_capacity.test_linear_vs_nonlinear_ncap.executor&quot;: &quot;Run&quot;,
->>>>>>> 554a5aef
     &quot;Python tests.pytest for test_power_flow.test_fubm.executor&quot;: &quot;Run&quot;,
     &quot;Python tests.pytest for test_power_flow.test_power_flow_control_with_pst.executor&quot;: &quot;Debug&quot;,
     &quot;Python tests.pytest for test_power_flow.test_power_flow_control_with_pst_pt.executor&quot;: &quot;Run&quot;,
     &quot;Python tests.pytest for test_power_flow.test_qf_control_with_ltc.executor&quot;: &quot;Run&quot;,
     &quot;Python tests.pytest for test_power_flow.test_qt_control_with_ltc.executor&quot;: &quot;Debug&quot;,
-<<<<<<< HEAD
-    &quot;Python tests.pytest for test_power_flow.test_voltage_control_with_ltc.executor&quot;: &quot;Debug&quot;,
-    &quot;Python tests.pytest for test_power_flow.test_voltage_local_control_with_generation.executor&quot;: &quot;Debug&quot;,
-=======
     &quot;Python tests.pytest for test_power_flow.test_voltage_control_with_ltc.executor&quot;: &quot;Run&quot;,
     &quot;Python tests.pytest for test_power_flow.test_voltage_local_control_with_generation.executor&quot;: &quot;Debug&quot;,
     &quot;Python tests.pytest for test_power_flow.test_voltage_remote_control_with_generation.executor&quot;: &quot;Debug&quot;,
->>>>>>> 554a5aef
     &quot;Python tests.pytest for test_sparse2.test_mat_mat_mult.executor&quot;: &quot;Run&quot;,
     &quot;Python tests.pytest for test_topology_processor.test_topology_4_nodes_A.executor&quot;: &quot;Debug&quot;,
     &quot;Python tests.pytest for test_topology_processor.test_topology_4_nodes_B.executor&quot;: &quot;Debug&quot;,
@@ -198,32 +178,19 @@
     &quot;Python tests.pytest in test_power_flow.py.executor&quot;: &quot;Run&quot;,
     &quot;Python tests.pytest in test_profiles.py.executor&quot;: &quot;Run&quot;,
     &quot;Python tests.pytest in test_topology_processor.py.executor&quot;: &quot;Run&quot;,
-<<<<<<< HEAD
-    &quot;Python tests.pytest in tests.executor&quot;: &quot;Run&quot;,
-    &quot;Python.AnalysisDialogue.executor&quot;: &quot;Run&quot;,
-    &quot;Python.ExecuteGridCal.executor&quot;: &quot;Debug&quot;,
-=======
     &quot;Python tests.pytest in test_transformer_controls.py.executor&quot;: &quot;Run&quot;,
     &quot;Python tests.pytest in tests.executor&quot;: &quot;Run&quot;,
     &quot;Python.AnalysisDialogue.executor&quot;: &quot;Run&quot;,
     &quot;Python.ExecuteGridCal.executor&quot;: &quot;Run&quot;,
->>>>>>> 554a5aef
     &quot;Python.GridCalMain.executor&quot;: &quot;Run&quot;,
     &quot;Python.cgmes_rdfs_graph.executor&quot;: &quot;Run&quot;,
     &quot;Python.download_stats.executor&quot;: &quot;Run&quot;,
     &quot;Python.fubm_example.executor&quot;: &quot;Run&quot;,
-<<<<<<< HEAD
-    &quot;Python.new_circuit_objects.executor&quot;: &quot;Run&quot;,
-    &quot;Python.pymoo_example.executor&quot;: &quot;Debug&quot;,
-    &quot;Python.raw_imp_exp_test.executor&quot;: &quot;Run&quot;,
-    &quot;Python.try_template_loading.executor&quot;: &quot;Run&quot;,
-=======
     &quot;Python.generate_ssl_key.executor&quot;: &quot;Run&quot;,
     &quot;Python.new_circuit_objects.executor&quot;: &quot;Run&quot;,
     &quot;Python.pymoo_example.executor&quot;: &quot;Debug&quot;,
     &quot;Python.raw_imp_exp_test.executor&quot;: &quot;Run&quot;,
     &quot;Python.run.executor&quot;: &quot;Run&quot;,
->>>>>>> 554a5aef
     &quot;Python.update_gui_file.executor&quot;: &quot;Run&quot;,
     &quot;Python.upload_to_pypi.executor&quot;: &quot;Run&quot;,
     &quot;RunOnceActivity.OpenProjectViewOnStart&quot;: &quot;true&quot;,
@@ -1846,11 +1813,7 @@
       <option name="project" value="LOCAL" />
       <updated>1698766404661</updated>
     </task>
-<<<<<<< HEAD
-    <option name="localTasksCounter" value="552" />
-=======
     <option name="localTasksCounter" value="558" />
->>>>>>> 554a5aef
     <servers />
   </component>
   <component name="TypeScriptGeneratedFilesManager">
@@ -1897,15 +1860,6 @@
     </option>
   </component>
   <component name="VcsManagerConfiguration">
-<<<<<<< HEAD
-    <MESSAGE value="added PST test (with Pf control)" />
-    <MESSAGE value="Fixed PST Pt control and added test" />
-    <MESSAGE value="Fixed issue with dQf and dQt, now Qf and Qt controls work" />
-    <MESSAGE value="Added Qf and Qt control tests&#10;All pf tests passing" />
-    <MESSAGE value="Added missing regulation bus warning" />
-    <MESSAGE value="Included bus_voltage_used at the controlled branch compiler" />
-=======
->>>>>>> 554a5aef
     <MESSAGE value="Fixed CGMES conversion bug creating rates = None" />
     <MESSAGE value="Fixed vset too strict compilation in control branches&#10;Modified the fubm check script in trunk" />
     <MESSAGE value="Fixed critical bug in the CSC matrix stacking" />
@@ -1923,11 +1877,6 @@
     <MESSAGE value="Improved GUI menu arrangement" />
     <MESSAGE value="Fixed bug: Not considering the generators is_controlled status" />
     <MESSAGE value="Added test_voltage_local_control_with_generation test" />
-<<<<<<< HEAD
-    <MESSAGE value="Fixed typo in possible underground lines" />
-    <MESSAGE value="Update NSGA working with time indices" />
-    <option name="LAST_COMMIT_MESSAGE" value="Update NSGA working with time indices" />
-=======
     <MESSAGE value="Fixed rating issue" />
     <MESSAGE value="Simplified the power flow code" />
     <MESSAGE value="Added control type changing when taps reach their limits&#10;Added logger info to the power flow formulations&#10;Display the firs diagram after loading" />
@@ -1937,7 +1886,6 @@
     <MESSAGE value="Removed unnecessary NSGA time fix" />
     <MESSAGE value="Improved the TapChanger handling inside the TransformerType" />
     <option name="LAST_COMMIT_MESSAGE" value="Improved the TapChanger handling inside the TransformerType" />
->>>>>>> 554a5aef
   </component>
   <component name="XDebuggerManager">
     <breakpoint-manager>
@@ -2326,8 +2274,6 @@
           <option name="timeStamp" value="1235" />
         </line-breakpoint>
         <line-breakpoint enabled="true" suspend="THREAD" type="python-line">
-<<<<<<< HEAD
-=======
           <url>file://$PROJECT_DIR$/src/GridCalEngine/Simulations/InvestmentsEvaluation/investments_evaluation_driver.py</url>
           <line>369</line>
           <option name="timeStamp" value="1674" />
@@ -2338,7 +2284,6 @@
           <option name="timeStamp" value="1675" />
         </line-breakpoint>
         <line-breakpoint enabled="true" suspend="THREAD" type="python-line">
->>>>>>> 554a5aef
           <url>file://$PROJECT_DIR$/src/GridCal/Gui/Diagrams/SchematicWidget/Branches/line_editor.py</url>
           <line>210</line>
           <option name="timeStamp" value="1711" />
@@ -2385,6 +2330,11 @@
           <option name="timeStamp" value="1867" />
         </line-breakpoint>
         <line-breakpoint enabled="true" suspend="THREAD" type="python-line">
+          <url>file://$PROJECT_DIR$/src/GridCalEngine/Simulations/ContinuationPowerFlow/continuation_power_flow.py</url>
+          <line>342</line>
+          <option name="timeStamp" value="1895" />
+        </line-breakpoint>
+        <line-breakpoint enabled="true" suspend="THREAD" type="python-line">
           <url>file://$PROJECT_DIR$/src/GridCalEngine/Simulations/Derivatives/acdc_jacobian.py</url>
           <line>932</line>
           <option name="timeStamp" value="1906" />
@@ -2461,11 +2411,6 @@
           <option name="timeStamp" value="2048" />
         </line-breakpoint>
         <line-breakpoint enabled="true" suspend="THREAD" type="python-line">
-<<<<<<< HEAD
-          <url>file://$PROJECT_DIR$/src/GridCalEngine/Compilers/circuit_to_data.py</url>
-          <line>483</line>
-          <option name="timeStamp" value="2052" />
-=======
           <condition expression="ok" language="Python" />
           <url>file://$PROJECT_DIR$/src/tests/test_power_flow.py</url>
           <line>325</line>
@@ -2475,7 +2420,6 @@
           <url>file://$PROJECT_DIR$/src/GridCalEngine/Simulations/InvestmentsEvaluation/investments_evaluation_driver.py</url>
           <line>218</line>
           <option name="timeStamp" value="2064" />
->>>>>>> 554a5aef
         </line-breakpoint>
         <line-breakpoint enabled="true" suspend="THREAD" type="python-line">
           <url>file://$PROJECT_DIR$/src/GridCalEngine/Simulations/InvestmentsEvaluation/investments_evaluation_driver.py</url>
@@ -2493,11 +2437,6 @@
           <option name="timeStamp" value="2067" />
         </line-breakpoint>
         <line-breakpoint enabled="true" suspend="THREAD" type="python-line">
-<<<<<<< HEAD
-          <url>file://$PROJECT_DIR$/examples/try_template_loading.py</url>
-          <line>17</line>
-          <option name="timeStamp" value="2056" />
-=======
           <url>file://$PROJECT_DIR$/src/GridCalEngine/Simulations/driver_template.py</url>
           <line>208</line>
           <option name="timeStamp" value="2068" />
@@ -2521,12 +2460,6 @@
           <url>file://$PROJECT_DIR$/src/GridCal/Gui/Main/SubClasses/simulations.py</url>
           <line>276</line>
           <option name="timeStamp" value="2072" />
->>>>>>> 554a5aef
-        </line-breakpoint>
-        <line-breakpoint enabled="true" suspend="THREAD" type="python-line">
-          <url>file://$PROJECT_DIR$/src/GridCalEngine/Simulations/InvestmentsEvaluation/investments_evaluation_driver.py</url>
-          <line>218</line>
-          <option name="timeStamp" value="2057" />
         </line-breakpoint>
       </breakpoints>
     </breakpoint-manager>
