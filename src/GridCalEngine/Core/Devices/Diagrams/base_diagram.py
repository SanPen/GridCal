# GridCal
# Copyright (C) 2015 - 2024 Santiago Peñate Vera
#
# This program is free software; you can redistribute it and/or
# modify it under the terms of the GNU Lesser General Public
# License as published by the Free Software Foundation; either
# version 3 of the License, or (at your option) any later version.
#
# This program is distributed in the hope that it will be useful,
# but WITHOUT ANY WARRANTY; without even the implied warranty of
# MERCHANTABILITY or FITNESS FOR A PARTICULAR PURPOSE.  See the GNU
# Lesser General Public License for more details.
#
# You should have received a copy of the GNU Lesser General Public License
# along with this program; if not, write to the Free Software Foundation,
# Inc., 51 Franklin Street, Fifth Floor, Boston, MA  02110-1301, USA.

import sys
import uuid
import networkx as nx
from typing import Dict, Union, List, Tuple
from GridCalEngine.Core.Devices.Diagrams.graphic_location import GraphicLocation
from GridCalEngine.Core.Devices.Diagrams.map_location import MapLocation
from GridCalEngine.Core.Devices.Substation.bus import Bus
from GridCalEngine.enumerations import DiagramType, DeviceType
from GridCalEngine.basic_structures import Logger
<<<<<<< HEAD
=======
from GridCalEngine.Core.Devices.types import ALL_DEV_TYPES
>>>>>>> 40369d95


class PointsGroup:
    """
    Diagram
    """

    def __init__(self, name: str = '') -> None:
        """

        :param name: Diagram name
        """
        self.name = name

        # device_type: {device uuid: {x, y, h, w, r}}
        self.locations: Dict[str, Union[GraphicLocation, MapLocation]] = dict()

    def set_point(self, device: ALL_DEV_TYPES, location: Union[GraphicLocation, MapLocation]):
        """

        :param device:
        :param location:
        :return:
        """
        self.locations[device.idtag] = location

    def delete_device(self, device: ALL_DEV_TYPES) -> Union[object, None]:
        """
        Delete location
        :param device:
        :return:
        """
        loc = self.query_point(device)

        if loc:
            graphic_object = loc.graphic_object
            del self.locations[device.idtag]
            return graphic_object
        else:
            return None

    def query_point(self, device: ALL_DEV_TYPES) -> Union[GraphicLocation, MapLocation, None]:
        """

        :param device:
        :return:
        """
        return self.locations.get(device.idtag, None)

    def get_dict(self) -> Dict[str, Union[GraphicLocation, MapLocation]]:
        """

        :return:
        """
        points = {idtag: location.get_properties_dict() for idtag, location in self.locations.items()}

        return points

    def parse_data(self,
                   data: Dict[str, Dict[str, Union[int, float, List[Tuple[float, float]]]]],
<<<<<<< HEAD
                   obj_dict: Dict[str, EditableDevice],
=======
                   obj_dict: Dict[str, ALL_DEV_TYPES],
>>>>>>> 40369d95
                   logger: Logger,
                   category: str = "") -> None:
        """
        Parse file data ito this class
        :param data: json dictionary
        :param obj_dict: dicrtionary of relevant objects (idtag, object)
        :param logger: Logger
        :param category: category
        """
        self.locations = dict()

        for idtag, location in data.items():

            api_object = obj_dict.get(idtag, None)

            if api_object is None:
                # locations with no API object are not created
                logger.add_error("Diagram location could not find API object",
                                 device_class=category,
                                 device=idtag,)
            else:
                if 'x' in location:
                    self.locations[idtag] = GraphicLocation(x=location['x'],
                                                            y=location['y'],
                                                            w=location['w'],
                                                            h=location['h'],
                                                            r=location['r'],
                                                            api_object=api_object)
                if 'latitude' in location:
                    self.locations[idtag] = MapLocation(latitude=location['latitude'],
                                                        longitude=location['longitude'],
                                                        altitude=location['altitude'],
                                                        api_object=api_object)


class BaseDiagram:
    """
    Diagram
    """

    def __init__(self, idtag: Union[str, None], name: str, diagram_type: DiagramType = DiagramType):
        """

        :param name: Diagram name
        """
        if idtag is None:
            self.idtag = uuid.uuid4().hex
        else:
            self.idtag = idtag.replace('_', '').replace('-', '')

        self.name = name

        # device_type: {device uuid: {x, y, h, w, r}}
        self.data: Dict[str, PointsGroup] = dict()

        self.diagram_type = diagram_type

    def set_point(self, device: ALL_DEV_TYPES, location: Union[GraphicLocation, MapLocation]):
        """

        :param device:
        :param location:
        :return:
        """
        # check if the category exists ...
        d = self.data.get(device.device_type.value, None)

        if location.api_object is None:
            location.api_object = device

        if d is None:
            # the category does not exist, create it
            group = PointsGroup(name=device.device_type.value)
            group.set_point(device, location)
            self.data[device.device_type.value] = group
        else:
            # the category does exists, add point
            d.set_point(device, location)  # the category, exists, just add

    def delete_device(self, device: ALL_DEV_TYPES) -> Union[object, None]:
        """

        :param device:
        :return:
        """
        if device is not None:
            # check if the category exists ...
            d = self.data.get(device.device_type.value, None)

            if d:
                # the category does exist, delete from it
                return d.delete_device(device=device)
            else:
                # not found so we're ok
                return None
        else:
            return None

    def query_point(self, device: ALL_DEV_TYPES) -> Union[GraphicLocation, MapLocation, None]:
        """

        :param device:
        :return:
        """
        # check if the category exists ...
        group = self.data.get(device.device_type.value, None)

        if group is None:
            return None  # the category did not exist
        else:
            # search for the device idtag and return the location, if not found return None
            return group.query_point(device)

    def query_by_type(self, device_type: DeviceType) -> Union[PointsGroup, None]:
        """
        Query diagram by device type
        :param device_type: DeviceType
        :return: PointsGroup
        """
        # check if the category exists ...
        group = self.data.get(device_type.value, None)

        return group

    def get_properties_dict(self) -> Dict[str, Union[str, int, float, Dict[str,  Union[GraphicLocation, MapLocation]]]]:
        """
        get the properties dictionary to save
        :return: dictionary to serialize
        """
        data = {category: group.get_dict() for category, group in self.data.items()}

        return {'type': self.diagram_type.value,
                'idtag': self.idtag,
                'name': self.name,
                'data': data}

    def parse_data(self,
                   data: Dict[str, Dict[str, Dict[str, Union[int, float]]]],
<<<<<<< HEAD
                   obj_dict: Dict[str, Dict[str, EditableDevice]],
=======
                   obj_dict: Dict[str, Dict[str, ALL_DEV_TYPES]],
>>>>>>> 40369d95
                   logger: Logger):
        """
        Parse file data ito this class
        :param data: json dictionary
        :param obj_dict: dictionary of circuit objects by type to fincd the api objects back from file loading
        :param logger: logger
        """
        self.data = dict()

        self.name = data['name']

        self.diagram_type = DiagramType(data['type'])

        for category, loc_dict in data['data'].items():

            points_group = PointsGroup(name=category)
            points_group.parse_data(data=loc_dict, obj_dict=obj_dict.get(category, dict()),
                                    logger=logger, category=category)
            self.data[category] = points_group

    def build_graph(self) -> Tuple[nx.DiGraph, List[Bus]]:
        """
        Returns a networkx DiGraph object of the grid.
        return DiGraph, List[BusGraphicObject
        """
        graph = nx.DiGraph()

        node_devices = list()  # buses + fluid nodes

        # Add buses ----------------------------------------------------------------------------------------------------
        n_bus = 0
        graph_node_dictionary = dict()
        buses_groups = self.data.get(DeviceType.BusDevice.value, None)
        if buses_groups:
            for i, (idtag, location) in enumerate(buses_groups.locations.items()):
                graph.add_node(i)
                graph_node_dictionary[idtag] = i
                node_devices.append(location.api_object)
                n_bus += 1

        # Add fluid ndes -----------------------------------------------------------------------------------------------
        fluid_node_groups = self.data.get(DeviceType.FluidNodeDevice.value, None)
        if fluid_node_groups:
            for i, (idtag, location) in enumerate(fluid_node_groups.locations.items()):
                graph.add_node(i)
                graph_node_dictionary[idtag] = i + n_bus

                if location.api_object.bus is not None:
                    # the electrical bus location is the same
                    graph_node_dictionary[location.api_object.bus.idtag] = i + n_bus

                node_devices.append(location.api_object)

        # Add the electrical branches ----------------------------------------------------------------------------------
        tuples = list()
        for dev_type in [DeviceType.LineDevice,
                         DeviceType.DCLineDevice,
                         DeviceType.HVDCLineDevice,
                         DeviceType.Transformer2WDevice,
                         DeviceType.VscDevice,
                         DeviceType.UpfcDevice]:

            groups = self.data.get(dev_type.value, None)

            if groups:
                for i, (idtag, location) in enumerate(groups.locations.items()):
                    branch = location.api_object
                    f = graph_node_dictionary[branch.bus_from.idtag]
                    t = graph_node_dictionary[branch.bus_to.idtag]

                    if hasattr(branch, 'X'):
                        w = branch.X
                    else:
                        w = 1e-6

                    tuples.append((f, t, w))

        # Add fluid branches -------------------------------------------------------------------------------------------
        for dev_type in [DeviceType.FluidPathDevice]:

            groups = self.data.get(dev_type.value, None)

            if groups:
                for i, (idtag, location) in enumerate(groups.locations.items()):
                    branch = location.api_object
                    f = graph_node_dictionary[branch.source.idtag]
                    t = graph_node_dictionary[branch.target.idtag]

                    w = 0.01

                    tuples.append((f, t, w))

        # add all the tuples
        graph.add_weighted_edges_from(tuples)

        return graph, node_devices

    def get_boundaries(self):
        """
        Get the graphic representation boundaries
        :return: min_x, max_x, min_y, max_y
        """
        min_x = sys.maxsize
        min_y = sys.maxsize
        max_x = -sys.maxsize
        max_y = -sys.maxsize

        # shrink selection only
        for tpe, group in self.data.items():
            for key, location in group.locations.items():
                x = location.x
                y = location.y
                max_x = max(max_x, x)
                min_x = min(min_x, x)
                max_y = max(max_y, y)
                min_y = min(min_y, y)

        return min_x, max_x, min_y, max_y<|MERGE_RESOLUTION|>--- conflicted
+++ resolved
@@ -24,10 +24,7 @@
 from GridCalEngine.Core.Devices.Substation.bus import Bus
 from GridCalEngine.enumerations import DiagramType, DeviceType
 from GridCalEngine.basic_structures import Logger
-<<<<<<< HEAD
-=======
 from GridCalEngine.Core.Devices.types import ALL_DEV_TYPES
->>>>>>> 40369d95
 
 
 class PointsGroup:
@@ -88,11 +85,7 @@
 
     def parse_data(self,
                    data: Dict[str, Dict[str, Union[int, float, List[Tuple[float, float]]]]],
-<<<<<<< HEAD
-                   obj_dict: Dict[str, EditableDevice],
-=======
                    obj_dict: Dict[str, ALL_DEV_TYPES],
->>>>>>> 40369d95
                    logger: Logger,
                    category: str = "") -> None:
         """
@@ -231,11 +224,7 @@
 
     def parse_data(self,
                    data: Dict[str, Dict[str, Dict[str, Union[int, float]]]],
-<<<<<<< HEAD
-                   obj_dict: Dict[str, Dict[str, EditableDevice]],
-=======
                    obj_dict: Dict[str, Dict[str, ALL_DEV_TYPES]],
->>>>>>> 40369d95
                    logger: Logger):
         """
         Parse file data ito this class
