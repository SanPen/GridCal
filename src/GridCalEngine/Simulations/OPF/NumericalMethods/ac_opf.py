--- conflicted
+++ resolved
@@ -47,31 +47,50 @@
     :param x:
     :param mu:
     :param lmbda:
-    :param Ybus:
-    :param Yf:
+    :param compute_jac:
+    :param compute_hess:
+    :param admittances:
     :param Cg:
+    :param R:
+    :param X:
     :param Sd:
     :param slack:
-    :param no_slack:
-    :param Yt:
     :param from_idx:
     :param to_idx:
-    :param Va_max:
-    :param Va_min:
-    :param Vm_max:
-    :param Vm_min:
-    :param Pg_max:
-    :param Pg_min:
-    :param Qg_max:
-    :param Qg_min:
+    :param fdc:
+    :param tdc:
+    :param ndc:
+    :param pq:
+    :param pv:
+    :param Pdcmax:
+    :param V_U:
+    :param V_L:
+    :param P_U:
+    :param P_L:
+    :param tanmax:
+    :param Q_U:
+    :param Q_L:
+    :param tapm_max:
+    :param tapm_min:
+    :param tapt_max:
+    :param tapt_min:
+    :param alltapm:
+    :param alltapt:
+    :param k_m:
+    :param k_tau:
     :param c0:
     :param c1:
     :param c2:
+    :param c_s:
+    :param c_v:
     :param Sbase:
     :param rates:
+    :param il:
+    :param nll:
     :param ig:
     :param nig:
     :param Sg_undis:
+    :param ctQ:
     :param h:
     :return:
     """
@@ -156,33 +175,54 @@
     :param x:
     :param mu:
     :param lmbda:
-    :param compute_jac
-    :param Ybus:
-    :param Yf:
+    :param compute_jac:
+    :param compute_hess:
+    :param admittances:
     :param Cg:
-    :param Cf:
-    :param Ct:
+    :param R:
+    :param X:
     :param Sd:
     :param slack:
-    :param no_slack:
-    :param Yt:
     :param from_idx:
     :param to_idx:
-    :param th_max:
-    :param th_min:
+    :param f_nd_dc:
+    :param t_nd_dc:
+    :param fdc:
+    :param tdc:
+    :param ndc:
+    :param pq:
+    :param pv:
+    :param Pf_nondisp:
+    :param Pdcmax:
     :param V_U:
     :param V_L:
     :param P_U:
     :param P_L:
+    :param tanmax:
     :param Q_U:
     :param Q_L:
+    :param tapm_max:
+    :param tapm_min:
+    :param tapt_max:
+    :param tapt_min:
+    :param alltapm:
+    :param alltapt:
+    :param k_m:
+    :param k_tau:
     :param c0:
     :param c1:
     :param c2:
+    :param c_s:
+    :param c_v:
     :param Sbase:
     :param rates:
     :param il:
+    :param nll:
     :param ig:
+    :param nig:
+    :param Sg_undis:
+    :param ctQ:
+    :param use_bound_slacks:
     :return:
     """
     M, N = admittances.Cf.shape
@@ -241,34 +281,51 @@
     :param x:
     :param mu:
     :param lmbda:
-    :param Ybus:
-    :param Yf:
+    :param compute_jac:
+    :param compute_hess:
+    :param admittances:
     :param Cg:
-    :param Cf:
-    :param Ct:
+    :param R:
+    :param X:
     :param Sd:
     :param slack:
-    :param no_slack:
-    :param Yt:
     :param from_idx:
     :param to_idx:
-    :param th_max:
-    :param th_min:
+    :param fdc:
+    :param tdc:
+    :param ndc:
+    :param pq:
+    :param pv:
+    :param Pdcmax:
     :param V_U:
     :param V_L:
     :param P_U:
     :param P_L:
+    :param tanmax:
     :param Q_U:
     :param Q_L:
+    :param tapm_max:
+    :param tapm_min:
+    :param tapt_max:
+    :param tapt_min:
+    :param alltapm:
+    :param alltapt:
+    :param k_m:
+    :param k_tau:
     :param c0:
     :param c1:
     :param c2:
+    :param c_s:
+    :param c_v:
     :param Sbase:
     :param rates:
     :param il:
+    :param nll:
     :param ig:
     :param nig:
     :param Sg_undis:
+    :param ctQ:
+    :param use_bound_slacks:
     :param h:
     :return:
     """
@@ -705,7 +762,17 @@
             if muz_f >= 1e-3 or muz_t >= 1e-3:
                 logger.add_warning('DC Link rating constraint violated', device=str(link),
                                    value=str((muz_f, muz_t)), expected_value='< 1e-3')
-<<<<<<< HEAD
+
+        for line in range(nll):
+            if sl_sf[line] >= 1e-3 or sl_st[line] >= 1e-3:
+                logger.add_warning('Line rate exceeded', device=str(il[line]),
+                                   value=str((sl_sf[line], sl_st[line])), expected_value='< 1e-3')
+
+        for pqbus in range(npq):
+            if sl_vmax[pqbus] >= 1e-3 or sl_vmin[pqbus] >= 1e-3:
+                logger.add_warning('Voltage forced to go out of operating range', device=str(pq[pqbus]),
+                                   value=str((sl_vmin[pqbus], sl_vmax[pqbus])), expected_value='< 1e-3')
+
     if opf_options.verbose:
         if len(logger):
             logger.print()
@@ -717,22 +784,6 @@
                                hvdc_Pf=Pfdc, hvdc_loading=hvdc_loading,
                                lam_p=lam_p, lam_q=lam_q,
                                sl_sf=sl_sf, sl_st=sl_st, sl_vmax=sl_vmax, sl_vmin=sl_vmin,
-=======
-
-        for line in range(nll):
-            if sl_sf[line] >= 1e-3 or sl_st[line] >= 1e-3:
-                logger.add_warning('Line rate exceeded', device=str(il[line]),
-                                   value=str((sl_sf[line], sl_st[line])), expected_value='< 1e-3')
-
-        for pqbus in range(npq):
-            if sl_vmax[pqbus] >= 1e-3 or sl_vmin[pqbus] >= 1e-3:
-                logger.add_warning('Voltage forced to go out of operating range', device=str(pq[pqbus]),
-                                   value=str((sl_vmin[pqbus], sl_vmax[pqbus])), expected_value='< 1e-3')
-
-    logger.print()
-    return NonlinearOPFResults(Va=Va, Vm=Vm, S=S, Sf=Sf, St=St, loading=loading,
-                               Pg=Pg, Qg=Qg, lam_p=lam_p, lam_q=lam_q,
->>>>>>> 59bcda2b
                                error=result.error,
                                converged=result.converged,
                                iterations=result.iterations)
