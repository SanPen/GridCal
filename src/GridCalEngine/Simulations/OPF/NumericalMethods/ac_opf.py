# GridCal
# Copyright (C) 2015 - 2024 Santiago Peñate Vera
#
# This program is free software; you can redistribute it and/or
# modify it under the terms of the GNU Lesser General Public
# License as published by the Free Software Foundation; either
# version 3 of the License, or (at your option) any later version.
#
# This program is distributed in the hope that it will be useful,
# but WITHOUT ANY WARRANTY; without even the implied warranty of
# MERCHANTABILITY or FITNESS FOR A PARTICULAR PURPOSE.  See the GNU
# Lesser General Public License for more details.
#
# You should have received a copy of the GNU Lesser General Public License
# along with this program; if not, write to the Free Software Foundation,
# Inc., 51 Franklin Street, Fifth Floor, Boston, MA  02110-1301, USA.
import numpy as np
import timeit
import pandas as pd
from scipy import sparse as sp
from typing import Tuple
from dataclasses import dataclass
from GridCalEngine.Utils.NumericalMethods.ips import interior_point_solver, IpsFunctionReturn
import GridCalEngine.Utils.NumericalMethods.autodiff as ad
from GridCalEngine.Devices.multi_circuit import MultiCircuit
from GridCalEngine.DataStructures.numerical_circuit import compile_numerical_circuit_at, NumericalCircuit
from GridCalEngine.Simulations.PowerFlow.power_flow_worker import multi_island_pf_nc
from GridCalEngine.Simulations.PowerFlow.power_flow_options import PowerFlowOptions
from GridCalEngine.Simulations.OPF.opf_options import OptimalPowerFlowOptions
from GridCalEngine.enumerations import AcOpfMode
from typing import Union
from GridCalEngine.basic_structures import Vec, CxVec, IntVec, Logger
from GridCalEngine.Simulations.OPF.NumericalMethods.ac_opf_derivatives import (x2var, var2x, eval_f,
                                                                               eval_g, eval_h,
                                                                               jacobians_and_hessians)


def compute_autodiff_structures(x, mu, lmbda, compute_jac, compute_hess, admittances, Cg, R, X, Sd, slack, from_idx,
                                to_idx, fdc, tdc, ndc, pq, pv, Pdcmax, V_U, V_L, P_U, P_L, tanmax, Q_U, Q_L, tapm_max,
                                tapm_min, tapt_max, tapt_min, alltapm, alltapt, k_m, k_tau, c0, c1, c2, c_s, c_v, Sbase,
                                rates, il, nll, ig, nig, Sg_undis, ctQ, acopf_mode, h=1e-5) -> IpsFunctionReturn:
    """

    :param x:
    :param mu:
    :param lmbda:
    :param compute_jac:
    :param compute_hess:
    :param admittances:
    :param Cg:
    :param R:
    :param X:
    :param Sd:
    :param slack:
    :param from_idx:
    :param to_idx:
    :param fdc:
    :param tdc:
    :param ndc:
    :param pq:
    :param pv:
    :param Pdcmax:
    :param V_U:
    :param V_L:
    :param P_U:
    :param P_L:
    :param tanmax:
    :param Q_U:
    :param Q_L:
    :param tapm_max:
    :param tapm_min:
    :param tapt_max:
    :param tapt_min:
    :param alltapm:
    :param alltapt:
    :param k_m:
    :param k_tau:
    :param c0:
    :param c1:
    :param c2:
    :param c_s:
    :param c_v:
    :param Sbase:
    :param rates:
    :param il:
    :param nll:
    :param ig:
    :param nig:
    :param Sg_undis:
    :param ctQ:
    :param h:
    :return:
    """
    M, N = admittances.Cf.shape
    Ng = len(ig)
    ntapm = len(k_m)
    ntapt = len(k_tau)
    npq = len(pq)

    alltapm0 = alltapm.copy()
    alltapt0 = alltapt.copy()

    _, _, _, _, _, _, _, _, _, tapm, tapt, _ = x2var(x, nVa=N, nVm=N, nPg=Ng, nQg=Ng, npq=npq, M=nll, ntapm=ntapm,
                                                     ntapt=ntapt, ndc=ndc, nslcap=0, acopf_mode=acopf_mode)

    alltapm[k_m] = tapm
    alltapt[k_tau] = tapt

    admittances.modify_taps(m=alltapm0, m2=alltapm, tau=alltapt0, tau2=alltapt)

    Ybus = admittances.Ybus
    Yf = admittances.Yf
    Yt = admittances.Yt
    Cf = admittances.Cf
    Ct = admittances.Ct

    f = eval_f(x=x, Cg=Cg, k_m=k_m, k_tau=k_tau, nll=nll, c0=c0, c1=c1, c2=c2, c_s=c_s, c_v=c_v,
               ig=ig, npq=npq, ndc=ndc, Sbase=Sbase)
    G, Scalc = eval_g(x=x, Ybus=Ybus, Yf=Yf, Cg=Cg, Sd=Sd, ig=ig, nig=nig, nll=nll, npq=npq, pv=pv, fdc=fdc, tdc=tdc,
                      k_m=k_m, k_tau=k_tau, Vm_max=V_U, Sg_undis=Sg_undis, slack=slack)
    H, Sf, St = eval_h(x=x, Yf=Yf, Yt=Yt, from_idx=from_idx, to_idx=to_idx, pq=pq, k_m=k_m, k_tau=k_tau, Vm_max=V_U,
                       Vm_min=V_L, Pg_max=P_U, Pg_min=P_L, Qg_max=Q_U, Qg_min=Q_L, tapm_max=tapm_max,
                       tapm_min=tapm_min, tapt_max=tapt_max, tapt_min=tapt_min, Pdcmax=Pdcmax, rates=rates, il=il,
                       ig=ig, tanmax=tanmax, ctQ=ctQ)

    if compute_jac:
        fx = ad.calc_autodiff_jacobian_f_obj(func=eval_f, x=x, arg=(Cg, k_m, k_tau, nll, c0, c1, c2,
                                                                    c_s, c_v, ig, npq, ndc, Sbase), h=h).tocsc()
        Gx = ad.calc_autodiff_jacobian(func=eval_g, x=x, arg=(Ybus, Yf, Cg, Sd, ig, nig, nll, npq, pv, fdc,
                                                              tdc, k_m, k_tau, V_U, Sg_undis, slack)).T.tocsc()
        Hx = ad.calc_autodiff_jacobian(func=eval_h, x=x, arg=(Yf, Yt, from_idx, to_idx, pq, k_m, k_tau, V_U,
                                                              V_L, P_U, P_L, Q_U, Q_L, tapm_max,
                                                              tapm_min, tapt_max, tapt_min, Pdcmax, rates, il, ig,
                                                              tanmax, ctQ)).T.tocsc()
    else:
        fx = None
        Gx = None
        Hx = None

    if compute_hess:
        fxx = ad.calc_autodiff_hessian_f_obj(func=eval_f, x=x, arg=(Cg, k_m, k_tau, nll, c0, c1, c2,
                                                                    c_s, c_v, ig, npq, ndc, Sbase), h=h).tocsc()
        Gxx = ad.calc_autodiff_hessian(func=eval_g, x=x, mult=lmbda,
                                       arg=(Ybus, Yf, Cg, Sd, ig, nig, nll, npq, pv, fdc, tdc, k_m, k_tau, V_U,
                                            Sg_undis, slack)).T.tocsc()
        Hxx = ad.calc_autodiff_hessian(func=eval_h, x=x, mult=mu,
                                       arg=(Yf, Yt, from_idx, to_idx, pq, k_m, k_tau, V_U, V_L, P_U, P_L,
                                            Q_U, Q_L, tapm_max, tapm_min, tapt_max, tapt_min, Pdcmax, rates, il,
                                            ig, tanmax, ctQ)).T.tocsc()
    else:
        fxx = None
        Gxx = None
        Hxx = None

    # approximate the Hessian using the Gauss-Newton matrix
    # Gxx = Gx @ Gx.T
    # Hxx = Hx @ Hx.T

    return IpsFunctionReturn(f=f, G=G, H=H,
                             fx=fx, Gx=Gx, Hx=Hx,
                             fxx=fxx, Gxx=Gxx, Hxx=Hxx,
                             S=Scalc, St=St, Sf=Sf)


def compute_analytic_structures(x, mu, lmbda, compute_jac: bool, compute_hess: bool, admittances, Cg, R, X, Sd, slack,
                                from_idx, to_idx, f_nd_dc, t_nd_dc, fdc, tdc, ndc, capacity_nodes_idx,
                                nodal_capacity_sign, nslcap, pq, pv, Pf_nondisp, Pdcmax, V_U, V_L,
                                P_U, P_L, tanmax, Q_U, Q_L, tapm_max, tapm_min, tapt_max, tapt_min, alltapm, alltapt,
                                k_m, k_tau, c0, c1, c2, c_s, c_v, Sbase, rates, il, nll, ig, nig, Sg_undis, ctQ,
                                acopf_mode) -> Tuple[IpsFunctionReturn, Vec]:
    """
    A function that computes the optimization model for a NumericalCircuit object and returns the values of the
    equations and their derivatives computed analyitically
    :param x: State vector
    :param mu: Vector of mu multipliers
    :param lmbda: Vector of lambda multipliers
    :param compute_jac: Boolean that indicates if the Jacobians have to be calculated
    :param compute_hess: Boolean that indicates if the Hessians have to be calculated
    :param admittances: Object with all the admittance parameters stored
    :param Cg: Generator connectivity matrix
    :param R: Line Resistance
    :param X: Line inductance
    :param Sd: Load powers
    :param slack: Index of slack buses
    :param from_idx: Index of 'from' buses for each line
    :param to_idx: Index of 'to' buses for each line
    :param fdc: Index of the 'from' buses for the dispatchable DC links
    :param tdc: Index of the 'to' buses for the dispatchable DC links
    :param ndc: Number of dispatchable DC links
    :param pq: Index of PQ buses
    :param pv: Index of PV buses
    :param Pdcmax: Bound for power transmission in a DC link
    :param V_U: upper bound for voltage module per bus
    :param V_L: lower bound for voltage module per bus
    :param P_U: upper bound for active power generation per generator
    :param P_L: lower bound for active power generation per generator
    :param Q_U: upper bound for reactive power generation per generator
    :param Q_L: lower bound for reactive power generation per generator
    :param tapm_max: Upper bound for tap module per transformer
    :param tapm_min: Lower bound for tap module per transformer
    :param tapt_max: Upper bound for tap phase per transformer
    :param tapt_min: Lower bound for tap phase per transformer
    :param tanmax: Maximum value of tan(phi), where phi is the angle of the complex generation, for each generator
    :param alltapm: value of all the tap modules, including the non controlled ones
    :param alltapt: value of all the tap phases, including the non controlled ones
    :param k_m: Index of module controlled transformers
    :param k_tau: Index of phase controlles transformers
    :param c0: Base cost of each generator
    :param c1: Linear cost of each generator
    :param c2: Quadratic cost of each generator
    :param c_s: Cost of overloading each line
    :param c_v: Cost of over or undervoltage for each bus
    :param Sbase: Base power
    :param rates: Line loading limits
    :param il: Index of monitored lines
    :param nll: Number of monitored lines
    :param ig: Index of dispatchable generators
    :param nig: Number of dispatchable generators
    :param Sg_undis: undispatchable complex power
    :param ctQ: Boolean that indicates if the Reactive control applies
    :param use_bound_slacks: Determine if there will be bound slacks in the optimization model
    :return: Object with all the model equations and derivatives stored
    """

    ts_modadm = timeit.default_timer()
    M, N = admittances.Cf.shape
    Ng = len(ig)
    ntapm = len(k_m)
    ntapt = len(k_tau)
    npq = len(pq)

    alltapm0 = alltapm.copy()
    alltapt0 = alltapt.copy()

    _, _, _, _, _, _, _, _, _, tapm, tapt, _ = x2var(x, nVa=N, nVm=N, nPg=Ng, nQg=Ng, npq=npq,
                                                     M=nll, ntapm=ntapm, ntapt=ntapt, ndc=ndc,
                                                     nslcap=nslcap, acopf_mode=acopf_mode)

    alltapm[k_m] = tapm
    alltapt[k_tau] = tapt

    if ntapm + ntapt != 0:
        admittances.modify_taps(m=alltapm0, m2=alltapm, tau=alltapt0, tau2=alltapt)
    else:
        pass

    Ybus = admittances.Ybus
    Yf = admittances.Yf
    Yt = admittances.Yt
    Cf = admittances.Cf
    Ct = admittances.Ct
    te_modadm = timeit.default_timer()

    ts_f = timeit.default_timer()
    f = eval_f(x=x, Cg=Cg, k_m=k_m, k_tau=k_tau, nll=nll, c0=c0, c1=c1, c2=c2, c_s=c_s, nslcap=nslcap,
               nodal_capacity_sign=nodal_capacity_sign, c_v=c_v, ig=ig, npq=npq, ndc=ndc, Sbase=Sbase,
               acopf_mode=acopf_mode)
    te_f = timeit.default_timer()

    ts_g = timeit.default_timer()
    G, Scalc = eval_g(x=x, Ybus=Ybus, Yf=Yf, Cg=Cg, Sd=Sd, ig=ig, nig=nig, nll=nll, nslcap=nslcap,
                      nodal_capacity_sign=nodal_capacity_sign, capacity_nodes_idx=capacity_nodes_idx, npq=npq, pv=pv,
                      f_nd_dc=f_nd_dc, t_nd_dc=t_nd_dc, fdc=fdc, tdc=tdc, Pf_nondisp=Pf_nondisp, k_m=k_m, k_tau=k_tau,
                      Vm_max=V_U, Sg_undis=Sg_undis, slack=slack, acopf_mode=acopf_mode)
    te_g = timeit.default_timer()

    ts_h = timeit.default_timer()
    H, Sf, St = eval_h(x=x, Yf=Yf, Yt=Yt, from_idx=from_idx, to_idx=to_idx, nslcap=nslcap, pq=pq, k_m=k_m, k_tau=k_tau,
                       Vm_max=V_U, Vm_min=V_L, Pg_max=P_U, Pg_min=P_L, Qg_max=Q_U, Qg_min=Q_L, tapm_max=tapm_max,
                       tapm_min=tapm_min, tapt_max=tapt_max, tapt_min=tapt_min, Pdcmax=Pdcmax,
                       rates=rates, il=il, ig=ig, tanmax=tanmax, ctQ=ctQ, acopf_mode=acopf_mode)
    te_h = timeit.default_timer()

    fx, Gx, Hx, fxx, Gxx, Hxx, der_times = jacobians_and_hessians(x=x, c1=c1, c2=c2, c_s=c_s, c_v=c_v, Cg=Cg, Cf=Cf,
                                                                  Ct=Ct, Yf=Yf,
                                                                  Yt=Yt, Ybus=Ybus, Sbase=Sbase, mon_br_idx=il, ig=ig,
                                                                  slack=slack,
                                                                  nslcap=nslcap,
                                                                  nodal_capacity_sign=nodal_capacity_sign,
                                                                  capacity_nodes_idx=capacity_nodes_idx, pq=pq,
                                                                  pv=pv, tanmax=tanmax, alltapm=alltapm,
                                                                  alltapt=alltapt, F_hvdc=fdc,
                                                                  T_hvdc=tdc, k_m=k_m, k_tau=k_tau, mu=mu, lmbda=lmbda,
                                                                  R=R, X=X,
                                                                  F=from_idx, T=to_idx, ctQ=ctQ, acopf_mode=acopf_mode,
                                                                  compute_jac=compute_jac, compute_hess=compute_hess)

    times = np.r_[te_modadm - ts_modadm, te_f - ts_f, te_g - ts_g, te_h - ts_h, der_times]

    return IpsFunctionReturn(f=f, G=G, H=H,
                             fx=fx, Gx=Gx, Hx=Hx,
                             fxx=fxx, Gxx=Gxx, Hxx=Hxx,
                             S=Scalc, St=St, Sf=Sf), times


def evaluate_power_flow_debug(x, mu, lmbda, compute_jac, compute_hess, admittances, Cg, R, X, Sd, slack, from_idx,
                              to_idx, fdc, tdc, ndc, pq, pv, Pdcmax, V_U, V_L, P_U, P_L, tanmax, Q_U, Q_L, tapm_max,
                              tapm_min, tapt_max, tapt_min, alltapm, alltapt, k_m, k_tau, c0, c1, c2, c_s, c_v, Sbase,
                              rates, il, nll, ig, nig, Sg_undis, ctQ, acopf_mode, h=1e-5) -> IpsFunctionReturn:
    """

    :param x: State vector
    :param mu: Vector of mu multipliers
    :param lmbda: Vector of lambda multipliers
    :param compute_jac: Boolean that indicates if the Jacobians have to be calculated
    :param compute_hess: Boolean that indicates if the Hessians have to be calculated
    :param admittances: Object with all the admittance parameters stored
    :param Cg: Generator connectivity matrix
    :param R: Line Resistance
    :param X: Line inductance
    :param Sd: Load powers
    :param slack: Index of slack buses
    :param from_idx: Index of 'from' buses for each line
    :param to_idx: Index of 'to' buses for each line
    :param fdc: Index of the 'from' buses for the dispatchable DC links
    :param tdc: Index of the 'to' buses for the dispatchable DC links
    :param ndc: Number of dispatchable DC links
    :param pq: Index of PQ buses
    :param pv: Index of PV buses
    :param Pdcmax: Bound for power transmission in a DC link
    :param V_U: upper bound for voltage module per bus
    :param V_L: lower bound for voltage module per bus
    :param P_U: upper bound for active power generation per generator
    :param P_L: lower bound for active power generation per generator
    :param Q_U: upper bound for reactive power generation per generator
    :param Q_L: lower bound for reactive power generation per generator
    :param tapm_max: Upper bound for tap module per transformer
    :param tapm_min: Lower bound for tap module per transformer
    :param tapt_max: Upper bound for tap phase per transformer
    :param tapt_min: Lower bound for tap phase per transformer
    :param tanmax: Maximum value of tan(phi), where phi is the angle of the complex generation, for each generator
    :param alltapm: value of all the tap modules, including the non controlled ones
    :param alltapt: value of all the tap phases, including the non controlled ones
    :param k_m: Index of module controlled transformers
    :param k_tau: Index of phase controlles transformers
    :param c0: Base cost of each generator
    :param c1: Linear cost of each generator
    :param c2: Quadratic cost of each generator
    :param c_s: Cost of overloading each line
    :param c_v: Cost of over or undervoltage for each bus
    :param Sbase: Base power
    :param rates: Line loading limits
    :param il: Index of monitored lines
    :param nll: Number of monitored lines
    :param ig: Index of dispatchable generators
    :param nig: Number of dispatchable generators
    :param Sg_undis: undispatchable complex power
    :param ctQ: Boolean that indicates if the Reactive control applies
    :param h: Tolerance used for the autodiferentiation
    :return: return the resulting error between the autodif and the analytic derivation
    """

    mats_analytic = compute_analytic_structures(x, mu, lmbda, compute_jac, compute_hess, admittances, Cg, R, X, Sd,
                                                slack, from_idx, to_idx, fdc, tdc, ndc, pq, pv, Pdcmax, V_U, V_L, P_U,
                                                P_L, tanmax, Q_U, Q_L, tapm_max, tapm_min, tapt_max, tapt_min, alltapm,
                                                alltapt, k_m, k_tau, c0, c1, c2, c_s, c_v, Sbase, rates, il, nll, ig,
                                                nig, Sg_undis, ctQ, acopf_mode=acopf_mode)

    mats_finite = compute_autodiff_structures(x, mu, lmbda, compute_jac, compute_hess, admittances, Cg, R, X, Sd,
                                              slack, from_idx, to_idx, fdc, tdc, ndc, pq, pv, Pdcmax, V_U, V_L, P_U,
                                              P_L, tanmax, Q_U, Q_L, tapm_max, tapm_min, tapt_max, tapt_min, alltapm,
                                              alltapt, k_m, k_tau, c0, c1, c2, c_s, c_v, Sbase, rates, il, nll, ig,
                                              nig, Sg_undis, ctQ, h=h)

    errors = mats_finite.compare(mats_analytic, h=h)

    if len(errors) > 0:
        for key, struct in errors.items():
            print(key + "\n", struct)

        raise Exception('The analytic structures differ from the finite differences: {}'.format(errors))

    return mats_analytic


def remap_original_bus_indices(nbus, orginal_bus_idx: IntVec) -> Tuple[IntVec, IntVec]:
    """
    Get arrays of bus mappings
    :param nbus: number of buses
    :param orginal_bus_idx: array of bus indices in the multi-island scheme
    :return: original_indices: array of bus indices in the multi-island that apply for this island,
             island_indices: array of island indices that apply for this island
    """
    original_idx = np.arange(nbus, dtype=int)
    maping = {o: i for i, o in enumerate(original_idx)}
    island_indices = list()
    original_indices = list()
    for a, o in enumerate(orginal_bus_idx):
        i = maping.get(o, None)
        if i is not None:
            island_indices.append(i)
            original_indices.append(a)

    return np.array(original_indices, dtype=int), np.array(island_indices, dtype=int)


@dataclass
class NonlinearOPFResults:
    """
    Numerical non linear OPF results
    """
    Va: Vec = None
    Vm: Vec = None
    S: CxVec = None
    Sf: CxVec = None
    St: CxVec = None
    loading: Vec = None
    Pg: Vec = None
    Qg: Vec = None
    Qsh: Vec = None
    Pcost: Vec = None
    tap_module: Vec = None
    tap_phase: Vec = None
    hvdc_Pf: Vec = None
    hvdc_loading: Vec = None
    lam_p: Vec = None
    lam_q: Vec = None
    sl_sf: Vec = None
    sl_st: Vec = None
    sl_vmax: Vec = None
    sl_vmin: Vec = None
    nodal_capacity: Vec = None
    error: float = None
    converged: bool = None
    iterations: int = None

    def initialize(self, nbus: int, nbr: int, nsh: int, ng: int, nhvdc: int, ncap: int):
        """
        Initialize the arrays
        :param nbus: number of buses
        :param nbr: number of branches
        :param nsh: number of controllable shunt elements
        :param ng: number of generators
        :param nhvdc: number of HVDC
        :param ncap: Number of nodal capacity nodes
        """
        self.Va: Vec = np.zeros(nbus)
        self.Vm: Vec = np.zeros(nbus)
        self.S: CxVec = np.zeros(nbus, dtype=complex)
        self.Sf: CxVec = np.zeros(nbr, dtype=complex)
        self.St: CxVec = np.zeros(nbr, dtype=complex)
        self.loading: Vec = np.zeros(nbr)
        self.Pg: Vec = np.zeros(ng)
        self.Qg: Vec = np.zeros(ng)
        self.Qsh: Vec = np.zeros(nsh)
        self.Pcost: Vec = np.zeros(ng)
        self.tap_module: Vec = np.zeros(nbr)
        self.tap_phase: Vec = np.zeros(nbr)
        self.hvdc_Pf: Vec = np.zeros(nhvdc)
        self.hvdc_loading: Vec = np.zeros(nhvdc)
        self.lam_p: Vec = np.zeros(nbus)
        self.lam_q: Vec = np.zeros(nbus)
        self.sl_sf: Vec = np.zeros(nbr)
        self.sl_st: Vec = np.zeros(nbr)
        self.sl_vmax: Vec = np.zeros(nbus)
        self.sl_vmin: Vec = np.zeros(nbus)
        self.nodal_capacity: Vec = np.zeros(ncap)
        self.error: float = 0.0
        self.converged: bool = False
        self.iterations: int = 0

    def merge(self,
              other: "NonlinearOPFResults",
              bus_idx: IntVec,
              br_idx: IntVec,
              il_idx: IntVec,
              gen_idx: IntVec,
              hvdc_idx: IntVec,
              ncap_idx: IntVec,
              contshunt_idx: IntVec,
              acopf_mode):
        """

        :param other:
        :param bus_idx:
        :param br_idx:
        :param il_idx:
        :param gen_idx:
        :param hvdc_idx:
        :param ncap_idx:
        :param ngen:
        :param acopf_mode:
        :return:
        """
        self.Va[bus_idx] = other.Va
        self.Vm[bus_idx] = other.Vm
        self.S[bus_idx] = other.S
        self.Sf[br_idx] = other.Sf
        self.St[br_idx] = other.St
        self.loading[br_idx] = other.loading
        self.Pg[gen_idx] = other.Pg
        self.Qg[gen_idx] = other.Qg
        self.Qsh[contshunt_idx] = other.Qsh
        self.Pcost[gen_idx] = other.Pcost
        self.tap_module[br_idx] = other.tap_module
        self.tap_phase[br_idx] = other.tap_phase
        self.hvdc_Pf[hvdc_idx] = other.hvdc_Pf
        self.hvdc_loading[hvdc_idx] = other.hvdc_loading
        self.lam_p[bus_idx] = other.lam_p
        self.lam_q[bus_idx] = other.lam_q

        if ncap_idx is not None:
            self.nodal_capacity[ncap_idx] = other.nodal_capacity

        if acopf_mode == AcOpfMode.ACOPFslacks:
            self.sl_sf[il_idx] = other.sl_sf
            self.sl_st[il_idx] = other.sl_st
            self.sl_vmax[bus_idx] = other.sl_vmax
            self.sl_vmin[bus_idx] = other.sl_vmin
        self.error: float = 0.0
        self.converged: bool = False
        self.iterations: int = 0

    @property
    def V(self) -> CxVec:
        """
        Complex voltage
        :return: CxVec
        """
        return self.Vm * np.exp(1j * self.Va)


def ac_optimal_power_flow(nc: NumericalCircuit,
                          pf_options: PowerFlowOptions,
                          opf_options: OptimalPowerFlowOptions,
                          debug: bool = False,
                          use_autodiff: bool = False,
                          pf_init: bool = False,
                          Sbus_pf: Union[CxVec, None] = None,
                          voltage_pf: Union[CxVec, None] = None,
                          plot_error: bool = False,
                          optimize_nodal_capacity: bool = False,
                          nodal_capacity_sign: float = 1.0,
                          capacity_nodes_idx: Union[IntVec, None] = None,
                          logger: Logger = Logger()) -> NonlinearOPFResults:
    """

    :param nc: NumericalCircuit
    :param pf_options: PowerFlowOptions
    :param opf_options: OptimalPowerFlowOptions
    :param debug: if true, the jacobians, hessians, etc are checked against finite difeerence versions of them
    :param use_autodiff: use the autodiff version of the structures
    :param pf_init: Initialize with power flow
    :param Sbus_pf: Sbus initial solution
    :param voltage_pf: Voltage initial solution
    :param plot_error: Plot the error evolution. Default: False
    :param optimize_nodal_capacity:
    :param nodal_capacity_sign:
    :param capacity_nodes_idx:
    :param logger: Logger
    :return: NonlinearOPFResults
    """
    loadtimeStart = timeit.default_timer()

    # Grab the base power and the costs associated to generation
    Sbase = nc.Sbase

    # Compute the admittance elements, including the Ybus, Yf, Yt and connectivity matrices
    admittances = nc.get_admittance_matrices()
    Cgen = nc.generator_data.C_bus_elm
    from_idx = nc.F
    to_idx = nc.T

    # PV buses are identified by those who have the same upper and lower limits for the voltage. Slack obtained from nc

    slack = nc.vd
    slackgens = np.where(Cgen[slack, :].toarray() == 1)[1]
    # Bus and line parameters
    Sd = - nc.load_data.get_injections_per_bus() / Sbase

    if optimize_nodal_capacity:
        Pg_max = nc.generator_data.p / Sbase
        Pg_min = nc.generator_data.p / Sbase
    else:
        Pg_max = nc.generator_data.pmax / Sbase
        Pg_min = nc.generator_data.pmin / Sbase

    Pg_max[slackgens] = nc.generator_data.pmax[slackgens] / Sbase
    Pg_min[slackgens] = nc.generator_data.pmin[slackgens] / Sbase

    Qg_max = nc.generator_data.qmax / Sbase
    Qg_min = nc.generator_data.qmin / Sbase

    ngen = len(Pg_max)
    # Shunt elements are treated as generators with fixed P.
    # As such, their limits are added in the generator limits array.

    id_sh = np.where(nc.shunt_data.controllable == True)[0]
    nsh = len(id_sh)

    Csh = nc.shunt_data.C_bus_elm[:, id_sh]
    Cg = sp.hstack([Cgen, Csh])

    Qsh_max = nc.shunt_data.qmax[id_sh] / Sbase
    Qsh_min = nc.shunt_data.qmin[id_sh] / Sbase

    Pg_max = np.r_[Pg_max, np.zeros(nsh)]
    Pg_min = np.r_[Pg_min, np.zeros(nsh)]

    Qg_max = np.r_[Qg_max, Qsh_max]
    Qg_min = np.r_[Qg_min, Qsh_min]

    Vm_max = nc.bus_data.Vmax
    Vm_min = nc.bus_data.Vmin
    pf = nc.generator_data.pf
    tanmax = ((1 - pf ** 2) ** (1 / 2)) / (pf + 1e-15)

    pv = np.flatnonzero(Vm_max == Vm_min)
    pq = np.flatnonzero(Vm_max != Vm_min)

    # Check the active elements and their operational limits.
    br_mon_idx = nc.branch_data.get_monitor_enabled_indices()
    gen_disp_idx = np.r_[
        nc.generator_data.get_dispatchable_active_indices(), np.array([*range(ngen, ngen + nsh)], dtype=int)]
    ind_gens = np.arange(len(Pg_max))
    gen_nondisp_idx = nc.generator_data.get_non_dispatchable_indices()
    Sg_undis = (nc.generator_data.get_injections() / nc.Sbase)[gen_nondisp_idx]
    rates = nc.rates / Sbase  # Line loading limits. If the grid is not well conditioned, add constant value (i.e. +100)
    Va_max = nc.bus_data.angle_max  # This limits are not really used as of right now.
    Va_min = nc.bus_data.angle_min

    # Transformer control modes and line parameters to calculate the associated derivatives w.r.t the tap variables.
    k_m = nc.k_m
    k_tau = nc.k_tau
    k_mtau = nc.k_mtau
    R = nc.branch_data.R
    X = nc.branch_data.X

    c0 = np.r_[nc.generator_data.cost_0[gen_disp_idx[:ngen]], np.zeros(nsh)]
    c1 = np.r_[nc.generator_data.cost_1[gen_disp_idx[:ngen]], np.zeros(nsh)]
    c2 = np.r_[nc.generator_data.cost_2[gen_disp_idx[:ngen]], np.zeros(nsh)]

    c0n = nc.generator_data.cost_0[gen_nondisp_idx]
    c1n = nc.generator_data.cost_1[gen_nondisp_idx]
    c2n = nc.generator_data.cost_2[gen_nondisp_idx]

    # Transformer operational limits
    tapm_max = nc.branch_data.tap_module_max[k_m]
    tapm_min = nc.branch_data.tap_module_min[k_m]
    tapt_max = nc.branch_data.tap_angle_max[k_tau]
    tapt_min = nc.branch_data.tap_angle_min[k_tau]
    alltapm = nc.branch_data.tap_module  # We grab all tapm even when uncontrolled since the indexing is needed
    # if the tapt of the same trafo is variable.
    alltapt = nc.branch_data.tap_angle  # We grab all tapt even when uncontrolled since the indexing is needed if
    # the tapm of the same trafo is variable.

    # Sizing of the problem
    nbus = nc.bus_data.nbus
    n_slack = len(slack)
    ntapm = len(k_m)
    ntapt = len(k_tau)
    npv = len(pv)
    npq = len(pq)
    n_br_mon = len(br_mon_idx)
    n_gen_disp = len(gen_disp_idx)

    hvdc_nondisp_idx = np.where(nc.hvdc_data.dispatchable == 0)[0]
    hvdc_disp_idx = np.where(nc.hvdc_data.dispatchable == 1)[0]

    f_nd_hvdc = nc.hvdc_data.F[hvdc_nondisp_idx]
    t_nd_hvdc = nc.hvdc_data.T[hvdc_nondisp_idx]
    Pf_nondisp = nc.hvdc_data.Pset[hvdc_nondisp_idx]

    n_disp_hvdc = len(hvdc_disp_idx)
    f_disp_hvdc = nc.hvdc_data.F[hvdc_disp_idx]
    t_disp_hvdc = nc.hvdc_data.T[hvdc_disp_idx]
    P_hvdc_max = 100 + nc.hvdc_data.rate[hvdc_disp_idx]

    if opf_options.acopf_mode == AcOpfMode.ACOPFslacks:
        nsl = 2 * npq + 2 * n_br_mon
        # Slack relaxations for constraints
        c_s = np.power(nc.branch_data.overload_cost[br_mon_idx] + 0.1,
                       1.0)  # Cost squared since the slack is also squared
        c_v = nc.bus_data.cost_v[pq] + 0.1
        sl_sf0 = np.ones(n_br_mon)
        sl_st0 = np.ones(n_br_mon)
        sl_vmax0 = np.ones(npq)
        sl_vmin0 = np.ones(npq)

    else:
        nsl = 0
        c_s = np.array([])
        c_v = np.array([])
        sl_sf0 = np.array([])
        sl_st0 = np.array([])
        sl_vmax0 = np.array([])
        sl_vmin0 = np.array([])

    if optimize_nodal_capacity:
        nslcap = len(capacity_nodes_idx)
        slcap0 = np.zeros(nslcap)

    else:
        nslcap = 0
        slcap0 = np.array([])

    # Number of equalities: Nodal power balances, the voltage module of slack and pv buses and the slack reference
    NE = 2 * nbus + n_slack + npv

    # Number of inequalities: Line ratings, max and min angle of buses, voltage module range and

    if pf_options.control_Q == False:
        NI = 2 * n_br_mon + 2 * npq + 4 * n_gen_disp + 2 * ntapm + 2 * ntapt + 2 * n_disp_hvdc + nsl  # No Reactive constraint (power curve)
    else:
        NI = 2 * n_br_mon + 2 * npq + 5 * n_gen_disp + 2 * ntapm + 2 * ntapt + 2 * n_disp_hvdc + nsl

    # ignore power from Z and I of the load

    if pf_init:
        gen_in_bus = np.zeros(nbus)
        for bus in range(nc.generator_data.C_bus_elm.shape[0]):
            gen_in_bus[bus] = np.sum(nc.generator_data.C_bus_elm[bus])
        ngenforgen = nc.generator_data.C_bus_elm.T @ gen_in_bus
        allPgen = nc.generator_data.C_bus_elm.T @ np.real(Sbus_pf / nc.Sbase) / ngenforgen
        allQgen = nc.generator_data.C_bus_elm.T @ np.imag(Sbus_pf / nc.Sbase) / ngenforgen
        Sg_undis = allPgen[gen_nondisp_idx] + 1j * allQgen[gen_nondisp_idx]
        p0gen = np.r_[allPgen[gen_disp_idx[:ngen]], np.zeros(nsh)]
        q0gen = np.r_[allQgen[gen_disp_idx[:ngen]], np.zeros(nsh)]
        vm0 = np.abs(voltage_pf)
        va0 = np.angle(voltage_pf)
        tapm0 = nc.branch_data.tap_module[k_m]
        tapt0 = nc.branch_data.tap_angle[k_tau]
        Pf0_hvdc = nc.hvdc_data.Pset[hvdc_disp_idx]

    else:
        p0gen = np.r_[(nc.generator_data.pmax[gen_disp_idx[:ngen]] +
                       nc.generator_data.pmin[gen_disp_idx[:ngen]]) / (2 * nc.Sbase), np.zeros(nsh)]
        q0gen = np.r_[(nc.generator_data.qmax[gen_disp_idx[:ngen]] +
                       nc.generator_data.qmin[gen_disp_idx[:ngen]]) / (2 * nc.Sbase), np.zeros(nsh)]
        va0 = np.angle(nc.bus_data.Vbus)
        vm0 = (Vm_max + Vm_min) / 2
        tapm0 = nc.branch_data.tap_module[k_m]
        tapt0 = nc.branch_data.tap_angle[k_tau]
        Pf0_hvdc = np.zeros(n_disp_hvdc)

    # compose the initial values
    x0 = var2x(Va=va0,
               Vm=vm0,
               Pg=p0gen,
               Qg=q0gen,
               sl_sf=sl_sf0,
               sl_st=sl_st0,
               sl_vmax=sl_vmax0,
               sl_vmin=sl_vmin0,
               slcap=slcap0,
               tapm=tapm0,
               tapt=tapt0,
               Pfdc=Pf0_hvdc)

    # number of variables
    NV = len(x0)

    loadtimeEnd = timeit.default_timer()
    times = np.array([])
<<<<<<< HEAD
    #print(f'\tLoad time (s): {loadtimeEnd - loadtimeStart}')
=======
    # print(f'\tLoad time (s): {loadtimeEnd - loadtimeStart}')
>>>>>>> ade11cb0

    if opf_options.verbose > 0:
        print("x0:", x0)

    if debug:
        # run the solver with the function that checks the derivatives
        # against their finite differences equivalent
        result = interior_point_solver(x0=x0, n_x=NV, n_eq=NE, n_ineq=NI,
                                       func=evaluate_power_flow_debug,
                                       arg=(admittances, Cg, Sd, slack, from_idx, to_idx,
                                            pq, pv, Va_max, Va_min, Vm_max, Vm_min, Pg_max, Pg_min,
                                            Qg_max, Qg_min, tapm_max, tapm_min, tapt_max, tapt_min, alltapm, alltapt,
                                            k_m, k_tau, k_mtau, c0, c1, c2, Sbase, rates, br_mon_idx, gen_disp_idx,
                                            gen_nondisp_idx, Sg_undis, pf_options.control_Q, opf_options.acopf_mode),
                                       verbose=opf_options.verbose,
                                       max_iter=opf_options.ips_iterations,
                                       tol=opf_options.ips_tolerance,
                                       trust=opf_options.ips_trust_radius)

    else:
        if use_autodiff:
            # run the solver with the autodiff derivatives
            result = interior_point_solver(x0=x0, n_x=NV, n_eq=NE, n_ineq=NI,
                                           func=compute_autodiff_structures,
                                           arg=(admittances, Cg, Sd, slack, from_idx, to_idx, pq, pv,
                                                Va_max, Va_min, Vm_max, Vm_min, Pg_max, Pg_min, Qg_max, Qg_min,
                                                tapm_max, tapm_min, tapt_max, tapt_min, k_m, k_tau, k_mtau,
                                                c0, c1, c2, Sbase, rates, br_mon_idx, gen_disp_idx, gen_nondisp_idx,
                                                Sg_undis,
                                                opf_options.acopf_mode, 1e-5),
                                           verbose=opf_options.verbose,
                                           max_iter=opf_options.ips_iterations,
                                           tol=opf_options.ips_tolerance,
                                           trust=opf_options.ips_trust_radius)
        else:
            # run the solver with the analytic derivatives
            result, times = interior_point_solver(x0=x0, n_x=NV, n_eq=NE, n_ineq=NI,
                                                  func=compute_analytic_structures,
                                                  arg=(
                                                      admittances, Cg, R, X, Sd, slack, from_idx, to_idx, f_nd_hvdc,
                                                      t_nd_hvdc,
                                                      f_disp_hvdc, t_disp_hvdc, n_disp_hvdc, capacity_nodes_idx,
                                                      nodal_capacity_sign,
                                                      nslcap, pq, pv, Pf_nondisp, P_hvdc_max, Vm_max, Vm_min, Pg_max,
                                                      Pg_min, tanmax, Qg_max, Qg_min, tapm_max, tapm_min, tapt_max,
                                                      tapt_min,
                                                      alltapm, alltapt, k_m, k_tau, c0, c1, c2, c_s, c_v, Sbase, rates,
                                                      br_mon_idx,
                                                      n_br_mon, gen_disp_idx, gen_nondisp_idx, Sg_undis,
                                                      pf_options.control_Q,
                                                      opf_options.acopf_mode),
                                                  verbose=opf_options.verbose,
                                                  max_iter=opf_options.ips_iterations,
                                                  tol=opf_options.ips_tolerance,
                                                  trust=opf_options.ips_trust_radius)

    # convert the solution to the problem variables
    (Va, Vm, Pg_dis, Qg_dis, sl_sf, sl_st,
     sl_vmax, sl_vmin, slcap, tapm, tapt, Pfdc) = x2var(result.x, nVa=nbus, nVm=nbus, nPg=n_gen_disp, nQg=n_gen_disp,
                                                        M=n_br_mon, npq=npq, ntapm=ntapm, ntapt=ntapt, ndc=n_disp_hvdc,
                                                        nslcap=nslcap, acopf_mode=opf_options.acopf_mode)

    # Save Results DataFrame for tests
    # pd.DataFrame(Va).transpose().to_csv('REEresth.csv')
    # pd.DataFrame(Vm).transpose().to_csv('REEresV.csv')
    # pd.DataFrame(Pg_dis).transpose().to_csv('REEresP.csv')
    # pd.DataFrame(Qg_dis).transpose().to_csv('REEresQ.csv')

    Pg = np.zeros(len(ind_gens))
    Qg = np.zeros(len(ind_gens))

    Pg[gen_disp_idx] = Pg_dis
    Qg[gen_disp_idx] = Qg_dis
    Pg[gen_nondisp_idx] = np.real(Sg_undis)
    Qg[gen_nondisp_idx] = np.imag(Sg_undis)

    # convert the lagrange multipliers to significant ones
    lam_p, lam_q = result.lam[:nbus], result.lam[nbus:2 * nbus]

    S = result.structs.S
    Sf = result.structs.Sf
    St = result.structs.St
    loading = np.abs(Sf) / (rates + 1e-9)

    if opf_options.acopf_mode == AcOpfMode.ACOPFslacks:
        overloads_sf = (np.power(np.power(rates[br_mon_idx], 2) + sl_sf, 0.5) - rates[br_mon_idx]) * Sbase
        overloads_st = (np.power(np.power(rates[br_mon_idx], 2) + sl_st, 0.5) - rates[br_mon_idx]) * Sbase

    else:
        overloads_sf = np.zeros_like(rates)
        overloads_st = np.zeros_like(rates)

    hvdc_power = nc.hvdc_data.Pset.copy()
    hvdc_power[hvdc_disp_idx] = Pfdc
    hvdc_loading = hvdc_power / (nc.hvdc_data.rate + 1e-9)
    tap_module = np.zeros(nc.nbr)
    tap_phase = np.zeros(nc.nbr)
    tap_module[k_m] = tapm
    tap_phase[k_tau] = tapt
    Pcost = np.zeros(ngen + nsh)
    Pcost[gen_disp_idx] = c0 + c1 * Pg[gen_disp_idx] + c2 * np.power(Pg[gen_disp_idx], 2.0)
    Pcost[gen_nondisp_idx] = c0n + c1n * np.real(Sg_undis) + c2n * np.power(np.real(Sg_undis), 2.0)
    nodal_capacity = slcap * Sbase

    if opf_options.verbose > 0:
        df_bus = pd.DataFrame(data={'Va (rad)': Va, 'Vm (p.u.)': Vm,
                                    'dual price (€/MW)': lam_p, 'dual price (€/MVAr)': lam_q})
        df_gen = pd.DataFrame(data={'P (MW)': Pg * nc.Sbase, 'Q (MVAr)': Qg * nc.Sbase})
        df_linkdc = pd.DataFrame(data={'P_dc (MW)': Pfdc * nc.Sbase})

        df_slsf = pd.DataFrame(data={'Slacks Sf': sl_sf})
        df_slst = pd.DataFrame(data={'Slacks St': sl_st})
        df_slvmax = pd.DataFrame(data={'Slacks Vmax': sl_vmax})
        df_slvmin = pd.DataFrame(data={'Slacks Vmin': sl_vmin})
        df_trafo_m = pd.DataFrame(data={'V (p.u.)': tapm}, index=k_m)
        df_trafo_tau = pd.DataFrame(data={'Tau (rad)': tapt}, index=k_tau)
        df_times = pd.DataFrame(data=times[1:], index=list(range(result.iterations)),
                                columns=['t_modadm', 't_f', 't_g', 't_h', 't_fx', 't_gx',
                                         't_hx', 't_fxx', 't_gxx', 't_hxx', 't_nrstep',
                                         't_mult', 't_steps', 't_cond', 't_iter'])

        print()
        print("Bus:\n", df_bus)
        print("V-Trafos:\n", df_trafo_m)
        print("Tau-Trafos:\n", df_trafo_tau)
        print("Gen:\n", df_gen)
        print("Link DC:\n", df_linkdc)
        print("Slacks:\n", df_slsf)
        print("Slacks:\n", df_slst)
        print("Slacks:\n", df_slvmax)
        print("Slacks:\n", df_slvmin)
        if optimize_nodal_capacity:
            df_nodal_cap = pd.DataFrame(data={'Nodal capacity (MW)': slcap * nc.Sbase}, index=capacity_nodes_idx)
            print("Nodal Capacity:\n", df_nodal_cap)
        print("Error", result.error)
        print("Gamma", result.gamma)
        print("Sf", result.structs.Sf)
        print('Times:\n', df_times)
        print('Relative times:\n', 100 * df_times[['t_modadm', 't_f', 't_g', 't_h', 't_fx', 't_gx',
                                                   't_hx', 't_fxx', 't_gxx', 't_hxx', 't_nrstep',
                                                   't_mult', 't_steps', 't_cond', 't_iter']].div(df_times['t_iter'],
                                                                                                 axis=0))

    if plot_error:
        result.plot_error()

    if not result.converged or result.converged:

        for bus in range(nbus):
            if abs(result.dlam[bus]) >= 1e-3:
                logger.add_warning('Nodal Power Balance convergence tolerance not achieved',
                                   device_property="dlam",
                                   device=str(bus),
                                   value=str(result.dlam[bus]),
                                   expected_value='< 1e-3')

            if abs(result.dlam[nbus + bus]) >= 1e-3:  # TODO: What is the difference with the previous?
                logger.add_warning('Nodal Power Balance convergence tolerance not achieved',
                                   device_property="dlam",
                                   device=str(bus),
                                   value=str(result.dlam[bus + nbus]),
                                   expected_value='< 1e-3')

        for pvbus in range(npv):
            if abs(result.dlam[2 * nbus + 1 + pvbus]) >= 1e-3:
                logger.add_warning('PV voltage module convergence tolerance not achieved',
                                   device_property="dlam",
                                   device=str(pv[pvbus]),
                                   value=str((result.dlam[2 * nbus + 1 + pvbus])),
                                   expected_value='< 1e-3')

        for k in range(n_br_mon):
            muz_f = abs(result.z[k] * result.mu[k])
            muz_t = abs(result.z[k + n_br_mon] * result.mu[k + n_br_mon])
            if muz_f >= 1e-3:
                logger.add_warning('Branch rating "from" multipliers did not reach the tolerance',
                                   device_property="mu · z",
                                   device=str(br_mon_idx[k]),
                                   value=str(muz_f),
                                   expected_value='< 1e-3')
            if muz_t >= 1e-3:
                logger.add_warning('Branch rating "to" multipliers did not reach the tolerance',
                                   device_property="mu · z",
                                   device=str(br_mon_idx[k]),
                                   value=str(muz_t),
                                   expected_value='< 1e-3')

        for link in range(n_disp_hvdc):
            muz_f = abs(result.z[NI - 2 * n_disp_hvdc + link] * result.mu[NI - 2 * n_disp_hvdc + link])
            muz_t = abs(result.z[NI - n_disp_hvdc + link] * result.mu[NI - n_disp_hvdc + link])
            if muz_f >= 1e-3:
                logger.add_warning('HVDC rating "from" multipliers did not reach the tolerance',
                                   device_property="mu · z",
                                   device=str(link),
                                   value=str(muz_f),
                                   expected_value='< 1e-3')
            if muz_t >= 1e-3:
                logger.add_warning('HVDC rating "to" multipliers did not reach the tolerance',
                                   device_property="mu · z",
                                   device=str(link),
                                   value=str(muz_t),
                                   expected_value='< 1e-3')

        if opf_options.acopf_mode == AcOpfMode.ACOPFslacks:
            for k in range(n_br_mon):
                if overloads_sf[k] > opf_options.ips_tolerance * Sbase:
                    logger.add_warning('Branch overload in the from sense (MVA)',
                                       device=str(br_mon_idx[k]),
                                       device_property="Slack",
                                       value=str(overloads_sf[k]),
                                       expected_value=f'< {opf_options.ips_tolerance * Sbase}')

                if overloads_st[k] > opf_options.ips_tolerance * Sbase:
                    logger.add_warning('Branch overload in the to sense (MVA)',
                                       device=str(br_mon_idx[k]),
                                       device_property="Slack",
                                       value=str(overloads_st[k]),
                                       expected_value=f'< {opf_options.ips_tolerance * Sbase}')

            for i in range(npq):
                if sl_vmax[i] > opf_options.ips_tolerance:
                    logger.add_warning('Overvoltage',
                                       device_property="Slack",
                                       device=str(pq[i]),
                                       value=str(sl_vmax[i]),
                                       expected_value=f'>{opf_options.ips_tolerance}')
                if sl_vmin[i] > opf_options.ips_tolerance:
                    logger.add_warning('Undervoltage',
                                       device_property="Slack",
                                       device=str(pq[i]),
                                       value=str(sl_vmin[i]),
                                       expected_value=f'> {opf_options.ips_tolerance}')

    if opf_options.verbose > 0:
        if len(logger):
            logger.print()

    return NonlinearOPFResults(Va=Va, Vm=Vm, S=S,
                               Sf=Sf, St=St, loading=loading,
                               Pg=Pg[:ngen], Qg=Qg[:ngen], Qsh=Qg[ngen:], Pcost=Pcost[:ngen],
                               tap_module=tap_module, tap_phase=tap_phase,
                               hvdc_Pf=hvdc_power, hvdc_loading=hvdc_loading,
                               lam_p=lam_p, lam_q=lam_q,
                               sl_sf=sl_sf, sl_st=sl_st, sl_vmax=sl_vmax, sl_vmin=sl_vmin,
                               nodal_capacity=nodal_capacity,
                               error=result.error,
                               converged=result.converged,
                               iterations=result.iterations)


def run_nonlinear_opf(grid: MultiCircuit,
                      opf_options: OptimalPowerFlowOptions,
                      pf_options: PowerFlowOptions,
                      t_idx: Union[None, int] = None,
                      debug: bool = False,
                      use_autodiff: bool = False,
                      pf_init=False,
                      Sbus_pf0: Union[CxVec, None] = None,
                      voltage_pf0: Union[CxVec, None] = None,
                      plot_error: bool = False,
                      optimize_nodal_capacity: bool = False,
                      nodal_capacity_sign: float = 1.0,
                      capacity_nodes_idx: Union[IntVec, None] = None,
                      logger: Logger = Logger()) -> NonlinearOPFResults:
    """
    Run optimal power flow for a MultiCircuit
    :param grid: MultiCircuit
    :param opf_options: OptimalPowerFlowOptions
    :param pf_options: PowerFlowOptions
    :param t_idx: Time index
    :param debug: debug? when active the autodiff is activated
    :param use_autodiff: Use autodiff?
    :param pf_init: Initialize with a power flow?
    :param Sbus_pf0: Sbus initial solution
    :param voltage_pf0: Voltage initial solution
    :param plot_error: Plot the error evolution
    :param optimize_nodal_capacity:
    :param nodal_capacity_sign:
    :param capacity_nodes_idx:
    :param logger: Logger object
    :return: NonlinearOPFResults
    """

    # compile the system
    nc = compile_numerical_circuit_at(circuit=grid, t_idx=t_idx, logger=logger)

    if pf_init:
        if Sbus_pf0 is None:
            # run power flow to initialize
            pf_results = multi_island_pf_nc(nc=nc, options=pf_options)
            Sbus_pf = pf_results.Sbus
            voltage_pf = pf_results.voltage
        else:
            # pick the passed values
            Sbus_pf = Sbus_pf0
            voltage_pf = voltage_pf0
    else:
        # initialize with sensible values
        Sbus_pf = nc.bus_data.installed_power
        voltage_pf = nc.bus_data.Vbus

    # split into islands, but considering the HVDC lines as actual links
    islands = nc.split_into_islands(ignore_single_node_islands=True,
                                    consider_hvdc_as_island_links=True)

    # create and initialize results
    results = NonlinearOPFResults()
    results.initialize(nbus=nc.nbus, nbr=nc.nbr, nsh=nc.nshunt, ng=nc.ngen,
                       nhvdc=nc.nhvdc, ncap=len(capacity_nodes_idx) if capacity_nodes_idx is not None else 0)

    for i, island in enumerate(islands):

        if capacity_nodes_idx is not None:
            # get the
            (capacity_nodes_idx_org,
             capacity_nodes_idx_isl) = remap_original_bus_indices(nbus=nc.nbus, orginal_bus_idx=capacity_nodes_idx)
        else:
            capacity_nodes_idx_org = None
            capacity_nodes_idx_isl = None

        # run the island ACOPF
        island_res = ac_optimal_power_flow(nc=island,
                                           opf_options=opf_options,
                                           pf_options=pf_options,
                                           debug=debug,
                                           use_autodiff=use_autodiff,
                                           pf_init=pf_init,
                                           Sbus_pf=Sbus_pf[island.original_bus_idx],
                                           voltage_pf=voltage_pf[island.original_bus_idx],
                                           plot_error=plot_error,
                                           optimize_nodal_capacity=optimize_nodal_capacity,
                                           nodal_capacity_sign=nodal_capacity_sign,
                                           capacity_nodes_idx=capacity_nodes_idx_isl,
                                           logger=logger)

        results.merge(other=island_res,
                      bus_idx=island.bus_data.original_idx,
                      br_idx=island.branch_data.original_idx,
                      il_idx=island.branch_data.get_monitor_enabled_indices(),
                      gen_idx=island.generator_data.original_idx,
                      hvdc_idx=island.hvdc_data.original_idx,
                      ncap_idx=capacity_nodes_idx_org,
                      contshunt_idx=np.where(island.shunt_data.controllable == True)[0],
                      acopf_mode=opf_options.acopf_mode)
        if i > 0:
            results.error = max(results.error, island_res.error)
            results.iterations = max(results.iterations, island_res.iterations)
            results.converged = results.converged and island_res.converged if i > 0 else island_res.converged
        else:
            results.error = island_res.error
            results.iterations = island_res.iterations
            results.converged = island_res.converged

    return results<|MERGE_RESOLUTION|>--- conflicted
+++ resolved
@@ -752,11 +752,7 @@
 
     loadtimeEnd = timeit.default_timer()
     times = np.array([])
-<<<<<<< HEAD
-    #print(f'\tLoad time (s): {loadtimeEnd - loadtimeStart}')
-=======
     # print(f'\tLoad time (s): {loadtimeEnd - loadtimeStart}')
->>>>>>> ade11cb0
 
     if opf_options.verbose > 0:
         print("x0:", x0)
