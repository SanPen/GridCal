--- conflicted
+++ resolved
@@ -145,12 +145,7 @@
     return dSbusdm, dSfdm, dStdm, dSbusdt, dSfdt, dStdt
 
 
-<<<<<<< HEAD
-
-def compute_branch_power_second_derivatives(alltapm, alltapt, vm, va, k_m, k_tau, Cf, Ct, R, X, lam, mu, Sf, St):
-=======
 def compute_branch_power_second_derivatives(alltapm, alltapt, vm, va, k_m, k_tau, Cf, Ct, R, X, lam, mu):
->>>>>>> 7663dd58
     ys = 1.0 / (R + 1.0j * X + 1e-20)
     V = vm * np.exp(1j * va)
     Vf = Cf @ V
@@ -804,6 +799,7 @@
             Hx = sp.vstack([Hx, Hqmax]).T.tocsc()
 
         else:
+
             SfX = sp.hstack([Sfva, Sfvm, lil_matrix((M, 2 * Ng))])
             StX = sp.hstack([Stva, Stvm, lil_matrix((M, 2 * Ng))])
 
