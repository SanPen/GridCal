# GridCal
# Copyright (C) 2015 - 2024 Santiago Peñate Vera
#
# This program is free software; you can redistribute it and/or
# modify it under the terms of the GNU Lesser General Public
# License as published by the Free Software Foundation; either
# version 3 of the License, or (at your option) any later version.
#
# This program is distributed in the hope that it will be useful,
# but WITHOUT ANY WARRANTY; without even the implied warranty of
# MERCHANTABILITY or FITNESS FOR A PARTICULAR PURPOSE.  See the GNU
# Lesser General Public License for more details.
#
# You should have received a copy of the GNU Lesser General Public License
# along with this program; if not, write to the Free Software Foundation,
# Inc., 51 Franklin Street, Fifth Floor, Boston, MA  02110-1301, USA.
import numpy as np
import numba as nb
import pandas as pd
from scipy.sparse import csc_matrix
from typing import List, Union, Any
from GridCalEngine.basic_structures import IntVec, StrMat, StrVec, Vec, Mat
from GridCalEngine.DataStructures.numerical_circuit import NumericalCircuit
from GridCalEngine.Devices import ContingencyGroup
from GridCalEngine.Simulations.LinearFactors.linear_analysis import LinearMultiContingency
from GridCalEngine.Simulations.ContingencyAnalysis.Methods.srap import BusesForSrap
from GridCalEngine.Utils.Sparse.csc_numba import get_sparse_array_numba


@nb.njit(cache=True)
def get_ptdf_comp_numba(data, indices, indptr, PTDF, m, bd_indices):
    """
    This computes the compensatd PTDF for a single branch
    PTDFc = MLODF[m, βδ] x PTDF[βδ, :] + PTDF[m, :]
    :param data: MLODF[:, βδ].data
    :param indices: MLODF[:, βδ].indices
    :param indptr: MLODF[:, βδ].indptr
    :param PTDF: Full PTDF matrix
    :param m: intex of the monitored branch
    :param bd_indices: indices of the failed branches
    :return:
    """
    # Perform the operation
    result = PTDF[m, :]

    for j, bd_index in enumerate(bd_indices):
        for i in range(indptr[j], indptr[j + 1]):
            row_index = indices[i]
            if row_index == m:
                result += data[i] * PTDF[bd_index, :]

    return result


def get_ptdf_comp(mon_br_idx: int, branch_indices: IntVec, mlodf_factors: csc_matrix, PTDF: Mat):
    """
    Get the compensated PTDF values for a single monitored branch
    :param mon_br_idx:
    :param branch_indices:
    :param mlodf_factors:
    :param PTDF:
    :return:
    """
    # PTDFc = MLODF[m, βδ] x PTDF[βδ, :] + PTDF[m, :]
    # PTDFc = mlodf_factors[mon_br_idx, :] @ PTDF[branch_indices, :] + PTDF[mon_br_idx, :]

    res = get_ptdf_comp_numba(data=mlodf_factors.data,
                              indices=mlodf_factors.indices,
                              indptr=mlodf_factors.indptr,
                              PTDF=PTDF,
                              m=mon_br_idx,
                              bd_indices=branch_indices)

    # ok = np.allclose(res, PTDFc[0, :], atol=1e-6)

    return res


class ContingencyTableEntry:
    """
    Entry of a contingency report
    """

    __hdr__ = ["Time",
               "Area 1",
               "Area 2",
               "Monitored",
               "Contingency",
               "Base rating (MW)",
               "Contingency rating (MW)",
               "SRAP rating (MW)",
               "Base flow (MW)",
               "Post-Contingency flow (MW)",
               "Post-SRAP flow (MW)",
               "Base loading (pu)",
               "Post-Contingency loading (pu)",
               "Post-SRAP loading (pu)",
               "Overload",
               "SRAP availability",
               "SRAP Power (MW)",
               "Solved with SRAP"]

    def __init__(self,
                 time_index: int,
                 area_from: str,
                 area_to: str,
                 base_name: str,
                 contingency_name: str,
                 base_rating: float,
                 contingency_rating: float,
                 srap_rating: float,
                 base_flow: complex,
                 post_contingency_flow: complex,
                 post_srap_flow: complex,
                 base_loading: float,
                 post_contingency_loading: float,
                 post_srap_loading: float,
                 msg_ov: str,
                 msg_srap: str,
                 srap_power: float,
                 solved_by_srap: bool = False):
        """
        ContingencyTableEntry constructor
        :param time_index:
        :param area_from:
        :param area_to:
        :param base_name:
        :param contingency_name:
        :param base_rating:
        :param contingency_rating:
        :param srap_rating:
        :param base_flow:
        :param post_contingency_flow:
        :param post_srap_flow:
        :param base_loading:
        :param post_contingency_loading:
        :param post_srap_loading:
        :param msg_ov:
        :param msg_srap:
        :param srap_power:
        :param solved_by_srap:
        """
        self.time_index: int = time_index
        self.area_from: str = area_from
        self.area_to: str = area_to
        self.base_name: str = base_name
        self.contingency_name: str = contingency_name
        self.base_rating: float = base_rating
        self.contingency_rating: float = contingency_rating
        self.srap_rating: float = srap_rating
        self.base_flow: complex = base_flow
        self.post_contingency_flow: complex = post_contingency_flow
        self.post_srap_flow: complex = post_srap_flow
        self.base_loading: float = base_loading
        self.post_contingency_loading: float = post_contingency_loading
        self.post_srap_loading: float = post_srap_loading
        self.msg_ov: str = msg_ov
        self.msg_srap: str = msg_srap
        self.srap_power: float = srap_power
        self.solved_by_srap: bool = solved_by_srap

    def get_headers(self) -> List[str]:
        """
        Get the headers
        :return: list of header names
        """
        return self.__hdr__

    def to_list(self) -> List[Any]:
        """
        Get a list representation of this entry
        :return: List[Any]
        """
        return [self.time_index,
                self.area_from,
                self.area_to,
                self.base_name,
                self.contingency_name,
                self.base_rating,
                self.contingency_rating,
                self.srap_rating,
                self.base_flow,
                self.post_contingency_flow,
                self.post_srap_flow,
                self.base_loading,
                self.post_contingency_loading,
                self.post_srap_loading,
                self.msg_ov,
                self.msg_srap,
                self.srap_power,
                self.solved_by_srap]

    def to_string_list(self) -> List[str]:
        """
        Get list of string values
        :return: List[str]
        """
        return [str(a) for a in self.to_list()]

    def to_array(self) -> StrVec:
        """
        Get array of string values
        :return: StrVec
        """
        return np.array(self.to_string_list())


class ContingencyResultsReport:
    """
    Contingency results report table
    """

    def __init__(self) -> None:
        """
        Constructor
        """
        self.entries: List[ContingencyTableEntry] = list()

    def add_entry(self, entry: ContingencyTableEntry):
        """
        Add contingencies entry
        :param entry: ContingencyTableEntry
        """
        self.entries.append(entry)

    def add(self,
            time_index: int,
            area_from: str,
            area_to: str,
            base_name: str,
            contingency_name: str,
            base_rating: float,
            contingency_rating: float,
            srap_rating: float,
            base_flow: complex,
            post_contingency_flow: complex,
            post_srap_flow: complex,
            base_loading: float,
            post_contingency_loading: float,
            post_srap_loading: float,
            msg_ov: str,
            msg_srap: str,
            srap_power: float,
            solved_by_srap: bool = False):

        """
        Add report data
        :param time_index:
        :param area_from:
        :param area_to:
        :param base_name:
        :param contingency_name:
        :param base_rating:
        :param contingency_rating:
        :param srap_rating:
        :param base_flow:
        :param post_contingency_flow:
        :param post_srap_flow:
        :param base_loading:
        :param post_contingency_loading:
        :param post_srap_loading:
        :param msg_ov:
        :param msg_srap:
        :param srap_power:
        :param solved_by_srap:
        :return:
        """
        self.add_entry(ContingencyTableEntry(
            time_index=time_index,
            area_from=area_from,
            area_to=area_to,
            base_name=base_name,
            contingency_name=contingency_name,
            base_rating=base_rating,
            contingency_rating=contingency_rating,
            srap_rating=srap_rating,
            base_flow=base_flow,
            post_contingency_flow=post_contingency_flow,
            post_srap_flow=post_srap_flow,
            base_loading=base_loading,
            post_contingency_loading=post_contingency_loading,
            post_srap_loading=post_srap_loading,
            msg_ov=msg_ov,
            msg_srap=msg_srap,
            srap_power=srap_power,
            solved_by_srap=solved_by_srap)
        )

    def merge(self, other: "ContingencyResultsReport"):
        """
        Add another ContingencyResultsReport in-place
        :param other: ContingencyResultsReport instance
        """
        self.entries += other.entries

    def size(self) -> int:
        """
        Get the size
        :return: number of entries
        """
        return len(self.entries)

    def n_cols(self) -> int:
        """
        Number of columns
        :return: int
        """
        return len(self.get_headers())

    @staticmethod
    def get_headers() -> list[str]:
        """
        Get the headers
        :return: List[str]
        """
        return ContingencyTableEntry.__hdr__

    def get_index(self) -> IntVec:
        """
        Get the index
        :return: IntVec
        """
        return np.arange(0, self.size())

    def get_data(self) -> StrMat:
        """
        Get data as list of lists of strings
        :return: List[List[str]]
        """
        data = np.empty((self.size(), self.n_cols()), dtype=object)
        for i, e in enumerate(self.entries):
            data[i, :] = e.to_array()
        return data

    def get_df(self) -> pd.DataFrame:
        """
        Get data as pandas DataFrame
        :return: DataFrame
        """
        return pd.DataFrame(data=self.get_data(),
                            index=self.get_index(),
                            columns=self.get_headers())

    def get_summary_table(self) -> pd.DataFrame:
        """

        :return:
        """

        df = self.get_df()

        df["Time"] = df["Time"].astype(int)
        df["Base rating (MW)"] = df["Base rating (MW)"].astype(float)
        df["Contingency rating (MW)"] = df["Contingency rating (MW)"].astype(float)
        df["SRAP rating (MW)"] = df["SRAP rating (MW)"].astype(float)
        df["Base flow (MW)"] = df["Base flow (MW)"].astype(float)
        df["Post-Contingency flow (MW)"] = df["Post-Contingency flow (MW)"].astype(float)
        df["Post-SRAP flow (MW)"] = df["Post-SRAP flow (MW)"].astype(float)
        df["Base loading (pu)"] = df["Base loading (pu)"].astype(float)
        df["Post-Contingency loading (pu)"] = df["Post-Contingency loading (pu)"].astype(float)
        df["Post-SRAP loading (pu)"] = df["Post-SRAP loading (pu)"].astype(float)
        df["SRAP Power (MW)"] = df["SRAP Power (MW)"].astype(float)
        df["Solved with SRAP"] = df["Solved with SRAP"].astype(bool)

        # If we are analyzing a base case, we report base case
        # If we are analyzing an overload due to a contingency (not in base), we report:
        # --- If 'SRAP applicable' we report "Post-SRAP loading (pu)"
        # --- If it is different to 'SRAP  applicable' (only two options available "not applicable" o "not needed") and we report "Post-Contingency loading (pu)"

        df["Overload for reporting"] = np.select(
            condlist=[(df["Contingency"] == "Base"),
                      (df["Contingency"] != "Base") & (df["SRAP availability"] == "SRAP applicable"),
                      (df["Contingency"] != "Base") & (df["SRAP availability"] != "SRAP applicable")],
            choicelist=[df["Base loading (pu)"], df["Post-SRAP loading (pu)"], df["Post-Contingency loading (pu)"]],
            default=None)

        # Group de columns by Area1, Area2, Monitored, Contingency
        df_grp = df.groupby(
            ["Area 1", "Area 2", "Monitored", "Contingency", "Base rating (MW)", "Contingency rating (MW)",
             "SRAP rating (MW)"])

        # Compute the columns
        ov_max = df_grp["Overload for reporting"].max()
        ov_max_date = df.loc[df_grp["Overload for reporting"].idxmax(), "Time"]
        ov_avg = df_grp["Overload for reporting"].mean()
        ov_desvest = df_grp["Overload for reporting"].std()
        ov_desvest = ov_desvest.fillna(0)
        ov_count = df_grp["Overload for reporting"].count()

        # Create the new dataframe with the columns we need
        df_summary = pd.DataFrame({
            "Area 1": ov_max.index.get_level_values("Area 1"),
            "Area 2": ov_max.index.get_level_values("Area 2"),
            "Monitored": ov_max.index.get_level_values("Monitored"),
            "Contingency": ov_max.index.get_level_values("Contingency"),
            "Base rating (MW)": ov_max.index.get_level_values("Base rating (MW)"),
            "Contingency rating (MW)": ov_max.index.get_level_values("Contingency rating (MW)"),
            "SRAP rating (MW)": ov_max.index.get_level_values("SRAP rating (MW)"),

            "Overload max (pu)": ov_max.values,
            "Date Overload max": ov_max_date.values,
            "Overload average (pu)": ov_avg.values,
            "Standard deviation (pu)": ov_desvest.values,
            "Hours with this overload (h)": ov_count.values
        })

        df_summary = df_summary.sort_values(by="Contingency", ascending=False)

        return df_summary

    def __iadd__(self, other: "ContingencyResultsReport"):
        """
        Incremental adition of reports
        :param other: ContingencyResultsReport
        :return: self
        """
        for entry in other.entries:
            self.add_entry(entry)
        return self

    def analyze(self,
                t: Union[None, int],
                mon_idx: IntVec,
                calc_branches: List[Any],
                numerical_circuit: NumericalCircuit,
                base_flow: Vec,
                base_loading: Vec,
                contingency_flows: Vec,
                contingency_loadings: Vec,
                contingency_idx: int,
                contingency_group: ContingencyGroup,
                using_srap: bool = False,
                srap_ratings: Union[Vec, None] = None,
                srap_max_power: float = 1400.0,
                srap_deadband: float = 0.0,
                contingency_deadband: float = 0.0,
                srap_rever_to_nominal_rating: bool = False,
                multi_contingency: LinearMultiContingency = None,
                PTDF: Mat = None,
                available_power: Vec = None,
                srap_used_power: Mat = None,
                F: Vec = None,
                T: Vec = None,
                bus_area_indices: Vec = None,
                area_names: Vec = None,
                top_n: int = 5,
                detailed_massive_report: bool = True):
        """
        Analize contingency resuts and add them to the report
        :param t: time index
        :param mon_idx: array of monitored branch indices
        :param calc_branches: array of calculation branches
        :param numerical_circuit: NumericalCircuit
        :param base_flow: base flows array
        :param base_loading: base loading array
        :param contingency_flows: flows array after the contingency
        :param contingency_loadings: loading array after the contingency
        :param contingency_idx: contingency group index
        :param contingency_group: ContingencyGroup
        :param using_srap: Inspect contingency using the SRAP conditions
        :param srap_ratings: Array of protection ratings of the branches to use with SRAP
        :param srap_max_power: Max amount of power to lower using SRAP conditions
        :param srap_deadband: (in %)
        :param srap_rever_to_nominal_rating:
        :param multi_contingency: list of buses for SRAP conditions
        :param PTDF: PTDF for SRAP conditions
        :param available_power: Array of power avaiable for SRAP
        :param srap_used_power: (branch, nbus) matrix to stre SRAP usage
        :param top_n: maximum number of nodes affecting the oveload
        :param detailed_massive_report: Generate massive report
        """

        # Reporting base case
        if contingency_idx == 0:  # only doing it once per hour

            for m in mon_idx:

                if abs(base_flow[m]) > numerical_circuit.rates[m]:  # only add if overloaded

                    self.add(time_index=t if t is not None else 0,  # --------->Convertir a fecha
                             area_from=area_names[bus_area_indices[F[m]]],
                             area_to=area_names[bus_area_indices[T[m]]],
                             base_name=numerical_circuit.branch_data.names[m],
                             contingency_name='Base',
                             base_rating=numerical_circuit.branch_data.rates[m],
                             contingency_rating=numerical_circuit.branch_data.contingency_rates[m],
                             srap_rating=srap_ratings[m],
                             base_flow=abs(base_flow[m]),
                             post_contingency_flow=0.0,
                             post_srap_flow=0.0,
                             base_loading=abs(base_flow[m]) / (numerical_circuit.rates[m] + 1e-9),
                             post_contingency_loading=0.0,
                             post_srap_loading=0.0,
                             msg_ov='Overload not acceptable',
                             msg_srap='SRAP not applicable',
                             srap_power=0.0,
                             solved_by_srap=False)

        # Now evalueting the effect of contingencies
        for m in mon_idx:  # for each monitored branch ...

            c_flow = abs(contingency_flows[m])
            b_flow = abs(base_flow[m])

            c_load = abs(contingency_loadings[m])

            rate_nx_pu = numerical_circuit.contingency_rates[m] / (numerical_circuit.rates[m] + 1e-9)
            rate_srap_pu = srap_ratings[m] / (numerical_circuit.rates[m] + 1e-9)

            # Affected by contingency?
            affected_by_cont1 = contingency_flows[m] != base_flow[m]
            affected_by_cont2 = c_flow / (b_flow + 1e-9) - 1 > contingency_deadband

            # Only study if the flow is affected enough by contingency,
            # if it produces an overload, and if the variation affects negatively to the flow
            if affected_by_cont1 and affected_by_cont2 and c_load > 1 and c_flow > b_flow:

                # Conditions to set behaviour
                if 1 < c_load <= rate_nx_pu:
                    ov_status = 1
                    msg_ov = 'Overload acceptable'
                    cond_srap = False
                    msg_srap = 'SRAP not needed'
                    solved_by_srap = False
                    post_srap_flow = c_flow
                    max_srap_power = 0.0

                elif rate_nx_pu < c_load <= rate_srap_pu:
                    ov_status = 2
                    msg_ov = 'Overload not acceptable'  # Overwritten if solved
                    cond_srap = True  # Srap aplicable
                    msg_srap = 'SRAP applicable'
                    solved_by_srap = False
                    post_srap_flow = c_flow  # Overwritten if srap activated
                    max_srap_power = 0.0

                elif rate_srap_pu < c_load <= rate_srap_pu + srap_deadband / 100:
                    ov_status = 3
                    msg_ov = 'Overload not acceptable'
                    cond_srap = True
                    msg_srap = 'SRAP not applicable'
                    solved_by_srap = False
                    post_srap_flow = c_flow  # Overwritten if srap activated
                    max_srap_power = 0.0

                elif c_load > rate_srap_pu + srap_deadband / 100:
                    ov_status = 4
                    msg_ov = 'Overload not acceptable'
                    cond_srap = False
                    msg_srap = 'SRAP not applicable'
                    solved_by_srap = False
                    post_srap_flow = c_flow
                    max_srap_power = 0.0
                else:
                    msg_srap = 'Error'
                    ov_status = 0
                    cond_srap = False
                    post_srap_flow = c_flow
                    msg_ov = 'Error'
                    max_srap_power = -99999.999
                    solved_by_srap = False

                if using_srap and cond_srap:

                    # compute the sensitivities for the monitored line with all buses
                    # PTDFc = MLODF[m, βδ] x PTDF[βδ, :] + PTDF[m, :]
                    # PTDFc = multi_contingency.mlodf_factors[m, :] @ PTDF[multi_contingency.branch_indices, :] + PTDF[m, :]
                    PTDFc = get_ptdf_comp(mon_br_idx=m,
                                          branch_indices=multi_contingency.branch_indices,
                                          mlodf_factors=multi_contingency.mlodf_factors,
                                          PTDF=PTDF)

                    # information about the buses that we can use for SRAP
                    sensitivities, indices = get_sparse_array_numba(PTDFc, threshold=1e-3)
                    buses_for_srap = BusesForSrap(branch_idx=m,
                                                  bus_indices=indices,
                                                  sensitivities=sensitivities)

                    if srap_rever_to_nominal_rating:
                        rate_goal = numerical_circuit.rates[m]

                    else:
                        rate_goal = numerical_circuit.contingency_rates[m]

                    solved_by_srap, max_srap_power = buses_for_srap.is_solvable(
                        c_flow=contingency_flows[m].real,  # the real part because it must have the sign
                        rating=rate_goal,
                        srap_pmax_mw=srap_max_power,
                        available_power=available_power,
                        branch_idx=m,
                        top_n=top_n,
                        srap_used_power=srap_used_power
                    )

                    post_srap_flow = abs(c_flow) - abs(max_srap_power)
                    if post_srap_flow < 0:
                        post_srap_flow = 0.0

                    if solved_by_srap and ov_status == 2:
                        msg_ov = 'Overload acceptable'
                    else:
                        msg_ov = 'Overload not acceptable'

                if detailed_massive_report:
                    self.add(time_index=t if t is not None else 0,  # --------->Convertir a fecha
                             area_from=area_names[bus_area_indices[F[m]]],
                             area_to=area_names[bus_area_indices[T[m]]],
                             base_name=numerical_circuit.branch_data.names[m],
                             contingency_name=contingency_group.name,
                             base_rating=numerical_circuit.branch_data.rates[m],
                             contingency_rating=numerical_circuit.branch_data.contingency_rates[m],
                             srap_rating=srap_ratings[m],
                             base_flow=abs(b_flow),
                             post_contingency_flow=abs(c_flow),
<<<<<<< HEAD
                             post_srap_flow = abs(c_flow) - 0,
                             base_loading=abs(base_loading[m] ),
                             post_contingency_loading=abs(contingency_loadings[m]) ,
                             post_srap_loading = (abs(c_flow) - 0) / (numerical_circuit.branch_data.rates[m] + 1e-9),
                             msg_ov = msg_ov
                             #msg_srap = msg_srap,
                             #srap_power=abs(max_srap_power),
                             #solved_by_srap=solved_by_srap
                             )

            """if detailed_massive_report:
                self.add(time_index=t if t is not None else datetime.now(),  # Convert to date
                         base_uuid=calc_branches[m].idtag,  # Change to CCAA1
                         contingency_uuid=contingency_group.idtag,  # Change to CCAA2
                         base_name=numerical_circuit.branch_data.names[m],
                         contingency_name=contingency_group.name,
                         base_rating=numerical_circuit.branch_data.rates[m],
                         contingency_rating=numerical_circuit.branch_data.contingency_rates[m],
                         srap_rating=srap_ratings[m],
                         base_flow=abs(b_flow),
                         post_contingency_flow=abs(c_flow),
                         post_srap_flow=abs(c_flow) - 0,
                         base_loading=abs(base_loading[m]),
                         post_contingency_loading=abs(contingency_loadings[m]),
                         post_srap_loading=(abs(c_flow) - 0) / (numerical_circuit.branch_data.rates[m] + 1e-9),
                         msg_ov=msg_ov,
                         msg_srap=msg_srap,
                         srap_power=abs(max_srap_power),
                         solved_by_srap=False)"""
=======
                             post_srap_flow=post_srap_flow,
                             base_loading=abs(base_loading[m]),
                             post_contingency_loading=abs(contingency_loadings[m]),
                             post_srap_loading=post_srap_flow / (numerical_circuit.rates[m] + 1e-9),
                             msg_ov=msg_ov,
                             msg_srap=msg_srap,
                             srap_power=abs(max_srap_power),
                             solved_by_srap=solved_by_srap)
>>>>>>> 94490fcb
<|MERGE_RESOLUTION|>--- conflicted
+++ resolved
@@ -612,37 +612,6 @@
                              srap_rating=srap_ratings[m],
                              base_flow=abs(b_flow),
                              post_contingency_flow=abs(c_flow),
-<<<<<<< HEAD
-                             post_srap_flow = abs(c_flow) - 0,
-                             base_loading=abs(base_loading[m] ),
-                             post_contingency_loading=abs(contingency_loadings[m]) ,
-                             post_srap_loading = (abs(c_flow) - 0) / (numerical_circuit.branch_data.rates[m] + 1e-9),
-                             msg_ov = msg_ov
-                             #msg_srap = msg_srap,
-                             #srap_power=abs(max_srap_power),
-                             #solved_by_srap=solved_by_srap
-                             )
-
-            """if detailed_massive_report:
-                self.add(time_index=t if t is not None else datetime.now(),  # Convert to date
-                         base_uuid=calc_branches[m].idtag,  # Change to CCAA1
-                         contingency_uuid=contingency_group.idtag,  # Change to CCAA2
-                         base_name=numerical_circuit.branch_data.names[m],
-                         contingency_name=contingency_group.name,
-                         base_rating=numerical_circuit.branch_data.rates[m],
-                         contingency_rating=numerical_circuit.branch_data.contingency_rates[m],
-                         srap_rating=srap_ratings[m],
-                         base_flow=abs(b_flow),
-                         post_contingency_flow=abs(c_flow),
-                         post_srap_flow=abs(c_flow) - 0,
-                         base_loading=abs(base_loading[m]),
-                         post_contingency_loading=abs(contingency_loadings[m]),
-                         post_srap_loading=(abs(c_flow) - 0) / (numerical_circuit.branch_data.rates[m] + 1e-9),
-                         msg_ov=msg_ov,
-                         msg_srap=msg_srap,
-                         srap_power=abs(max_srap_power),
-                         solved_by_srap=False)"""
-=======
                              post_srap_flow=post_srap_flow,
                              base_loading=abs(base_loading[m]),
                              post_contingency_loading=abs(contingency_loadings[m]),
@@ -650,5 +619,4 @@
                              msg_ov=msg_ov,
                              msg_srap=msg_srap,
                              srap_power=abs(max_srap_power),
-                             solved_by_srap=solved_by_srap)
->>>>>>> 94490fcb
+                             solved_by_srap=solved_by_srap)