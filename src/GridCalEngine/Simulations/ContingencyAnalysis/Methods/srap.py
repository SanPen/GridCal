# GridCal
# Copyright (C) 2015 - 2024 Santiago Peñate Vera
#
# This program is free software; you can redistribute it and/or
# modify it under the terms of the GNU Lesser General Public
# License as published by the Free Software Foundation; either
# version 3 of the License, or (at your option) any later version.
#
# This program is distributed in the hope that it will be useful,
# but WITHOUT ANY WARRANTY; without even the implied warranty of
# MERCHANTABILITY or FITNESS FOR A PARTICULAR PURPOSE.  See the GNU
# Lesser General Public License for more details.
#
# You should have received a copy of the GNU Lesser General Public License
# along with this program; if not, write to the Free Software Foundation,
# Inc., 51 Franklin Street, Fifth Floor, Boston, MA  02110-1301, USA.
import numpy as np
import numba as nb
from typing import Tuple
from GridCalEngine.basic_structures import Vec, IntVec, Mat


@nb.njit(cache=True)
def get_valid_negatives(sensitivities: Vec, p_available: Vec):
    """

    :param sensitivities:
    :param p_available:
    :return:
    """
    assert len(sensitivities) == len(p_available)
    n = len(sensitivities)
    idx = np.empty(n, nb.int32)
    k = 0
    for i in range(n):
        # if sensitivities[i] < 0 and p_available[i] > 0:
        if sensitivities[i] < 0 < p_available[i]:
            idx[k] = i
            k += 1

    if k < n:
        idx = idx[:k]

    return idx


@nb.njit(cache=True)
def get_valid_positives(sensitivities: Vec, p_available: Vec):
    """

    :param sensitivities:
    :param p_available:
    :return:
    """
    assert len(sensitivities) == len(p_available)
    n = len(sensitivities)
    idx = np.empty(n, nb.int32)
    k = 0
    for i in range(n):
        if sensitivities[i] > 0 and p_available[i] > 0:
            idx[k] = i
            k += 1

    if k < n:
        idx = idx[:k]

    return idx


@nb.njit(cache=True)
def vector_sum_used_power_srap(p_available3: Vec, sensitivities3: Vec, max_srap_power: float):
    """

    :param p_available3:
    :param sensitivities3:
<<<<<<< HEAD
    :param srap_pmax_mw:
=======
    :param max_srap_power:
>>>>>>> 9c43e7c3
    :return:
    """
    # inicializar la suma parcial
    suma = 0.0
    max_srap_power = np.abs(max_srap_power)
    sensitivities3 = np.abs(sensitivities3)

    p_used = np.zeros(len(p_available3))

    # recorrer los elementos de p_available3
    for i in range(len(p_available3)):

        if suma + p_available3[i] * sensitivities3[i] <= max_srap_power:
            suma += p_available3[i] * sensitivities3[i]
            p_used[i] = p_available3[i]

        else:
            p_used[i] = (max_srap_power - suma) / sensitivities3[i]
            suma += p_used[i] * sensitivities3[i]

            return p_used

    return p_used


@nb.njit(cache=True)
def vector_sum_srap(p_available3: Vec, sensitivities3: Vec, srap_pmax_mw: float):
    """

    :param p_available3:
    :param sensitivities3:
    :param srap_pmax_mw:
    :return:
    """
    # inicializar la suma parcial
    suma = 0.0
    max_srap_power = 0.0
<<<<<<< HEAD
    #p_used = np.zeros(len(p_available3))
=======
    # p_used = np.zeros(len(p_available3))
>>>>>>> 9c43e7c3

    # recorrer los elementos de p_available3
    for i in range(len(p_available3)):

        # si la suma más el elemento actual es menor o igual que srap_pmax_mw
        if suma + p_available3[i] <= srap_pmax_mw:
            # asignar el elemento a b
            # p_available_red[i] = p_available3[i]
            max_srap_power += p_available3[i] * sensitivities3[i]
<<<<<<< HEAD
            #p_used[i] = p_available3[i]
=======
            # p_used[i] = p_available3[i]
>>>>>>> 9c43e7c3
            # actualizar la suma
            suma += p_available3[i]

        # si la suma más el elemento actual es mayor que srap_pmax_mw
        else:
            # asignar la diferencia entre srap_pmax_mw y la suma
            # p_available_red[i] = srap_pmax_mw - suma
            max_srap_power += (srap_pmax_mw - suma) * sensitivities3[i]
<<<<<<< HEAD
            #p_used[i] = srap_pmax_mw - suma
            # p_used_unit = p_used/p_available3
            # salir del bucle
            # break
            #return max_srap_power, p_used
=======
            # p_used[i] = srap_pmax_mw - suma
            # p_used_unit = p_used/p_available3
            # salir del bucle
            # break
            # return max_srap_power, p_used
>>>>>>> 9c43e7c3
            return max_srap_power

    # max_srap_power = np.sum(p_available_red * sensitivities3)
    # p_used_unit = p_used / p_available3

<<<<<<< HEAD
    #return max_srap_power, p_used
=======
    # return max_srap_power, p_used
>>>>>>> 9c43e7c3
    return max_srap_power


class BusesForSrap:
    """
    Buses information for SRAP over a particular branch
    """

    def __init__(self,
                 branch_idx: int,
                 bus_indices: IntVec,
                 sensitivities: Vec):
        """

        :param branch_idx:
        :param bus_indices:
        :param sensitivities:
        """
        self.branch_idx = branch_idx
        self.bus_indices = bus_indices
        self.sensitivities = sensitivities

    def is_solvable(self,
                    c_flow: float,
                    rating: float,
                    srap_pmax_mw: float,
                    available_power: Vec,
                    srap_used_power: Mat,
                    branch_idx: int,
                    top_n: int = 1000) -> Tuple[bool, float]:

        """
        Get the maximum amount of power (MW) to dispatch using SRAP
        :param c_flow: Contingency flow (MW)
        :param rating: Branch rating (MVA)
        :param srap_pmax_mw: SRAP limit in MW
        :param available_power: Array of available power per bus
        :param srap_used_power: Matrix including power used in SRAP (nbranch,nbus)
        :param branch_idx: overloaded branch
        :param top_n: maximum number of nodes affecting the oveload
        :return: min(srap_limit, sum(p_available))
        """

        p_available = available_power[self.bus_indices]
        srap_gen_used = self.bus_indices

        if c_flow > 0:

            # positive flow, ov is positive
            overload = c_flow - rating

            # slice the positive values
            positive_idx = get_valid_positives(self.sensitivities, p_available)

            if len(positive_idx):
                p_available2 = p_available[positive_idx]
                sensitivities2 = self.sensitivities[positive_idx]
                srap_gen_used2 = srap_gen_used[positive_idx]

                # sort greater to lower, more positive first
                idx = np.argsort(-sensitivities2)
                idx2 = idx[:top_n]
                p_available3 = p_available2[idx2]
                sensitivities3 = sensitivities2[idx2]
                srap_gen_used3 = srap_gen_used2[idx2]

                # interpolate the srap limit, to get the maximum srap power
<<<<<<< HEAD
                max_srap_power= vector_sum_srap(p_available3, sensitivities3, srap_pmax_mw)
=======
                max_srap_power = vector_sum_srap(p_available3, sensitivities3, srap_pmax_mw)
>>>>>>> 9c43e7c3

                # if the max srap power is less than the overload we cannot solve
                solved = max_srap_power >= overload

                if solved:
                    max_srap_power = c_flow - rating
<<<<<<< HEAD
                    p_used = vector_sum_used_power_srap (p_available3, sensitivities3, max_srap_power)
=======
                    p_used = vector_sum_used_power_srap(p_available3, sensitivities3, max_srap_power)
>>>>>>> 9c43e7c3
                    srap_used_power[branch_idx, srap_gen_used3] += p_used

            else:
                solved = False
                max_srap_power = 0.0
        else:

            # negative flow, ov is negative
            overload = c_flow + rating

            # slice the negative values
            negative_idx = get_valid_negatives(self.sensitivities, p_available)

            if len(negative_idx):
                p_available2 = p_available[negative_idx]
                sensitivities2 = self.sensitivities[negative_idx]
                srap_gen_used2 = srap_gen_used[negative_idx]

                # sort lower to greater, more negative first
                idx = np.argsort(sensitivities2)
                idx2 = idx[:top_n]
                p_available3 = p_available2[idx2]
                sensitivities3 = sensitivities2[idx2]
                srap_gen_used3 = srap_gen_used2[idx2]

                # interpolate the srap limit, to get the minimum srap power
                max_srap_power = vector_sum_srap(p_available3, sensitivities3, srap_pmax_mw)

                # if the value is grater than the overload we cannot solve
                solved = max_srap_power <= overload

                if solved:
                    max_srap_power = c_flow + rating
                    p_used = vector_sum_used_power_srap(p_available3, sensitivities3, max_srap_power)
                    srap_used_power[branch_idx, srap_gen_used3] += p_used

            else:
                solved = False
                max_srap_power = 0.0

        return solved, max_srap_power<|MERGE_RESOLUTION|>--- conflicted
+++ resolved
@@ -73,11 +73,7 @@
 
     :param p_available3:
     :param sensitivities3:
-<<<<<<< HEAD
-    :param srap_pmax_mw:
-=======
     :param max_srap_power:
->>>>>>> 9c43e7c3
     :return:
     """
     # inicializar la suma parcial
@@ -115,11 +111,7 @@
     # inicializar la suma parcial
     suma = 0.0
     max_srap_power = 0.0
-<<<<<<< HEAD
-    #p_used = np.zeros(len(p_available3))
-=======
     # p_used = np.zeros(len(p_available3))
->>>>>>> 9c43e7c3
 
     # recorrer los elementos de p_available3
     for i in range(len(p_available3)):
@@ -129,11 +121,7 @@
             # asignar el elemento a b
             # p_available_red[i] = p_available3[i]
             max_srap_power += p_available3[i] * sensitivities3[i]
-<<<<<<< HEAD
-            #p_used[i] = p_available3[i]
-=======
             # p_used[i] = p_available3[i]
->>>>>>> 9c43e7c3
             # actualizar la suma
             suma += p_available3[i]
 
@@ -142,29 +130,17 @@
             # asignar la diferencia entre srap_pmax_mw y la suma
             # p_available_red[i] = srap_pmax_mw - suma
             max_srap_power += (srap_pmax_mw - suma) * sensitivities3[i]
-<<<<<<< HEAD
-            #p_used[i] = srap_pmax_mw - suma
-            # p_used_unit = p_used/p_available3
-            # salir del bucle
-            # break
-            #return max_srap_power, p_used
-=======
             # p_used[i] = srap_pmax_mw - suma
             # p_used_unit = p_used/p_available3
             # salir del bucle
             # break
             # return max_srap_power, p_used
->>>>>>> 9c43e7c3
             return max_srap_power
 
     # max_srap_power = np.sum(p_available_red * sensitivities3)
     # p_used_unit = p_used / p_available3
 
-<<<<<<< HEAD
-    #return max_srap_power, p_used
-=======
     # return max_srap_power, p_used
->>>>>>> 9c43e7c3
     return max_srap_power
 
 
@@ -232,22 +208,14 @@
                 srap_gen_used3 = srap_gen_used2[idx2]
 
                 # interpolate the srap limit, to get the maximum srap power
-<<<<<<< HEAD
-                max_srap_power= vector_sum_srap(p_available3, sensitivities3, srap_pmax_mw)
-=======
                 max_srap_power = vector_sum_srap(p_available3, sensitivities3, srap_pmax_mw)
->>>>>>> 9c43e7c3
 
                 # if the max srap power is less than the overload we cannot solve
                 solved = max_srap_power >= overload
 
                 if solved:
                     max_srap_power = c_flow - rating
-<<<<<<< HEAD
-                    p_used = vector_sum_used_power_srap (p_available3, sensitivities3, max_srap_power)
-=======
                     p_used = vector_sum_used_power_srap(p_available3, sensitivities3, max_srap_power)
->>>>>>> 9c43e7c3
                     srap_used_power[branch_idx, srap_gen_used3] += p_used
 
             else:
