# GridCal
# Copyright (C) 2015 - 2024 Santiago Peñate Vera
#
# This program is free software; you can redistribute it and/or
# modify it under the terms of the GNU Lesser General Public
# License as published by the Free Software Foundation; either
# version 3 of the License, or (at your option) any later version.
#
# This program is distributed in the hope that it will be useful,
# but WITHOUT ANY WARRANTY; without even the implied warranty of
# MERCHANTABILITY or FITNESS FOR A PARTICULAR PURPOSE.  See the GNU
# Lesser General Public License for more details.
#
# You should have received a copy of the GNU Lesser General Public License
# along with this program; if not, write to the Free Software Foundation,
# Inc., 51 Franklin Street, Fifth Floor, Boston, MA  02110-1301, USA.
from typing import Callable
from GridCalEngine.enumerations import InvestmentsEvaluationObjectives, InvestmentEvaluationMethod, DeviceType
from GridCalEngine.Simulations.PowerFlow.power_flow_options import PowerFlowOptions
from GridCalEngine.Simulations.OPF.opf_options import OptimalPowerFlowOptions
from GridCalEngine.Simulations.options_template import OptionsTemplate
from typing import Union


class InvestmentsEvaluationOptions(OptionsTemplate):
    """
    Investments Evaluation Options
    """

    def __init__(self, max_eval: int,
                 pf_options: Union[PowerFlowOptions, None] = None,
                 opf_options: Union[OptimalPowerFlowOptions, None] = None,
                 solver: InvestmentEvaluationMethod = InvestmentEvaluationMethod.NSGA3,
<<<<<<< HEAD
                 obj_tpe: InvestmentsEvaluationObjectives = InvestmentsEvaluationObjectives.PowerFlow):
=======
                 objf_tpe: InvestmentsEvaluationObjectives = InvestmentsEvaluationObjectives.PowerFlow,
                 plugin_fcn_ptr: Callable = None,):
>>>>>>> 6be53a15
        """

        :param max_eval: Maximum number of evaluations
        :param pf_options: Power Flow options
        :param opf_options: Optimal Power Flow options
        :param solver: Black-box solver to use
        :param obj_tpe: Objective function to use
        """
        OptionsTemplate.__init__(self, name='InvestmentsEvaluationOptions')

        self.max_eval = max_eval

        self.pf_options: PowerFlowOptions = pf_options if pf_options else PowerFlowOptions()

        self.opf_options: OptimalPowerFlowOptions = opf_options if opf_options else OptimalPowerFlowOptions()

        self.solver = solver

        self.objf_tpe = obj_tpe

        self.plugin_fcn_ptr = plugin_fcn_ptr

        self.register(key="max_eval", tpe=int)
        self.register(key="pf_options", tpe=DeviceType.SimulationOptionsDevice)
        self.register(key="opf_options", tpe=DeviceType.SimulationOptionsDevice)
        self.register(key="solver", tpe=InvestmentEvaluationMethod)
        self.register(key="objf_tpe", tpe=InvestmentsEvaluationObjectives)
<|MERGE_RESOLUTION|>--- conflicted
+++ resolved
@@ -31,12 +31,8 @@
                  pf_options: Union[PowerFlowOptions, None] = None,
                  opf_options: Union[OptimalPowerFlowOptions, None] = None,
                  solver: InvestmentEvaluationMethod = InvestmentEvaluationMethod.NSGA3,
-<<<<<<< HEAD
-                 obj_tpe: InvestmentsEvaluationObjectives = InvestmentsEvaluationObjectives.PowerFlow):
-=======
-                 objf_tpe: InvestmentsEvaluationObjectives = InvestmentsEvaluationObjectives.PowerFlow,
+                 obj_tpe: InvestmentsEvaluationObjectives = InvestmentsEvaluationObjectives.PowerFlow,
                  plugin_fcn_ptr: Callable = None,):
->>>>>>> 6be53a15
         """
 
         :param max_eval: Maximum number of evaluations
