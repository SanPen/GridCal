--- conflicted
+++ resolved
@@ -124,13 +124,6 @@
             self.default_template.append(default_template)
 
         # Iterate over shunts with B as a design variable
-<<<<<<< HEAD
-        for elm in grid.shunts or grid.controllable_shunts:
-            self.variables[elm.idtag] = Real(bounds=(elm.B, 0.0))  # Qmax = elm.B
-            self.devices.append(elm)
-        for elm in grid.controllable_shunts:
-            self.variables[elm.idtag] = Real(bounds=(elm.B, 0.0))  # Qmax = elm.B
-=======
         for elm in grid.shunts:
             if elm.B >= 0:
                 self.variables[elm.idtag] = Real(bounds=(0.0, elm.B))  # Capacitor
@@ -139,7 +132,6 @@
             self.devices.append(elm)
         for elm in grid.controllable_shunts:
             self.variables[elm.idtag] = Real(bounds=(elm.Bmin, elm.Bmax))  # Bounded by Bmin and Bmax
->>>>>>> ade11cb0
             self.devices.append(elm)
 
         super().__init__(n_obj=n_obj, vars=self.variables)
@@ -187,11 +179,7 @@
                 else:
                     if isinstance(device, Shunt):
                         pass
-<<<<<<< HEAD
-                    elif isinstance (device, ControllableShunt):
-=======
                     elif isinstance(device, ControllableShunt):
->>>>>>> ade11cb0
                         pass
                     else:
                         # Default values introduced in the device
@@ -227,12 +215,7 @@
 
     algorithm = MixedVariableGA(pop_size=pop_size,
                                 sampling=MixedVariableSampling(),
-<<<<<<< HEAD
-                                #mating=MixedVariableMating(),
-                                survival=RankAndCrowding(crowding_func="mnn") #mnn , 2nn for multi-obj
-=======
                                 survival=RankAndCrowding(crowding_func="mnn")  # mnn, 2nn for multi-obj
->>>>>>> ade11cb0
                                 )
 
     # In terms of setting probability parameters, you have to look quite far deep into MixedVariableGA
@@ -250,10 +233,6 @@
     # decomp = ASF()
     # I = decomp(res.F, weights).argmin()
 
-<<<<<<< HEAD
-
-=======
->>>>>>> ade11cb0
     import pandas as pd
     dff = pd.DataFrame(res.F)
     dff.to_excel('nsga.xlsx')
