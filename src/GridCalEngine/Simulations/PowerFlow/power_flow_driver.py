# GridCal
# Copyright (C) 2015 - 2024 Santiago Peñate Vera
# 
# This program is free software; you can redistribute it and/or
# modify it under the terms of the GNU Lesser General Public
# License as published by the Free Software Foundation; either
# version 3 of the License, or (at your option) any later version.
# 
# This program is distributed in the hope that it will be useful,
# but WITHOUT ANY WARRANTY; without even the implied warranty of
# MERCHANTABILITY or FITNESS FOR A PARTICULAR PURPOSE.  See the GNU
# Lesser General Public License for more details.
# 
# You should have received a copy of the GNU Lesser General Public License
# along with this program; if not, write to the Free Software Foundation,
# Inc., 51 Franklin Street, Fifth Floor, Boston, MA  02110-1301, USA.
from __future__ import annotations
import numpy as np
from typing import Union, List, TYPE_CHECKING
from GridCalEngine.Simulations.PowerFlow.power_flow_options import PowerFlowOptions
from GridCalEngine.Simulations.PowerFlow.power_flow_worker import multi_island_pf
from GridCalEngine.Simulations.PowerFlow.power_flow_results import PowerFlowResults
from GridCalEngine.Devices.multi_circuit import MultiCircuit
from GridCalEngine.Simulations.driver_template import DriverTemplate
from GridCalEngine.Compilers.circuit_to_bentayga import (BENTAYGA_AVAILABLE, bentayga_pf,
                                                         translate_bentayga_pf_results)
from GridCalEngine.Compilers.circuit_to_newton_pa import (NEWTON_PA_AVAILABLE, newton_pa_pf,
                                                          translate_newton_pa_pf_results)
from GridCalEngine.Compilers.circuit_to_pgm import PGM_AVAILABLE, pgm_pf
from GridCalEngine.enumerations import EngineType, SimulationTypes

if TYPE_CHECKING:  # Only imports the below statements during type checking
    from GridCalEngine.Simulations.OPF.opf_results import OptimalPowerFlowResults


class PowerFlowDriver(DriverTemplate):
    name = 'Power Flow'
    tpe = SimulationTypes.PowerFlow_run

    """
    Power flow wrapper to use with Qt
    """

    def __init__(self, grid: MultiCircuit,
                 options: Union[PowerFlowOptions, None] = None,
                 opf_results: Union[OptimalPowerFlowResults, None] = None,
                 engine: EngineType = EngineType.GridCal):
        """
        PowerFlowDriver class constructor
        :param grid: MultiCircuit instance
        :param options: PowerFlowOptions instance (optional)
        :param opf_results: OptimalPowerFlowResults instance (optional)
        :param engine: EngineType (i.e. EngineType.GridCal) (optional)
        """

        DriverTemplate.__init__(self, grid=grid, engine=engine)

        # Options to use
        self.options: PowerFlowOptions = PowerFlowOptions() if options is None else options

        self.opf_results: Union[OptimalPowerFlowResults, None] = opf_results

        self.results = PowerFlowResults(n=0,
                                        m=0,
                                        n_hvdc=0,
                                        bus_names=np.empty(0, dtype=object),
                                        branch_names=np.empty(0, dtype=object),
                                        hvdc_names=np.empty(0, dtype=object),
                                        bus_types=np.empty(0))

        self.convergence_reports = list()

        self.__cancel__ = False

    def get_steps(self) -> List[str]:
        """

        :return:
        """
        return list()

    def add_report(self):
        """
        Add a report of the results (in-place)
        """
        vm = np.abs(self.results.voltage)
        for i, bus in enumerate(self.grid.buses):
            if vm[i] > bus.Vmax:
                self.logger.add_warning("Overvoltage",
                                        device=bus.name,
                                        value=vm[i],
                                        expected_value=bus.Vmax)
            elif vm[i] < bus.Vmin:
                self.logger.add_warning("Undervoltage",
                                        device=bus.name,
                                        value=vm[i],
                                        expected_value=bus.Vmin)

        loading = np.abs(self.results.loading)
        branches = self.grid.get_branches_wo_hvdc()
        for i, branch in enumerate(branches):
            if loading[i] > 1.0:
                self.logger.add_warning("Overload",
                                        device=branch.name,
                                        value=loading[i] * 100.0,
                                        expected_value=100.0)

    def run(self) -> None:
        """
        Pack run_pf for the QThread
        """
        self.tic()
        if self.engine == EngineType.NewtonPA and not NEWTON_PA_AVAILABLE:
            self.engine = EngineType.GridCal
            self.logger.add_warning('Failed back to GridCal')

        if self.engine == EngineType.Bentayga and not BENTAYGA_AVAILABLE:
            self.engine = EngineType.GridCal
            self.logger.add_warning('Failed back to GridCal')

        if self.engine == EngineType.PGM and not PGM_AVAILABLE:
            self.engine = EngineType.GridCal
            self.logger.add_warning('Failed back to GridCal')

        if self.engine == EngineType.GridCal:
            self.results = multi_island_pf(multi_circuit=self.grid,
                                           t=None,
                                           options=self.options,
                                           opf_results=self.opf_results,
                                           logger=self.logger)
<<<<<<< HEAD
            #if self.results.converged==True:
            #    print("Resultado converge")

            #print("converged PF: {}".format(self.results.converged))
=======
>>>>>>> 77a06c99

            self.convergence_reports = self.results.convergence_reports

        elif self.engine == EngineType.NewtonPA:

            res = newton_pa_pf(circuit=self.grid, pf_opt=self.options, time_series=False)

            self.results = PowerFlowResults(n=self.grid.get_bus_number(),
                                            m=self.grid.get_branch_number_wo_hvdc(),
                                            n_hvdc=self.grid.get_hvdc_number(),
                                            bus_names=res.bus_names,
                                            branch_names=res.branch_names,
                                            hvdc_names=res.hvdc_names,
                                            bus_types=res.bus_types)


            self.results = translate_newton_pa_pf_results(self.grid, res)
            self.results.area_names = [a.name for a in self.grid.areas]
            self.convergence_reports = self.results.convergence_reports

        elif self.engine == EngineType.Bentayga:

            res = bentayga_pf(self.grid, self.options, time_series=False)

            self.results = PowerFlowResults(n=self.grid.get_bus_number(),
                                            m=self.grid.get_branch_number_wo_hvdc(),
                                            n_hvdc=self.grid.get_hvdc_number(),
                                            bus_names=res.names,
                                            branch_names=res.names,
                                            hvdc_names=res.hvdc_names,
                                            bus_types=res.bus_types)

            self.results = translate_bentayga_pf_results(self.grid, res)
            self.results.area_names = [a.name for a in self.grid.areas]
            self.convergence_reports = self.results.convergence_reports

        elif self.engine == EngineType.PGM:

            self.results = pgm_pf(self.grid, self.options, logger=self.logger)
            self.results.area_names = [a.name for a in self.grid.areas]

        else:
            raise Exception('Engine ' + self.engine.value + ' not implemented for ' + self.name)

        # fill F, T, Areas, etc...
        self.results.fill_circuit_info(self.grid)

        self.toc()

        for convergence_report in self.results.convergence_reports:
            n = len(convergence_report.error_)
            for i in range(n):
                self.logger.add_info(msg=f"Method {convergence_report.methods_[i]}",
                                     device_property=f"Converged",
                                     value=convergence_report.converged_[i],
                                     expected_value="True")
                self.logger.add_info(msg=f"Method {convergence_report.methods_[i]}",
                                     device_property="Elapsed (s)",
                                     value='{:.4f}'.format(convergence_report.elapsed_[i]))
                self.logger.add_info(msg=f"Method {convergence_report.methods_[i]}",
                                     device_property="Error (p.u.)",
                                     value='{:.4e}'.format(convergence_report.error_[i]),
                                     expected_value=f"<{self.options.tolerance}")
                self.logger.add_info(msg=f"Method {convergence_report.methods_[i]}",
                                     device_property="Iterations",
                                     value=convergence_report.iterations_[i],
                                     expected_value=f"<{self.options.max_iter}")

        if self.options.generate_report:
            self.add_report()<|MERGE_RESOLUTION|>--- conflicted
+++ resolved
@@ -128,13 +128,6 @@
                                            options=self.options,
                                            opf_results=self.opf_results,
                                            logger=self.logger)
-<<<<<<< HEAD
-            #if self.results.converged==True:
-            #    print("Resultado converge")
-
-            #print("converged PF: {}".format(self.results.converged))
-=======
->>>>>>> 77a06c99
 
             self.convergence_reports = self.results.convergence_reports
 
