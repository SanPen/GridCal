--- conflicted
+++ resolved
@@ -90,127 +90,6 @@
     Vm0 = np.abs(V0)
     Va0 = np.angle(V0)
 
-<<<<<<< HEAD
-    branch_from_indices = nc.branch_data.F
-    branch_to_indices = nc.branch_data.T
-
-    print("branch_from_indices full array")
-    print(branch_from_indices)
-
-    print("branch_to_indices full array")
-    print(branch_to_indices)
-
-    vsc_from_indices = nc.vsc_data.F
-    vsc_to_indices = nc.vsc_data.T
-
-    print("vsc_from_indices full array")
-    print(vsc_from_indices)
-
-    print("vsc_to_indices full array")
-    print(vsc_to_indices)
-
-    for i in range(len(nc.kn_pfrom_kdx)):
-        print("(newtown_raphson_general.py) the from bus of the first pfrom kdx",
-              branch_from_indices[nc.kn_pfrom_kdx[i]])
-        print("(newtown_raphson_general.py) the setpoint of this", nc.kn_pfrom_setpoints[i])
-
-    for i in range(len(nc.kn_qfrom_kdx)):
-        print("(newtown_raphson_general.py) the from bus of the first qfrom kdx",
-              branch_from_indices[nc.kn_qfrom_kdx[i]])
-        print("(newtown_raphson_general.py) the setpoint of this", nc.kn_qfrom_setpoints[i])
-
-    for i in range(len(nc.kn_pto_kdx)):
-        print("(newtown_raphson_general.py) the to bus of the first pto kdx", branch_to_indices[nc.kn_pto_kdx[i]])
-        print("(newtown_raphson_general.py) the setpoint of this", nc.kn_pto_setpoints[i])
-
-    for i in range(len(nc.kn_qto_kdx)):
-        print("(newtown_raphson_general.py) the to bus of the first qto kdx", branch_to_indices[nc.kn_qto_kdx[i]])
-        print("(newtown_raphson_general.py) the setpoint of this", nc.kn_qto_setpoints[i])
-
-    for i in range(len(nc.un_pfrom_kdx)):
-        print("(newtown_raphson_general.py) known pfrom", branch_from_indices[nc.un_pfrom_kdx[i]])
-
-    for i in range(len(nc.un_qfrom_kdx)):
-        print("(newtown_raphson_general.py) known qfrom", branch_from_indices[nc.un_qfrom_kdx[i]])
-
-    for i in range(len(nc.un_pto_kdx)):
-        print("(newtown_raphson_general.py) known pto", branch_to_indices[nc.un_pto_kdx[i]])
-
-    for i in range(len(nc.un_qto_kdx)):
-        print("(newtown_raphson_general.py) known qto", branch_to_indices[nc.un_qto_kdx[i]])
-
-    # Creating the known dictionary with checks for non-empty arrays
-    known_dict = {
-        'Voltage': {idx: val for idx, val in zip(nc.kn_volt_idx, nc.kn_volt_setpoints) if
-                    len(nc.kn_volt_idx) > 0 and len(nc.kn_volt_setpoints) > 0},
-        'Angle': {idx: val for idx, val in zip(nc.kn_angle_idx, nc.kn_angle_setpoints) if
-                  len(nc.kn_angle_idx) > 0 and len(nc.kn_angle_setpoints) > 0},
-        'Pzip': {idx: val for idx, val in zip(nc.kn_pzip_idx, nc.kn_pzip_setpoints) if
-                 len(nc.kn_pzip_idx) > 0 and len(nc.kn_pzip_setpoints) > 0},
-        'Qzip': {idx: val for idx, val in zip(nc.kn_qzip_idx, nc.kn_qzip_setpoints) if
-                 len(nc.kn_qzip_idx) > 0 and len(nc.kn_qzip_setpoints) > 0},
-        'Pfrom': {
-            (branch_from_indices[nc.kn_pfrom_kdx[i]], branch_to_indices[nc.kn_pfrom_kdx[i]]): nc.kn_pfrom_setpoints[i]
-            for i in range(len(nc.kn_pfrom_kdx)) if len(nc.kn_pfrom_setpoints) > 0},
-        'Pto': {(branch_from_indices[nc.kn_pto_kdx[i]], branch_to_indices[nc.kn_pto_kdx[i]]): nc.kn_pto_setpoints[i] for
-                i in range(len(nc.kn_pto_kdx)) if len(nc.kn_pto_setpoints) > 0},
-        'Qfrom': {
-            (branch_from_indices[nc.kn_qfrom_kdx[i]], branch_to_indices[nc.kn_qfrom_kdx[i]]): nc.kn_qfrom_setpoints[i]
-            for i in range(len(nc.kn_qfrom_kdx)) if len(nc.kn_qfrom_setpoints) > 0},
-        'Qto': {(branch_from_indices[nc.kn_qto_kdx[i]], branch_to_indices[nc.kn_qto_kdx[i]]): nc.kn_qto_setpoints[i] for
-                i in range(len(nc.kn_qto_kdx)) if len(nc.kn_qto_setpoints) > 0},
-        'Modulation': {
-            (branch_from_indices[nc.kn_mod_kdx[i]], branch_to_indices[nc.kn_mod_kdx[i]]): nc.kn_mod_setpoints[i] for i
-            in range(len(nc.kn_mod_kdx)) if len(nc.kn_mod_setpoints) > 0},
-        'Tau': {(branch_from_indices[nc.kn_tau_kdx[i]], branch_to_indices[nc.kn_tau_kdx[i]]): nc.kn_tau_setpoints[i] for
-                i in range(len(nc.kn_tau_kdx)) if len(nc.kn_tau_setpoints) > 0}
-    }
-
-    # Creating the unknown dictionary with similar checks
-    unknown_dict = {
-        'Voltage': {idx: '' for idx in nc.un_volt_idx if len(nc.un_volt_idx) > 0},
-        'Angle': {idx: '' for idx in nc.un_angle_idx if len(nc.un_angle_idx) > 0},
-        'Pzip': {idx: '' for idx in nc.un_pzip_idx if len(nc.un_pzip_idx) > 0},
-        'Qzip': {idx: '' for idx in nc.un_qzip_idx if len(nc.un_qzip_idx) > 0},
-        'Pfrom': {(branch_from_indices[nc.un_pfrom_kdx[i]], branch_to_indices[nc.un_pfrom_kdx[i]]): '' for i in
-                  range(len(nc.un_pfrom_kdx)) if len(nc.un_pfrom_kdx) > 0},
-        'Pto': {(branch_from_indices[nc.un_pto_kdx[i]], branch_to_indices[nc.un_pto_kdx[i]]): '' for i in
-                range(len(nc.un_pto_kdx)) if len(nc.un_pto_kdx) > 0},
-        'Qfrom': {(branch_from_indices[nc.un_qfrom_kdx[i]], branch_to_indices[nc.un_qfrom_kdx[i]]): '' for i in
-                  range(len(nc.un_qfrom_kdx)) if len(nc.un_qfrom_kdx) > 0},
-        'Qto': {(branch_from_indices[nc.un_qto_kdx[i]], branch_to_indices[nc.un_qto_kdx[i]]): '' for i in
-                range(len(nc.un_qto_kdx)) if len(nc.un_qto_kdx) > 0},
-        'Modulation': {(branch_from_indices[nc.un_mod_kdx[i]], branch_to_indices[nc.un_mod_kdx[i]]): '' for i in
-                       range(len(nc.un_mod_kdx)) if len(nc.un_mod_kdx) > 0},
-        'Tau': {(branch_from_indices[nc.un_tau_kdx[i]], branch_to_indices[nc.un_tau_kdx[i]]): '' for i in
-                range(len(nc.un_tau_kdx)) if len(nc.un_tau_kdx) > 0}
-    }
-
-    # Passive branch dictionary remains empty as previously defined
-    passive_branch_dict = {
-        'Pfrom': {},
-        'Pto': {},
-        'Qfrom': {},
-        'Qto': {}
-    }
-
-    print("known_dict: ", known_dict)
-    print("unknown_dict: ", unknown_dict)
-    print("passive_branch_dict: ", passive_branch_dict)
-
-    '''
-    Using known values, update setpoints
-    '''
-    Vm0, Va0, S0, I0, Y0, p_to, p_from, q_to, q_from, p_zip, q_zip, modulations, taus = update_setpoints(known_dict, nc,
-                                                                                                         Vm0, Va0, S0,
-                                                                                                         I0, Y0, p_from,
-                                                                                                         p_to, q_from,
-                                                                                                         q_to, p_zip,
-                                                                                                         q_zip,
-                                                                                                         modulations,
-                                                                                                         taus,
-                                                                                                         verbose=0)
-=======
     '''
     Using known values, update setpoints
     '''
@@ -218,39 +97,10 @@
     p_zip = update_zips(nc.nbus, p_zip, nc.kn_pzip_idx, nc.kn_pzip_setpoints)
     q_zip = update_zips(nc.nbus, q_zip, nc.kn_qzip_idx, nc.kn_qzip_setpoints)
 
->>>>>>> 9b19e429
 
     '''
     Create unknowns vector
     '''
-<<<<<<< HEAD
-    x0 = var2x_raiyan_ver2(unknown_dict, Vm0, Va0, S0, I0, Y0, p_to, p_from, q_to, q_from, p_zip, q_zip, modulations,
-                           taus, verbose=1)
-
-    logger = Logger()
-
-    ret: ConvexMethodResult = newton_raphson(func=pf_function_raiyan,
-                                             func_args=(
-                                             unknown_dict, passive_branch_dict, known_dict, Vm0, Va0, S0, I0, Y0, p_to,
-                                             p_from, q_to, q_from, p_zip, q_zip, modulations, taus, nc.Ybus, nc,
-                                             nc.dc_indices, nc.ac_indices),
-                                             x0=x0,
-                                             tol=pf_options.tolerance,
-                                             max_iter=pf_options.max_iter,
-                                             trust=pf_options.trust_radius,
-                                             verbose=pf_options.verbose,
-                                             logger=logger)
-
-    Vm0, Va0, S0, I0, Y0, p_to, p_from, q_to, q_from, p_zip, q_zip, modulations, taus = update_setpoints(known_dict, nc,
-                                                                                                         Vm0, Va0, S0,
-                                                                                                         I0, Y0, p_from,
-                                                                                                         p_to, q_from,
-                                                                                                         q_to, p_zip,
-                                                                                                         q_zip,
-                                                                                                         modulations,
-                                                                                                         taus,
-                                                                                                         verbose=0)
-=======
     x0 = var2x(nc)
     logger = Logger()
 
@@ -267,7 +117,6 @@
     Vm0, Va0, S0, I0, Y0, p_to, p_from, q_to, q_from, p_zip, q_zip, modulations, taus = update_setpoints(nc, Vm0, Va0, S0, I0, Y0, p_from, p_to, q_from, q_to, p_zip, q_zip, modulations, taus, verbose = 0)
     p_zip = update_zips(nc.nbus, p_zip, nc.kn_pzip_idx, nc.kn_pzip_setpoints)
     q_zip = update_zips(nc.nbus, q_zip, nc.kn_qzip_idx, nc.kn_qzip_setpoints)
->>>>>>> 9b19e429
     V = Vm0 * np.exp(1j * Va0)
     Scalc = compute_power(Ybus, V)
 
@@ -381,14 +230,6 @@
     # print("(newton_raphson_general.py) nc.un_qfrom_kdx")
     # print(nc.un_qfrom_kdx)
 
-<<<<<<< HEAD
-    print("(newton_raphson_general.py) nc.un_mod_kdx")
-    print(nc.un_mod_kdx)
-
-    print("(newton_raphson_general.py) Voltages")
-    for i in range(len(V)):
-        print("Bus", i, ":", V[i])
-=======
     # print("(newton_raphson_general.py) nc.un_pto_kdx")
     # print(nc.un_pto_kdx)
 
@@ -400,7 +241,6 @@
 
     # print("(newton_raphson_general.py) nc.un_mod_kdx")
     # print(nc.un_mod_kdx)    
->>>>>>> 9b19e429
 
     end = time.time()
     elapsed = end - start
@@ -418,8 +258,6 @@
     return results
 
 
-<<<<<<< HEAD
-=======
 def update_zips(nbus, p_zip, pzip_keys, pzip_values):
     """
     Updates the p_zip vector with non-zero contributions from specified Pzip values.
@@ -519,7 +357,6 @@
     return S0
 
 
->>>>>>> 9b19e429
 def isolate_AC_DC(nc, Ybus) -> csc_matrix:
     """
     Isolates the AC and DC components of a power nc within its admittance matrix.
@@ -555,16 +392,6 @@
         _z2 = _matrix[to_idx, from_idx]
         _matrix[from_idx, to_idx] = 0
         _matrix[to_idx, from_idx] = 0
-<<<<<<< HEAD
-
-    # set all diagonals to zero
-    for i in range(n):
-        _matrix[i, i] = 0
-
-    # recalculate the diagonals
-    for i in range(n):
-        _matrix[i, i] = -np.sum(_matrix[i, :])
-=======
         #minus off _z1 and _z2 from the diagonals
         _matrix[from_idx, from_idx] += _z1
         _matrix[to_idx, to_idx] += _z2
@@ -577,7 +404,6 @@
     #recalculate the diagonals
     # for i in range(n):
     #     _matrix[i, i] = -np.sum(_matrix[i, :])
->>>>>>> 9b19e429
 
     # for elm in nc.dc_lines:
     #     # Get indices for the buses
@@ -604,27 +430,7 @@
 
     return _matrix
 
-<<<<<<< HEAD
-
-def update_setpoints(known_dict,
-                     nc,
-                     Vm0,
-                     Va0,
-                     S0,
-                     I0,
-                     Y0,
-                     p_from,
-                     p_to,
-                     q_from,
-                     q_to,
-                     p_zip,
-                     q_zip,
-                     modulations,
-                     taus,
-                     verbose=0):
-=======
 def p2q(p, pf):
->>>>>>> 9b19e429
     """
     Convert active power to reactive power based on power factor.
 
@@ -643,69 +449,6 @@
         The reactive power value corresponding to the active power and power factor.
 
     """
-<<<<<<< HEAD
-
-    # Check and update 'Voltage' if it's present in known_dict
-    if 'Voltage' in known_dict:
-        for bus_index, voltage in known_dict['Voltage'].items():
-            Vm0[bus_index] = voltage  # Update the voltage magnitude at the specified bus index
-
-    # Check and update 'Angle' if it's present in known_dict
-    if 'Angle' in known_dict:
-        for bus_index, angle in known_dict['Angle'].items():
-            Va0[bus_index] = angle  # Convert angle to radians and update
-
-    if 'Pto' in known_dict:
-        for bus_index, pto in known_dict['Pto'].items():
-            # add the pto setpoint to the p_to list using the index
-            p_to[bus_index[1]] = pto
-
-    if 'Pfrom' in known_dict:
-        for bus_index, pfrom in known_dict['Pfrom'].items():
-            # add the pfrom setpoint to the p_from list using the index
-            p_from[bus_index[0]] = pfrom
-
-    if 'Qto' in known_dict:
-        for bus_index, qto in known_dict['Qto'].items():
-            # add the qto setpoint to the q_to list using the index
-            q_to[bus_index[1]] = qto
-
-    if 'Qfrom' in known_dict:
-        for bus_index, qfrom in known_dict['Qfrom'].items():
-            # add the qfrom setpoint to the q_from list using the index
-            q_from[bus_index[0]] = qfrom
-
-    if 'Pzip' in known_dict:
-        for bus_index, pzip in known_dict['Pzip'].items():
-            # add the pzip setpoint to the p_zip list using the index
-            p_zip[bus_index] = pzip
-
-    if 'Qzip' in known_dict:
-        for bus_index, qzip in known_dict['Qzip'].items():
-            # add the qzip setpoint to the q_zip list using the index
-            q_zip[bus_index] = qzip
-
-    if 'Modulation' in known_dict:
-        for bus_index, modulation in known_dict['Modulation'].items():
-            modulations[bus_index[0]] = modulation
-
-    if 'Tau' in known_dict:
-        for bus_index, tau in known_dict['Tau'].items():
-            taus[bus_index[0]] = tau
-
-    if verbose:
-        print('Vm0 after updating known Voltage setpoints:', Vm0)
-        print('Va0 after updating known Angle setpoints:', Va0)
-        print('Pto after updating known Pto setpoints:', p_to)
-        print('Pfrom after updating known Pfrom setpoints:', p_from)
-        print('Qto after updating known Qto setpoints:', q_to)
-        print('Qfrom after updating known Qfrom setpoints:', q_from)
-        print('Pzip after updating known Pzip setpoints:', p_zip)
-        print('Qzip after updating known Qzip setpoints:', q_zip)
-        print('Modulation after updating known Modulation setpoints:', modulations)
-        print('Tau after updating known Tau setpoints:', taus)
-    return Vm0, Va0, S0, I0, Y0, p_to, p_from, q_to, q_from, p_zip, q_zip, modulations, taus
-=======
     return p * np.tan(np.arccos(pf))
 
 
@@ -773,53 +516,10 @@
         print('Updated Q_zip:', q_zip)
         print('Updated Modulations:', modulations)
         print('Updated Taus:', taus)
->>>>>>> 9b19e429
 
     return Vm0, Va0, S0, I0, Y0, p_from, p_to, q_from, q_to, p_zip, q_zip, modulations, taus
 
 def pf_function_raiyan(x: Vec,
-<<<<<<< HEAD
-                       compute_jac: bool,
-                       # these are the args:
-                       unknown_dict: dict,
-                       passive_branch_dict: dict,
-                       known_dict: dict,
-                       Vm0: Vec,
-                       Va0: Vec,
-                       S0: CxVec,
-                       I0: CxVec,
-                       Y0: CxVec,
-                       p_to: Vec,
-                       p_from: Vec,
-                       q_to: Vec,
-                       q_from: Vec,
-                       p_zip: Vec,
-                       q_zip: Vec,
-                       modulations: Vec,
-                       taus: Vec,
-                       Ybus: CscMat,
-                       nc: NumericalCircuit,
-                       dc_buses: IntVec,
-                       ac_buses) -> ConvexFunctionResult:
-    Va = Va0.copy()
-    Vm = Vm0.copy()
-    Vm, Va, S0, I0, Y0, p_to, p_from, q_to, q_from, p_zip, q_zip, modulations, taus = x2var_raiyan_ver2(x, unknown_dict,
-                                                                                                        Vm0, Va0, S0,
-                                                                                                        I0, Y0, p_to,
-                                                                                                        p_from, q_to,
-                                                                                                        q_from, p_zip,
-                                                                                                        q_zip,
-                                                                                                        modulations,
-                                                                                                        taus, verbose=0)
-    V = Vm * np.exp(1j * Va)
-
-    g = compute_g(V, Ybus, S0, I0, Y0, Vm, p_to, p_from, q_to, q_from, p_zip, q_zip, modulations, taus, nc, dc_buses,
-                  ac_buses, passive_branch_dict, known_dict)
-
-    if compute_jac:
-        Gx = compute_gx(x, g, Vm, Va, Ybus, S0, I0, Y0, p_to, p_from, q_to, q_from, p_zip, q_zip, modulations, taus, nc,
-                        dc_buses, ac_buses, unknown_dict, passive_branch_dict, known_dict)
-=======
                 compute_jac: bool,
                 # these are the args:
                 Vm0: Vec, 
@@ -848,19 +548,13 @@
 
     if compute_jac:
         Gx = compute_gx(x, g, Vm, Va, Ybus, S0, I0, Y0, p_to, p_from, q_to, q_from, p_zip, q_zip, modulations, taus, nc)
->>>>>>> 9b19e429
     else:
         Gx = None
 
     return ConvexFunctionResult(f=g, J=Gx)
 
 
-<<<<<<< HEAD
-def compute_g(V, Ybus, S0, I0, Y0, Vm, p_to, p_from, q_to, q_from, p_zip, q_zip, modulations, taus, nc, dc_buses,
-              ac_buses, passive_branch_dict, known_dict) -> Vec:
-=======
 def compute_g(V, Ybus, S0, I0, Y0, Vm, p_to, p_from, q_to, q_from, p_zip, q_zip, modulations, taus, nc) -> Vec:
->>>>>>> 9b19e429
     """
     Compose the power flow function
     :param V:
@@ -880,25 +574,6 @@
     vsc_data_from = nc.vsc_data.F
     vsc_data_to = nc.vsc_data.T
 
-<<<<<<< HEAD
-    # mapping of bus-VSC and bus-trafo
-    vsc_frombus = nc.vsc_data.F
-    vsc_tobus = nc.vsc_data.T
-    controllable_trafo_frombus = np.zeros((0))
-    controllable_trafo_tobus = np.zeros((0))
-    controllable_trafo_yshunt = np.zeros((0))
-    controllable_trafo_yseries = np.zeros((0))
-
-    g = compute_fx_raiyan(Scalc, Sbus, p_to, p_from, q_to, q_from, p_zip, q_zip, modulations, taus, dc_buses, ac_buses,
-                          vsc_frombus, vsc_tobus, controllable_trafo_frombus, controllable_trafo_tobus,
-                          controllable_trafo_yshunt, controllable_trafo_yseries, V, passive_branch_dict, known_dict,
-                          Ybus)
-    return g
-
-
-def compute_gx(x, fx, Vm, Va, Ybus, S0, I0, Y0, p_to, p_from, q_to, q_from, p_zip, q_zip, modulations, taus, nc,
-               dc_buses, ac_buses, unknown_dict, passive_branch_dict, known_dict) -> CscMat:
-=======
     g = compute_fx_raiyan(ac_indices, dc_indices, vsc_data_from, vsc_data_to, Scalc, Sbus, p_to, p_from, q_to, q_from, p_zip, q_zip, modulations, taus, V)
     return g
 
@@ -906,7 +581,6 @@
 
 def compute_gx(x, fx, Vm, Va, Ybus, S0, I0, Y0, p_to, p_from, q_to, q_from, p_zip, q_zip, modulations, taus, nc) -> CscMat:
 
->>>>>>> 9b19e429
     delta = 1e-6
     x1 = x.copy()
     J = np.zeros((len(x), len(x)), dtype=float)
@@ -930,14 +604,7 @@
         '''
         Put the unknowns back into their vectors
         '''
-<<<<<<< HEAD
-        Vm_after, Va_after, S0, I0, Y0, p_to_after, p_from_after, q_to_after, q_from_after, p_zip_after, q_zip_after, modulations_after, taus_after = x2var_raiyan_ver2(
-            x1, unknown_dict, Vm_after, Va_after, S0, I0, Y0, p_to_after, p_from_after, q_to_after, q_from_after,
-            p_zip_after, q_zip_after, modulations_after, taus_after, verbose=0)
-
-=======
         Vm_after, Va_after, S0, I0, Y0, p_to_after, p_from_after, q_to_after, q_from_after, p_zip_after, q_zip_after, modulations_after, taus_after  = x2var(x1, nc, Vm_after, Va_after, S0, I0, Y0, p_to_after, p_from_after, q_to_after, q_from_after, p_zip_after, q_zip_after, modulations_after, taus_after, verbose = 0)
->>>>>>> 9b19e429
         '''
         Calculate powers
         '''
@@ -948,12 +615,6 @@
         '''
         Get the difference in the vectors and append to J
         '''
-<<<<<<< HEAD
-        # move this outside maybe? get mapping between bus-vsc and bus-trafo
-        vsc_frombus = nc.vsc_data.F
-        vsc_tobus = nc.vsc_data.T
-=======
->>>>>>> 9b19e429
         controllable_trafo_frombus = np.zeros((0))
         controllable_trafo_tobus = np.zeros((0))
         controllable_trafo_yshunt = np.zeros((0))
@@ -963,43 +624,19 @@
         vsc_data_from = nc.vsc_data.F
         vsc_data_to = nc.vsc_data.T
 
-<<<<<<< HEAD
-        fx_altered = compute_fx_raiyan(Scalc, Sbus, p_to_after, p_from_after, q_to_after, q_from_after, p_zip_after,
-                                       q_zip_after, modulations_after, taus_after, dc_buses, ac_buses, vsc_frombus,
-                                       vsc_tobus, controllable_trafo_frombus, controllable_trafo_tobus,
-                                       controllable_trafo_yshunt, controllable_trafo_yseries, V, passive_branch_dict,
-                                       known_dict, Ybus)
-=======
         fx_altered = compute_fx_raiyan(ac_indices, dc_indices, vsc_data_from, vsc_data_to, Scalc, Sbus, p_to_after, p_from_after, q_to_after, q_from_after, p_zip_after, q_zip_after, modulations_after, taus_after, V)
->>>>>>> 9b19e429
         diff = (fx_altered - fx) / delta
         J[:, i] = diff
 
     # print("(newton_raphson_general.py) J: ")
     # print(J)
-<<<<<<< HEAD
-    # make a df of J
-    # import pandas as pd
-    # df = pd.DataFrame(J)
-    # listOfFuncs =  ['DC Real Bus:3', 'DC Real Bus:4', 'DC Real Bus:5', 'AC Real Bus:0', 'AC Imag Bus:0', 'AC Real Bus:1', 'AC Imag Bus:1', 'AC Real Bus:2', 'AC Imag Bus:2', 'AC Real Bus:6', 'AC Imag Bus:6', 'AC Real Bus:7', 'AC Imag Bus:7', 'AC Real Bus:8', 'AC Imag Bus:8', 'AC Real Bus:9', 'AC Imag Bus:9', 'VSC Active Power Balance:32', 'VSC Active Power Balance:56', 'Trafo Active Power From:8', 'Trafo Active Power From:8', 'Trafo Reactive Power To:9', 'Trafo Reactive Power To:9']
-    # df.index = listOfFuncs
-    # df.columns = ['V_1', 'V_2', 'V_4', 'V_5', 'V_7', 'V_8', 'Angle_1', 'Angle_2', 'Angle_6', 'Angle_7', 'Angle_8', 'Pzip_0', 'Pzip_9', 'Qzip_0', 'Qzip_9', 'Pfrom_3', 'Pfrom_5', 'Pfrom_8', 'Pto_2', 'Pto_6', 'Qfrom_8', 'Qto_9', 'Mod_8']
-=======
->>>>>>> 9b19e429
 
     return csr_matrix((J), shape=(len(x), len(x))).tocsc()
 
 
-<<<<<<< HEAD
-def compute_fx_raiyan(Scalc, Sbus, p_to, p_from, q_to, q_from, p_zip, q_zip, modulations, taus, dc_buses, ac_buses,
-                      vsc_frombus, vsc_tobus, controllable_trafo_frombus, controllable_trafo_tobus,
-                      controllable_trafo_yshunt, controllable_trafo_yseries, V, passive_branch_dict, known_dict,
-                      Ybus) -> Vec:
-=======
 
 @nb.jit(nopython=True)
 def compute_fx_raiyan(ac_indices, dc_indices, vsc_data_from, vsc_data_to, Scalc, Sbus, p_to, p_from, q_to, q_from, p_zip, q_zip, modulations, taus, V):
->>>>>>> 9b19e429
     """
     Compute the NR-like error function using properties from the network configuration object (nc),
     incorporating conditions to ensure operations are only performed when relevant data is present.
@@ -1056,89 +693,6 @@
 
     return np.array(fx)
 
-<<<<<<< HEAD
-    '''
-    VSC active power balance
-    '''
-    Vm = np.abs(V)
-    for busfrom, busTo in zip(vsc_frombus, vsc_tobus):
-        _loss = (p_to[busTo] ** 2 + q_to[busTo] ** 2) ** 0.5 / Vm[busTo]
-        fx.append(a + b * _loss + c * _loss ** 2 - p_to[busTo] - p_from[busfrom])
-        listOfFuncs.append("VSC Active Power Balance:" + str(busfrom) + str(busTo))
-
-    '''
-    Trafo from and to bus active and reactive power balance
-    '''
-    for i in range(len(controllable_trafo_frombus)):
-        # right what are we going to do here, we need to form four equations
-        _a = Vm[controllable_trafo_frombus[i]] ** 2 * (
-                    np.conj(controllable_trafo_yseries[i]) + np.conj(controllable_trafo_yshunt[i])) / modulations[
-                 controllable_trafo_frombus[i]] ** 2
-        _b = V[controllable_trafo_frombus[i]] * np.conj(V[controllable_trafo_tobus[i]]) * np.conj(
-            controllable_trafo_yseries[i]) / (
-                         modulations[controllable_trafo_frombus[i]] * np.exp(1j * taus[controllable_trafo_frombus[i]]))
-        Sfrom = _a - _b
-        _c = Vm[controllable_trafo_tobus[i]] ** 2 * (
-                    np.conj(controllable_trafo_yseries[i]) + np.conj(controllable_trafo_yshunt[i]))
-        _d = V[controllable_trafo_tobus[i]] * np.conj(V[controllable_trafo_frombus[i]]) * np.conj(
-            controllable_trafo_yseries[i]) / (
-                         modulations[controllable_trafo_frombus[i]] * np.exp(-1j * taus[controllable_trafo_frombus[i]]))
-        Sto = _c - _d
-
-        fx.append(Sfrom.real - p_from[controllable_trafo_frombus[i]])
-        fx.append(Sto.real - p_to[controllable_trafo_tobus[i]])
-        fx.append(Sfrom.imag - q_from[controllable_trafo_frombus[i]])
-        fx.append(Sto.imag - q_to[controllable_trafo_tobus[i]])
-
-        listOfFuncs.append("Trafo Active Power From:" + str(controllable_trafo_frombus[i]))
-        listOfFuncs.append("Trafo Active Power From:" + str(controllable_trafo_frombus[i]))
-        listOfFuncs.append("Trafo Reactive Power To:" + str(controllable_trafo_tobus[i]))
-        listOfFuncs.append("Trafo Reactive Power To:" + str(controllable_trafo_tobus[i]))
-
-    if len(passive_branch_dict["Pfrom"]):
-        for key, value in passive_branch_dict["Pfrom"].items():
-            print("Passive Branch Active Power From:")
-            print("Key: ", key)
-            print("Value: ", value)
-            from_bus = key[0]
-            to_bus = key[1]
-            _a = value - (V[from_bus] * (V[from_bus] - V[to_bus]) * np.conj(Ybus[from_bus, to_bus])).real
-            fx.append(_a)
-
-    if len(passive_branch_dict["Pto"]):
-        for key, value in passive_branch_dict["Pto"].items():
-            print("Passive Branch Active Power To:")
-            print("Key: ", key)
-            print("Value: ", value)
-            from_bus = key[0]
-            to_bus = key[1]
-            _a = value - (V[to_bus] * (V[to_bus] - V[from_bus]) * np.conj(Ybus[to_bus, from_bus])).real
-            fx.append(_a)
-
-    if len(passive_branch_dict["Qfrom"]):
-        for key, value in passive_branch_dict["Qfrom"].items():
-            print("Passive Branch Reactive Power From:")
-            print("Key: ", key)
-            print("Value: ", value)
-            from_bus = key[0]
-            to_bus = key[1]
-            _a = value - (V[from_bus] * (V[from_bus] - V[to_bus]) * np.conj(Ybus[from_bus, to_bus])).imag
-            fx.append(_a)
-
-    if len(passive_branch_dict["Qto"]):
-        for key, value in passive_branch_dict["Qto"].items():
-            print("Passive Branch Reactive Power To:")
-            print("Key: ", key)
-            print("Value: ", value)
-            from_bus = key[0]
-            to_bus = key[1]
-            _a = value - (V[to_bus] * (V[to_bus] - V[from_bus]) * np.conj(Ybus[to_bus, from_bus])).imag
-            fx.append(_a)
-
-    # DO NOT DELETE THIS LINE: nb has does not do well with loops
-    for i in range(1):
-        pass
-=======
 
 
 def x2var(x,
@@ -1156,7 +710,6 @@
     This function updates the variables for voltage magnitudes, angles, power injections,
     and control settings based on their positions in the input vector 'x', which is typically
     used after solving power system equations to update the system's state.
->>>>>>> 9b19e429
 
     Parameters:
     ----------
@@ -1178,83 +731,6 @@
     verbose : int, optional
         Level of verbosity for logging the updates (default is 1).
 
-<<<<<<< HEAD
-def x2var_raiyan_ver2(x0,
-                      unknown_dict,
-                      Vm0, Va0,
-                      S0, I0, Y0,
-                      p_to, p_from, q_to, q_from,
-                      p_zip, q_zip,
-                      modulations,
-                      taus,
-                      verbose=1):
-    """
-    Arrange the unknowns vector into the physical variables
-    """
-
-    # Initialize an index for x0
-    x0_index = 0
-
-    # Process Voltage and Angle which are directly indexed
-    if 'Voltage' in unknown_dict:
-        for bus_index in unknown_dict['Voltage']:
-            Vm0[bus_index] = x0[x0_index]
-            x0_index += 1
-    if 'Angle' in unknown_dict:
-        for bus_index in unknown_dict['Angle']:
-            Va0[bus_index] = x0[x0_index]
-            x0_index += 1
-
-    # Assuming similar direct indexing for Pzip, Qzip, Modulation, and Tau
-    if 'Pzip' in unknown_dict:
-        for bus_index in unknown_dict['Pzip']:
-            p_zip[bus_index] = x0[x0_index]
-            x0_index += 1
-    if 'Qzip' in unknown_dict:
-        for bus_index in unknown_dict['Qzip']:
-            q_zip[bus_index] = x0[x0_index]
-            x0_index += 1
-
-    # Process other parameters which might involve tuple keys
-    # For tuples, use the specified index for p_from/p_to and q_from/q_to
-    for category, items in unknown_dict.items():
-        if category in ['Pfrom', 'Pto', 'Qfrom', 'Qto', 'Modulation', 'Tau']:
-            for bus_indices in items:
-                if category == 'Pfrom':
-                    p_from[bus_indices[0]] = x0[x0_index]
-                elif category == 'Pto':
-                    p_to[bus_indices[1]] = x0[x0_index]
-                elif category == 'Qfrom':
-                    q_from[bus_indices[0]] = x0[x0_index]
-                elif category == 'Qto':
-                    q_to[bus_indices[1]] = x0[x0_index]
-                elif category == 'Modulation':
-                    modulations[bus_indices[0]] = x0[x0_index]
-                elif category == 'Tau':
-                    taus[bus_indices[0]] = x0[x0_index]
-                    # raise an aerror
-                x0_index += 1
-
-    if verbose:
-        # Print updated values
-        print("Updated Vm0: ", Vm0)
-        print("Updated Va0: ", Va0)
-        print("Updated p_to: ", p_to)
-        print("Updated p_from: ", p_from)
-        print("Updated q_to: ", q_to)
-        print("Updated q_from: ", q_from)
-        print("Updated p_zip: ", p_zip)
-        print("Updated q_zip: ", q_zip)
-        print("Updated modulations: ", modulations)
-        print("Updated taus: ", taus)
-
-    # Return the updated arrays
-    return Vm0, Va0, S0, I0, Y0, p_to, p_from, q_to, q_from, p_zip, q_zip, modulations, taus
-
-
-def var2x_raiyan_ver2(unknown_dict, Vm0, Va0, S0, I0, Y0, p_to, p_from, q_to, q_from, p_zip, q_zip, modulations, taus,
-                      verbose=0):
-=======
     Returns:
     --------
     tuple
@@ -1314,7 +790,6 @@
 
 
 def var2x(nc: NumericalCircuit):
->>>>>>> 9b19e429
     """
     Generates an initial state vector 'x' for a numerical circuit simulation,
     with each element set to a default value based on the type of variable.
@@ -1339,8 +814,6 @@
     The lengths of each section of the vector correspond to the number of unique indices
     for each variable type in the circuit.
     """
-<<<<<<< HEAD
-=======
     _volt_idx_set = remove_duplicates(nc.un_volt_idx)
     _angle_idx_set = remove_duplicates(nc.un_angle_idx)
     _pzip_idx_set = remove_duplicates(nc.un_pzip_idx)
@@ -1351,7 +824,6 @@
     _qto_kdx_set = remove_duplicates(nc.un_qto_kdx)
     _mod_kdx_set = remove_duplicates(nc.un_mod_kdx)
     _tau_kdx_set = remove_duplicates(nc.un_tau_kdx)
->>>>>>> 9b19e429
 
     x = []
     x.extend([1.0] * len(_volt_idx_set))
@@ -1365,64 +837,6 @@
     x.extend([1.0] * len(_mod_kdx_set))
     x.extend([0.0] * len(_tau_kdx_set))
 
-<<<<<<< HEAD
-    if 'Voltage' in unknown_dict:
-        for bus_index in unknown_dict['Voltage']:
-            x.append(Vm0[bus_index])
-            x_names.append(f'Voltage_{bus_index}')
-
-    if 'Angle' in unknown_dict:
-        for bus_index in unknown_dict['Angle']:
-            x.append(Va0[bus_index])
-            x_names.append(f'Angle_{bus_index}')
-
-    if 'Pzip' in unknown_dict:
-        for bus_index in unknown_dict['Pzip']:
-            x.append(p_zip[bus_index])
-            x_names.append(f'Pzip_{bus_index}')
-
-    if 'Qzip' in unknown_dict:
-        for bus_index in unknown_dict['Qzip']:
-            x.append(q_zip[bus_index])
-            x_names.append(f'Qzip_{bus_index}')
-
-    if 'Pfrom' in unknown_dict:
-        for bus_indices in unknown_dict['Pfrom']:
-            x.append(p_from[bus_indices[0]])
-            x_names.append(f'Pfrom_{bus_indices[0]}')
-
-    if 'Pto' in unknown_dict:
-        for bus_indices in unknown_dict['Pto']:
-            x.append(p_to[bus_indices[1]])
-            x_names.append(f'Pto_{bus_indices[1]}')
-
-    if 'Qfrom' in unknown_dict:
-        for bus_indices in unknown_dict['Qfrom']:
-            x.append(q_from[bus_indices[0]])
-            x_names.append(f'Qfrom_{bus_indices[0]}')
-
-    if 'Qto' in unknown_dict:
-        for bus_indices in unknown_dict['Qto']:
-            x.append(q_to[bus_indices[1]])
-            x_names.append(f'Qto_{bus_indices[1]}')
-
-    if 'Modulation' in unknown_dict:
-        for bus_indices in unknown_dict['Modulation']:
-            x.append(modulations[bus_indices[0]])
-            x_names.append(f'Modulation_{bus_indices[0]}')
-
-    if 'Tau' in unknown_dict:
-        for bus_indices in unknown_dict['Tau']:
-            x.append(taus[bus_indices[0]])
-            x_names.append(f'Tau_{bus_indices[0]}')
-
-    if verbose:
-        print('Unknowns vector x:', x)
-        print('Identifiers of x:', x_names)
-        print('Length of x:', len(x))
-
-    return x
-=======
     return x
 
 
@@ -1443,5 +857,4 @@
     """
     seen = set()
     seen_add = seen.add
-    return [x for x in arr if not (x in seen or seen_add(x))]
->>>>>>> 9b19e429
+    return [x for x in arr if not (x in seen or seen_add(x))]