--- conflicted
+++ resolved
@@ -356,11 +356,7 @@
             arr = data['dense_data']
         else:
             arr = [collection.get(i, default_value) for i in data['dense_data']]
-<<<<<<< HEAD
-        profile._dense_array = np.array(arr)
-=======
         profile.set(np.array(arr))
->>>>>>> 9c43e7c3
     profile.set_initialized()
     return profile
 
