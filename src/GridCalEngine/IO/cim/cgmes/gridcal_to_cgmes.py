import numpy as np

from GridCalEngine.Devices import MultiCircuit
from GridCalEngine.Devices.Substation.bus import Bus
from GridCalEngine.IO.cim.cgmes.base import get_new_rdfid, form_rdfid, rfid2uuid
from GridCalEngine.IO.cim.cgmes.cgmes_circuit import CgmesCircuit
from GridCalEngine.IO.cim.cgmes.cgmes_enums import (cgmesProfile, WindGenUnitKind,
                                                    RegulatingControlModeKind, UnitMultiplier)
from GridCalEngine.IO.cim.cgmes.cgmes_v2_4_15.devices.full_model import FullModel
from GridCalEngine.IO.cim.cgmes.base import Base
# import GridCalEngine.IO.cim.cgmes.cgmes_v2_4_15.devices as cgmes
import GridCalEngine.Devices as gcdev
from GridCalEngine.Simulations.PowerFlow.power_flow_results import PowerFlowResults
from GridCalEngine.enumerations import CGMESVersions
from GridCalEngine.IO.cim.cgmes.cgmes_enums import (SynchronousMachineOperatingMode,
                                                    SynchronousMachineKind)

from GridCalEngine.data_logger import DataLogger
from typing import Dict, List, Tuple, Union


# region UTILS

# class ReferenceManager:
#     # use it after an element object added
#     def __init__(self):
#         self.data = dict()
#
#     def add(self, cgmes_obj: Base):
#
#         tpe_dict = self.data.get(cgmes_obj.tpe, None)
#         if tpe_dict is None:
#             self.data[cgmes_obj.tpe] = {cgmes_obj.rdfid: cgmes_obj}
#         else:
#             tpe_dict[cgmes_obj.rdfid] = cgmes_obj


def find_object_by_uuid(cgmes_model: CgmesCircuit, object_list, target_uuid):  # TODO move to CGMES utils
    """
    Finds an object with the specified uuid
     in the given object_list from a CGMES Circuit.

    Args:
        cgmes_model:
        object_list (list[MyObject]): List of MyObject instances.
        target_uuid (str): The uuid to search for.

    Returns:
        MyObject or None: The found object or None if not found.
    """
    boundary_obj_dict = cgmes_model.all_objects_dict_boundary
    if boundary_obj_dict is not None:
        for k, obj in boundary_obj_dict.items():
            if rfid2uuid(k) == target_uuid:
                return obj
    for obj in object_list:
        if obj.uuid == target_uuid:
            return obj
    return None


def find_object_by_vnom(cgmes_model: CgmesCircuit, object_list: List[Base], target_vnom):
    boundary_obj_list = cgmes_model.elements_by_type_boundary.get("BaseVoltage")
    if boundary_obj_list is not None:
        for obj in boundary_obj_list:
            if obj.nominalVoltage == target_vnom:
                return obj
    for obj in object_list:
        if obj.nominalVoltage == target_vnom:
            return obj
    return None


def find_object_by_attribute(object_list: List, target_attr_name, target_value):
    if hasattr(object_list[0], target_attr_name):
        for obj in object_list:
            obj_attr = getattr(obj, target_attr_name)
            if obj_attr == target_value:
                return obj
    return None


def get_ohm_values_power_transformer(r, x, g, b, r0, x0, g0, b0, nominal_power, rated_voltage):
    """
    Get the transformer ohm values
    :return:
    """
    try:
        Sbase_system = 100
        Zbase = (rated_voltage * rated_voltage) / nominal_power
        Ybase = 1.0 / Zbase
        R, X, G, B = 0, 0, 0, 0
        R0, X0, G0, B0 = 0, 0, 0, 0
        machine_to_sys = Sbase_system / nominal_power
        R = r * Zbase / machine_to_sys
        X = x * Zbase / machine_to_sys
        G = g * Ybase / machine_to_sys
        B = b * Ybase / machine_to_sys
        R0 = r0 * Zbase / machine_to_sys if r0 is not None else 0
        X0 = x0 * Zbase / machine_to_sys if x0 is not None else 0
        G0 = g0 * Ybase / machine_to_sys if g0 is not None else 0
        B0 = b0 * Ybase / machine_to_sys if b0 is not None else 0

    except KeyError:
        R, X, G, B = 0, 0, 0, 0
        R0, X0, G0, B0 = 0, 0, 0, 0

    return R, X, G, B, R0, X0, G0, B0


# endregion

# region create new classes for CC

def create_cgmes_headers(cgmes_model: CgmesCircuit, profiles_to_export: List[cgmesProfile], desc: str = "",
                         scenariotime: str = "",
                         modelingauthorityset: str = "", version: str = ""):
    from datetime import datetime

    if cgmes_model.cgmes_version == CGMESVersions.v2_4_15:
        fm_list = [FullModel(rdfid=get_new_rdfid(), tpe="FullModel"), FullModel(rdfid=get_new_rdfid(), tpe="FullModel"),
                   FullModel(rdfid=get_new_rdfid(), tpe="FullModel"), FullModel(rdfid=get_new_rdfid(), tpe="FullModel"),
                   FullModel(rdfid=get_new_rdfid(), tpe="FullModel")]
    elif cgmes_model.cgmes_version == CGMESVersions.v3_0_0:
        fm_list = [FullModel(rdfid=get_new_rdfid(), tpe="FullModel"), FullModel(rdfid=get_new_rdfid(), tpe="FullModel"),
                   FullModel(rdfid=get_new_rdfid(), tpe="FullModel"), FullModel(rdfid=get_new_rdfid(), tpe="FullModel"),
                   FullModel(rdfid=get_new_rdfid(), tpe="FullModel"), FullModel(rdfid=get_new_rdfid(), tpe="FullModel"),
                   FullModel(rdfid=get_new_rdfid(), tpe="FullModel")]
    else:
        raise ValueError(f"CGMES format not supported {cgmes_model.cgmes_version}")

    for fm in fm_list:
        fm.scenarioTime = scenariotime
        if modelingauthorityset != "":
            fm.modelingAuthoritySet = modelingauthorityset
        current_time = datetime.utcnow()
        formatted_time = current_time.strftime("%Y-%m-%dT%H:%M:%S.%fZ")
        fm.created = formatted_time
        fm.version = version
        fm.description = desc

    if cgmes_model.cgmes_version == CGMESVersions.v2_4_15:
        profile_uris = {
            "EQ": ["http://entsoe.eu/CIM/EquipmentCore/3/1",
                   "http://entsoe.eu/CIM/EquipmentOperation/3/1",
                   "http://entsoe.eu/CIM/EquipmentShortCircuit/3/1"],
            "SSH": ["http://entsoe.eu/CIM/SteadyStateHypothesis/1/1"],
            "TP": ["http://entsoe.eu/CIM/Topology/4/1"],
            "SV": ["http://entsoe.eu/CIM/StateVariables/4/1"],
            "GL": ["http://entsoe.eu/CIM/GeographicalLocation/2/1"]
        }
    elif cgmes_model.cgmes_version == CGMESVersions.v3_0_0:
        profile_uris = {
            "EQ": ["http://iec.ch/TC57/ns/CIM/CoreEquipment-EU/3.0"],
            "OP": ["http://iec.ch/TC57/ns/CIM/Operation-EU/3.0"],
            "SC": ["http://iec.ch/TC57/ns/CIM/ShortCircuit-EU/3.0"],
            "SSH": ["http://iec.ch/TC57/ns/CIM/SteadyStateHypothesis-EU/3.0"],
            "TP": ["http://iec.ch/TC57/ns/CIM/Topology-EU/3.0"],
            "SV": ["http://iec.ch/TC57/ns/CIM/StateVariables-EU/3.0"],
            "GL": ["http://iec.ch/TC57/ns/CIM/GeographicalLocation-EU/3.0"]
        }
    else:
        raise ValueError(f"CGMES format not supported {cgmes_model.cgmes_version}")

    if cgmes_model.cgmes_version == CGMESVersions.v2_4_15:
        prof = profile_uris.get("EQ")
        fm_list[0].profile = [prof[0]]
        if cgmesProfile.OP in profiles_to_export:
            fm_list[0].profile.append(prof[1])
        if cgmesProfile.SC in profiles_to_export:
            fm_list[0].profile.append(prof[2])
    elif cgmes_model.cgmes_version == CGMESVersions.v3_0_0:
        fm_list[0].profile = profile_uris.get("EQ")
        fm_list[5].profile = profile_uris.get("OP")
        fm_list[6].profile = profile_uris.get("SC")
    else:
        raise ValueError(f"CGMES format not supported {cgmes_model.cgmes_version}")

    fm_list[1].profile = profile_uris.get("SSH")
    fm_list[2].profile = profile_uris.get("TP")
    fm_list[3].profile = profile_uris.get("SV")
    fm_list[4].profile = profile_uris.get("GL")
    if cgmes_model.cgmes_version == CGMESVersions.v2_4_15:  # if 2.4 than no need in SV in 3.0 we need all
        fm_list[3].modelingAuthoritySet = None

    # DependentOn
    eqbd_id = ""
    tpbd_id = ""
    try:
        for bd in cgmes_model.elements_by_type_boundary.get("FullModel"):
            if ("http://entsoe.eu/CIM/EquipmentBoundary/3/1" in bd.profile or
                    "http://iec.ch/TC57/ns/CIM/EquipmentBoundary-EU" in bd.profile):
                eqbd_id = bd.rdfid
            if "http://entsoe.eu/CIM/TopologyBoundary/3/1" in bd.profile:  # no TPBD in 3.0
                tpbd_id = bd.rdfid

        fm_list[0].DependentOn = [eqbd_id]
        fm_list[1].DependentOn = [fm_list[0].rdfid]
        fm_list[2].DependentOn = [fm_list[0].rdfid]
        if tpbd_id != "":
            fm_list[3].DependentOn = [tpbd_id, fm_list[1].rdfid, fm_list[2].rdfid]
        else:
            fm_list[3].DependentOn = [fm_list[1].rdfid, fm_list[2].rdfid]
        fm_list[2].DependentOn = [fm_list[0].rdfid, eqbd_id]
        fm_list[4].DependentOn = [fm_list[0].rdfid]
        if cgmes_model.cgmes_version == CGMESVersions.v3_0_0:
            fm_list[5].DependentOn = [fm_list[0].rdfid]
            fm_list[6].DependentOn = [fm_list[0].rdfid]
    except TypeError:
        print("Missing default boundary files")
        fm_list[1].DependentOn = [fm_list[0].rdfid]
        fm_list[2].DependentOn = [fm_list[0].rdfid]
        fm_list[3].DependentOn = [fm_list[0].rdfid, fm_list[1].rdfid, fm_list[2].rdfid]
        fm_list[4].DependentOn = [fm_list[0].rdfid]
        if cgmes_model.cgmes_version == CGMESVersions.v3_0_0:
            fm_list[5].DependentOn = [fm_list[0].rdfid]
            fm_list[6].DependentOn = [fm_list[0].rdfid]

    cgmes_model.cgmes_assets.FullModel_list = fm_list
    return cgmes_model


# def create_multic_cn_nodes_from_buses(multi_circuit_model: MultiCircuit,
#                                       logger: DataLogger) -> None:
#
#     for cgmes_elm in multi_circuit_model.buses:
#         gcdev_elm = gcdev.ConnectivityNode(
#             idtag=cgmes_elm.uuid,
#             code=cgmes_elm.description,
#             name=cgmes_elm.name,
#             dc=False,
#             default_bus=bus
#         )
#
#         multi_circuit_model.connectivity_nodes.append(gcdev_elm)
#
#
def create_cgmes_terminal(mc_bus: Bus,
                          seq_num: Union[int, None],
                          cond_eq: Union[None, Base],
                          cgmes_model: CgmesCircuit,
                          logger: DataLogger):
    """ Creates a new Terminal in CGMES model,
    and connects it the relating Topologinal Node """

    new_rdf_id = get_new_rdfid()
    terminal_template = cgmes_model.get_class_type("Terminal")
    term = terminal_template(new_rdf_id)
    term.name = f'{cond_eq.name} - T{seq_num}'
    # term.shortName =
    if seq_num is not None:
        term.sequenceNumber = seq_num

    # further properties
    # term.phases =
    # term.energyIdentCodeEic =

    cond_eq_type = cgmes_model.get_class_type("ConductingEquipment")
    if cond_eq and isinstance(cond_eq, cond_eq_type):
        term.ConductingEquipment = cond_eq
    term.connected = True

    tn = find_object_by_uuid(
        cgmes_model=cgmes_model,
        object_list=cgmes_model.cgmes_assets.TopologicalNode_list,
        target_uuid=mc_bus.idtag
    )
    if isinstance(tn, cgmes_model.get_class_type("TopologicalNode")):
        term.TopologicalNode = tn
        term.ConnectivityNode = tn.ConnectivityNodes
    else:
        logger.add_error(msg='No found TopologinalNode',
                         device=mc_bus,
                         device_class=gcdev.Bus)

    cgmes_model.add(term)

    return term


def create_cgmes_load_response_char(load: gcdev.Load,
                                    cgmes_model: CgmesCircuit,
                                    logger: DataLogger):
    new_rdf_id = get_new_rdfid()
    lrc_template = cgmes_model.get_class_type("LoadResponseCharacteristic")
    lrc = lrc_template(rdfid=new_rdf_id)
    lrc.name = f'LoadRespChar_{load.name}'
    # lrc.shortName = load.name
    lrc.exponentModel = False
    # SUPPOSING that
    lrc.pConstantImpedance = 0.0
    lrc.qConstantImpedance = 0.0
    # Expression got simpler
    lrc.pConstantPower = np.round(load.P / (load.Ir + load.P), 4)
    lrc.qConstantPower = np.round(load.Q / (load.Ii + load.Q), 4)
    lrc.pConstantCurrent = np.round(1 - lrc.pConstantPower, 4)
    lrc.qConstantCurrent = np.round(1 - lrc.qConstantPower, 4)

    # Legacy
    # lrc.pConstantCurrent = load.Ir / load.P if load.P != 0.0 else 0
    # lrc.qConstantCurrent = load.Ii / load.Q if load.Q != 0.0 else 0
    # lrc.pConstantImpedance = load.G / load.P if load.P != 0.0 else 0
    # lrc.qConstantImpedance = load.B / load.Q if load.Q != 0.0 else 0
    # lrc.pConstantPower = 1 - lrc.pConstantCurrent - lrc.pConstantImpedance
    # lrc.qConstantPower = 1 - lrc.qConstantCurrent - lrc.qConstantImpedance
    # if lrc.pConstantPower < 0 or lrc.qConstantPower < 0:
    #     logger.add_error(msg='Constant Impedance/Current parameters are not correct',
    #                      device=load,
    #                      device_class=gcdev.Load)
    # sum for 3 for p = 1
    # TODO B only 1 lrc for every load
    # if it not supports voltage dependent load, lf wont be the same
    cgmes_model.add(lrc)
    return lrc


def create_cgmes_generating_unit(gen: gcdev.Generator,
                                 cgmes_model: CgmesCircuit):
    """
    Creates the appropriate CGMES GeneratingUnit object
    from a MultiCircuit Generator.
    """

    new_rdf_id = get_new_rdfid()

    if gen.technology is None:
        # Assume general
        object_template = cgmes_model.get_class_type("GeneratingUnit")
        sm = object_template(new_rdf_id)
        cgmes_model.add(sm)
        return sm

    if gen.technology.name == 'General':
        object_template = cgmes_model.get_class_type("GeneratingUnit")
        sm = object_template(new_rdf_id)
        cgmes_model.add(sm)
        return sm

    if gen.technology.name == 'Thermal':
        object_template = cgmes_model.get_class_type("ThermalGeneratingUnit")
        tgu = object_template(new_rdf_id)
        cgmes_model.add(tgu)
        return tgu

    if gen.technology.name == 'Hydro':
        object_template = cgmes_model.get_class_type("HydroGeneratingUnit")
        hgu = object_template(new_rdf_id)
        cgmes_model.add(hgu)
        return hgu

    if gen.technology.name == 'Solar':
        object_template = cgmes_model.get_class_type("SolarGeneratingUnit")
        sgu = object_template(new_rdf_id)
        cgmes_model.add(sgu)
        return sgu

    if gen.technology.name == 'Wind Onshore':
        object_template = cgmes_model.get_class_type("WindGeneratingUnit")
        wgu = object_template(new_rdf_id)
        wgu.windGenUnitType = WindGenUnitKind.onshore
        cgmes_model.add(wgu)
        return wgu

    if gen.technology.name == 'Wind Offshore':
        object_template = cgmes_model.get_class_type("WindGeneratingUnit")
        wgu = object_template(new_rdf_id)
        wgu.windGenUnitType = WindGenUnitKind.offshore
        cgmes_model.add(wgu)
        return wgu

    if gen.technology.name == 'Nuclear':
        object_template = cgmes_model.get_class_type("NuclearGeneratingUnit")
        ngu = object_template(new_rdf_id)
        cgmes_model.add(ngu)
        return ngu

    return None


def create_cgmes_regulating_control(cgmes_syn,
                                    mc_gen: gcdev.Generator,
                                    cgmes_model: CgmesCircuit,
                                    logger: DataLogger):
    """
    Create Regulating Control for Generators

    :param cgmes_syn: Cgmes Synchronous Machine
    :param mc_gen: MultiCircuit Generator
    :param cgmes_model: CgmesCircuit
    :param logger:
    :return:
    """
    new_rdf_id = get_new_rdfid()
    object_template = cgmes_model.get_class_type("RegulatingControl")
    rc = object_template(rdfid=new_rdf_id)

    # RC for EQ
    rc.name = f'_RC_{mc_gen.name}'
    rc.shortName = rc.name
    rc.mode = RegulatingControlModeKind.voltage
    rc.Terminal = create_cgmes_terminal(mc_bus=mc_gen.bus,
                                        seq_num=1,
                                        cond_eq=cgmes_syn,
                                        cgmes_model=cgmes_model,
                                        logger=logger)

    rc.RegulatingCondEq = cgmes_syn
    rc.discrete = False
    rc.targetDeadband = 0.5
    rc.targetValueUnitMultiplier = UnitMultiplier.k
    rc.enabled = True   # todo correct?
    rc.targetValue = mc_gen.Vset * mc_gen.bus.Vnom
    # TODO control_cn.Vnom

    cgmes_model.add(rc)

    return rc


<<<<<<< HEAD
def create_cgmes_current_limits(mc_elm: Union[gcdev.Line,
    # gcdev.Transformer2W,
    # gcdev.Transformer3W
],
                                cgmes_model: CgmesCircuit,
                                logger: DataLogger):
=======
def create_cgmes_current_limit(terminal,
                               rate: float,
                               # mc_elm: Union[gcdev.Line,
                               #               # gcdev.Transformer2W,
                               #               # gcdev.Transformer3W
                               #               ],
                               cgmes_model: CgmesCircuit,
                               logger: DataLogger):
>>>>>>> 4956bd88
    new_rdf_id = get_new_rdfid()
    object_template = cgmes_model.get_class_type("CurrentLimit")
    curr_lim = object_template(rdfid=new_rdf_id)
    curr_lim.name = f'{terminal.name} - CL-1'
    curr_lim.shortName = f'CL-1'
    curr_lim.description = f'Ratings for element {terminal.ConductingEquipment.name} - Limit'

    curr_lim.value = rate

    op_lim_set_1 = create_operational_limit_set(terminal, cgmes_model, logger)
    if op_lim_set_1 is not None:
        curr_lim.OperationalLimitSet = op_lim_set_1
    else:
        logger.add_error(msg='No operational limit created')

    # curr_lim.OperationalLimitType

    cgmes_model.add(curr_lim)
    return


def create_operational_limit_set(terminal,
                                 cgmes_model: CgmesCircuit,
                                 logger: DataLogger):
    new_rdf_id = get_new_rdfid()
    object_template = cgmes_model.get_class_type("OperationalLimitSet")
    op_lim_set = object_template(rdfid=new_rdf_id)
    op_lim_set.name = f'OpertinalLimit at Port1'
    op_lim_set.description = f'OpertinalLimit at Port1'

    terminal_type = cgmes_model.get_class_type('Terminal')
    if isinstance(terminal, terminal_type):
        op_lim_set.Terminal = terminal

    cgmes_model.add(op_lim_set)
    return op_lim_set


def create_operational_limit_type(mc_elm: gcdev.Line,
                                  cgmes_model: CgmesCircuit,
                                  logger: DataLogger):

    new_rdf_id = get_new_rdfid()
    object_template = cgmes_model.get_class_type("OperationalLimitSet")
    op_lim_type = object_template(rdfid=new_rdf_id)

    cgmes_model.add(op_lim_type)
    return op_lim_type


# endregion

# region Convert functions from MC to CC


def get_cgmes_geograpical_regions(multi_circuit_model: MultiCircuit,
                                  cgmes_model: CgmesCircuit,
                                  logger: DataLogger):
    for mc_class in [multi_circuit_model.countries, multi_circuit_model.areas]:
        for mc_elm in mc_class:
            object_template = cgmes_model.get_class_type("GeographicalRegion")
            geo_region = object_template(rdfid=form_rdfid(mc_elm.idtag))
            geo_region.name = mc_elm.name
            geo_region.description = mc_elm.code

            cgmes_model.add(geo_region)
    if len(cgmes_model.cgmes_assets.GeographicalRegion_list) == 0:
        logger.add_error(msg='Country or Area is not defined and GeographicalRegion cannot be exported',
                         device_class="GeographicalRegion",
                         comment="The CGMES export will not be valid!")


def get_cgmes_subgeograpical_regions(multi_circuit_model: MultiCircuit,
                                     cgmes_model: CgmesCircuit,
                                     logger: DataLogger):
    for mc_class in [multi_circuit_model.communities, multi_circuit_model.zones]:
        for mc_elm in mc_class:
            object_template = cgmes_model.get_class_type("SubGeographicalRegion")
            sub_geo_region = object_template(rdfid=form_rdfid(mc_elm.idtag))
            sub_geo_region.name = mc_elm.name
            sub_geo_region.description = mc_elm.code

            region_id = ""
            if hasattr(mc_elm, "country"):
                if mc_elm.country:
                    region_id = mc_elm.country.idtag
            elif hasattr(mc_elm, "area"):
                if mc_elm.area:
                    region_id = mc_elm.area.idtag

            region = find_object_by_uuid(
                cgmes_model=cgmes_model,
                object_list=cgmes_model.cgmes_assets.GeographicalRegion_list,
                target_uuid=region_id
            )
            if region is not None:
                sub_geo_region.Region = region
            else:
                try:
                    sub_geo_region.Region = cgmes_model.cgmes_assets.GeographicalRegion_list[0]
                except:
                    sub_geo_region.Region = None
                logger.add_warning(msg='GeographicalRegion not found for SubGeographicalRegion',
                                   device_class="SubGeographicalRegion")

            cgmes_model.add(sub_geo_region)
    if len(cgmes_model.cgmes_assets.SubGeographicalRegion_list) == 0:
        logger.add_error(msg='Community or Zone is not defined and SubGeographicalRegion cannot be exported',
                         device_class="SubGeographicalRegion",
                         comment="The CGMES export will not be valid!")


def get_base_voltage_from_boundary(cgmes_model: CgmesCircuit, vnom: float):
    bv_list = cgmes_model.elements_by_type_boundary.get("BaseVoltage")
    if bv_list is not None:
        for bv in bv_list:
            if bv.nominalVoltage == vnom:
                return bv
    return None


def get_cgmes_base_voltages(multi_circuit_model: MultiCircuit,
                            cgmes_model: CgmesCircuit,
                            logger: DataLogger) -> None:
    base_volt_set = set()
    for bus in multi_circuit_model.buses:

        if bus.Vnom not in base_volt_set and get_base_voltage_from_boundary(cgmes_model, vnom=bus.Vnom) is None:
            base_volt_set.add(bus.Vnom)

            new_rdf_id = get_new_rdfid()
            object_template = cgmes_model.get_class_type("BaseVoltage")
            base_volt = object_template(rdfid=new_rdf_id)
            base_volt.name = f'_BV_{int(bus.Vnom)}'
            base_volt.nominalVoltage = bus.Vnom

            cgmes_model.add(base_volt)
    return


def get_cgmes_substations(multi_circuit_model: MultiCircuit,
                          cgmes_model: CgmesCircuit,
                          logger: DataLogger) -> None:
    for mc_elm in multi_circuit_model.substations:
        object_template = cgmes_model.get_class_type("Substation")
        substation = object_template(rdfid=form_rdfid(mc_elm.idtag))
        substation.name = mc_elm.name
        region = find_object_by_uuid(
            cgmes_model=cgmes_model,
            object_list=cgmes_model.cgmes_assets.SubGeographicalRegion_list,
            target_uuid=mc_elm.community.idtag if mc_elm.community is not None else ""  # TODO Community.idtag!
        )

        if region is not None:
            substation.Region = region
        else:
            try:
                substation.Region = cgmes_model.cgmes_assets.SubGeographicalRegion_list[0]
            except:
                substation.Region = None
            logger.add_warning(msg='Region not found for Substation',
                               device_class="SubGeographicalRegion")

        add_location(cgmes_model, substation, mc_elm.longitude, mc_elm.latitude, logger)

        cgmes_model.add(substation)


def get_cgmes_voltage_levels(multi_circuit_model: MultiCircuit,
                             cgmes_model: CgmesCircuit,
                             logger: DataLogger) -> None:
    for mc_elm in multi_circuit_model.voltage_levels:
        object_template = cgmes_model.get_class_type("VoltageLevel")
        vl = object_template(rdfid=form_rdfid(mc_elm.idtag))
        vl.name = mc_elm.name
        vl.BaseVoltage = find_object_by_vnom(
            cgmes_model=cgmes_model,
            object_list=cgmes_model.cgmes_assets.BaseVoltage_list,
            target_vnom=mc_elm.Vnom
        )
        # vl.Bays = later
        # vl.TopologicalNode added at tn_nodes func

        if mc_elm.substation is not None:
            substation = find_object_by_uuid(
                cgmes_model=cgmes_model,
                object_list=cgmes_model.cgmes_assets.Substation_list,
                target_uuid=mc_elm.substation.idtag
            )
            if substation:
                vl.Substation = substation

                # link back
                if substation.VoltageLevels is None:
                    substation.VoltageLevels = list()
                substation.VoltageLevels.append(vl)
            else:
                print(f'Substation not found for VoltageLevel {vl.name}')
        cgmes_model.add(vl)


def get_cgmes_tn_nodes(multi_circuit_model: MultiCircuit,
                       cgmes_model: CgmesCircuit,
                       logger: DataLogger) -> None:
    for bus in multi_circuit_model.buses:
        if not bus.is_internal:
            tn = find_object_by_uuid(
                cgmes_model=cgmes_model,
                object_list=cgmes_model.cgmes_assets.TopologicalNode_list,
                target_uuid=bus.idtag
            )
            if tn is not None:
                continue
            object_template = cgmes_model.get_class_type("TopologicalNode")
            tn = object_template(rdfid=form_rdfid(bus.idtag))
            tn.name = bus.name
            tn.shortName = bus.name
            tn.description = bus.code
            tn.BaseVoltage = find_object_by_vnom(
                cgmes_model=cgmes_model,
                object_list=cgmes_model.cgmes_assets.BaseVoltage_list,
                target_vnom=bus.Vnom
            )

            if bus.voltage_level is not None and cgmes_model.cgmes_assets.VoltageLevel_list:  # VoltageLevel
                vl = find_object_by_uuid(
                    cgmes_model=cgmes_model,
                    object_list=cgmes_model.cgmes_assets.VoltageLevel_list,
                    target_uuid=bus.voltage_level.idtag
                )
                tn.ConnectivityNodeContainer = vl
                # link back
                vl.TopologicalNode = tn
            else:
                print(f'Bus.voltage_level.idtag is None for {bus.name}')

            add_location(cgmes_model, tn, bus.longitude, bus.latitude, logger)

            cgmes_model.add(tn)

    return


def get_cgmes_cn_nodes_from_tn_nodes(multi_circuit_model: MultiCircuit,
                                     cgmes_model: CgmesCircuit,
                                     logger: DataLogger) -> None:
    for tn in cgmes_model.cgmes_assets.TopologicalNode_list:
        new_rdf_id = get_new_rdfid()
        object_template = cgmes_model.get_class_type("ConnectivityNode")
        cn = object_template(rdfid=new_rdf_id)
        cn.name = tn.name
        cn.shortName = tn.shortName
        cn.description = tn.description
        cn.BaseVoltage = tn.BaseVoltage

        tn.ConnectivityNodes = cn
        cn.TopologicalNode = tn

        if tn.ConnectivityNodeContainer:
            tn.ConnectivityNodeContainer.ConnectivityNodes = cn
            cn.ConnectivityNodeContainer = tn.ConnectivityNodeContainer

        cgmes_model.add(cn)


# def get_cgmes_cn_nodes_from_cns(multi_circuit_model: MultiCircuit,
#                                 cgmes_model: CgmesCircuit,
#                                 logger: DataLogger) -> None:
#     if not multi_circuit_model.connectivity_nodes:
#         get_cgmes_cn_nodes_from_buses(multi_circuit_model, cgmes_model, logger)
#         return
#
#     for mc_elm in multi_circuit_model.connectivity_nodes:
#         object_template = cgmes_model.get_class_type("ConnectivityNode")
#         cn = object_template(rdfid=form_rdfid(mc_elm.idtag))
#         cn.name = mc_elm.name
#         if mc_elm.default_bus is not None:
#             tn = find_object_by_uuid(
#                 cgmes_model=cgmes_model,
#                 object_list=cgmes_model.cgmes_assets.TopologicalNode_list,
#                 target_uuid=mc_elm.default_bus.idtag
#             )
#             if tn is not None:
#                 cn.TopologicalNode = tn
#                 cn.ConnectivityNodeContainer = tn.ConnectivityNodeContainer
#                 tn.ConnectivityNodes = cn  # link back
#             else:
#                 logger.add_error(msg='No TopologinalNode found',
#                                  device=cn.name,
#                                  device_class=cn.tpe)
#         else:
#             logger.add_error(msg='Connectivity Node has no default bus',
#                              device=mc_elm.name,
#                              device_class=mc_elm.device_type)
#             # print(f'Topological node not found for cn: {cn.name}')
#
#         cgmes_model.add(cn)
#
#     return


def get_cgmes_loads(multicircuit_model: MultiCircuit,
                    cgmes_model: CgmesCircuit,
                    logger: DataLogger):
    """
    Converts every Multi Circuit load into CGMES ConformLoad.

    :param multicircuit_model:
    :param cgmes_model:
    :param logger:
    :return:
    """

    for mc_elm in multicircuit_model.loads:
        object_template = cgmes_model.get_class_type("ConformLoad")
        cl = object_template(rdfid=form_rdfid(mc_elm.idtag))
        cl.Terminals = create_cgmes_terminal(mc_elm.bus, None, cl, cgmes_model, logger)
        cl.name = mc_elm.name

        if mc_elm.bus.voltage_level:
            vl = find_object_by_uuid(
                cgmes_model=cgmes_model,
                object_list=cgmes_model.cgmes_assets.VoltageLevel_list,
                target_uuid=mc_elm.bus.voltage_level.idtag
            )
            cl.EquipmentContainer = vl

        cl.BaseVoltage = find_object_by_vnom(cgmes_model=cgmes_model,
                                             object_list=cgmes_model.cgmes_assets.BaseVoltage_list,
                                             target_vnom=mc_elm.bus.Vnom)

        if mc_elm.Ii != 0.0:
            cl.LoadResponse = create_cgmes_load_response_char(load=mc_elm, cgmes_model=cgmes_model, logger=logger)
            # cl.LoadGroup = ConformLoadGroup ..?
            cl.p = mc_elm.P / cl.LoadResponse.pConstantPower
            cl.q = mc_elm.Q / cl.LoadResponse.qConstantPower
        else:
            cl.p = mc_elm.P
            cl.q = mc_elm.Q

        cl.description = mc_elm.code

        cgmes_model.add(cl)


def get_cgmes_equivalent_injections(multicircuit_model: MultiCircuit,
                                    cgmes_model: CgmesCircuit,
                                    logger: DataLogger):
    """
    Converts every Multi Circuit external grid
    into CGMES equivalent injection.

    :param multicircuit_model:
    :param cgmes_model:
    :param logger:
    :return:
    """

    for mc_elm in multicircuit_model.external_grids:
        object_template = cgmes_model.get_class_type("EquivalentInjection")
        ei = object_template(rdfid=form_rdfid(mc_elm.idtag))
        ei.description = mc_elm.code
        ei.name = mc_elm.name
        ei.p = mc_elm.P
        ei.q = mc_elm.Q
        ei.BaseVoltage = find_object_by_vnom(cgmes_model=cgmes_model,
                                             object_list=cgmes_model.cgmes_assets.BaseVoltage_list,
                                             target_vnom=mc_elm.bus.Vnom)
        ei.Terminals = create_cgmes_terminal(mc_elm.bus, None, ei, cgmes_model, logger)
        ei.regulationCapability = False

        cgmes_model.add(ei)


def get_cgmes_ac_line_segments(multicircuit_model: MultiCircuit,
                               cgmes_model: CgmesCircuit,
                               logger: DataLogger):
    """
    Converts every Multi Circuit line
    into CGMES AC line segment.

    :param multicircuit_model:
    :param cgmes_model:
    :param logger:
    :return:
    """
    sbase = multicircuit_model.Sbase
    for mc_elm in multicircuit_model.lines:
        object_template = cgmes_model.get_class_type("ACLineSegment")
        line = object_template(rdfid=form_rdfid(mc_elm.idtag))
        line.description = mc_elm.code
        line.name = mc_elm.name
        line.BaseVoltage = find_object_by_vnom(cgmes_model=cgmes_model,
                                               object_list=cgmes_model.cgmes_assets.BaseVoltage_list,
                                               target_vnom=mc_elm.get_max_bus_nominal_voltage()
                                               )  # which Vnom we need?
        line.Terminals = [create_cgmes_terminal(mc_elm.bus_from, 1, line, cgmes_model, logger),
                          create_cgmes_terminal(mc_elm.bus_to, 2, line, cgmes_model, logger)]
        line.length = mc_elm.length

        current_rate = mc_elm.rate * 1e3 / (mc_elm.get_max_bus_nominal_voltage() * 1.73205080756888)
        current_rate = np.round(current_rate, 4)
        create_cgmes_current_limit(line.Terminals[0], current_rate, cgmes_model, logger)
        create_cgmes_current_limit(line.Terminals[1], current_rate, cgmes_model, logger)


        vnom = line.BaseVoltage.nominalVoltage

        if vnom is not None:
            # Calculate Zbase
            zbase = (vnom * vnom) / sbase
            ybase = 1.0 / zbase

            line.r = mc_elm.R * zbase
            line.x = mc_elm.X * zbase
            # line.gch = mc_elm.G * Ybase
            line.bch = mc_elm.B * ybase
            line.r0 = mc_elm.R0 * zbase
            line.x0 = mc_elm.X0 * zbase
            # line.g0ch = mc_elm.G0 * Ybase
            line.b0ch = mc_elm.B0 * ybase

        cgmes_model.add(line)


def get_cgmes_operational_limits(multicircuit_model: MultiCircuit,
                                 cgmes_model: CgmesCircuit,
                                 logger: DataLogger):
    # OperationalLimitSet and OperationalLimitType
    # rate = np.round((current_rate / 1000.0) * cgmes_elm.BaseVoltage.nominalVoltage * 1.73205080756888,
    #                                     4)
    # TODO Move it to util, we need a device and its terminals and create a limit for the terminals, create the LimitTypes
    pass


def get_cgmes_generators(multicircuit_model: MultiCircuit,
                         cgmes_model: CgmesCircuit,
                         logger: DataLogger):
    """
    Converts Multi Circuit generators
    into approriate CGMES Generating Unit.

    :param multicircuit_model:
    :param cgmes_model:
    :param logger:
    :return:
    """

    for mc_elm in multicircuit_model.generators:
        # Generating Units ---------------------------------------------------
        cgmes_gen = create_cgmes_generating_unit(
            gen=mc_elm, cgmes_model=cgmes_model
        )
        cgmes_gen.name = mc_elm.name
        cgmes_gen.description = mc_elm.code
        # cgmes_gen.EquipmentContainer: cgmes.Substation
        if cgmes_model.cgmes_assets.Substation_list:
            subs = find_object_by_uuid(
                cgmes_model=cgmes_model,
                object_list=cgmes_model.cgmes_assets.Substation_list,
                target_uuid=mc_elm.bus.substation.idtag
            )
            if subs is not None:
                cgmes_gen.EquipmentContainer = subs
                # link back
                if isinstance(subs.Equipments, list):
                    subs.Equipment.append(cgmes_gen)
                else:
                    subs.Equipment = [cgmes_gen]
            else:
                print(f'No substation found for generator {mc_elm.name}')

        cgmes_gen.initialP = mc_elm.P
        cgmes_gen.maxOperatingP = mc_elm.Pmax
        cgmes_gen.minOperatingP = mc_elm.Pmin

        # Synchronous Machine ------------------------------------------------
        object_template = cgmes_model.get_class_type("SynchronousMachine")
        cgmes_syn = object_template(rdfid=form_rdfid(mc_elm.idtag))
        cgmes_syn.description = mc_elm.code
        cgmes_syn.name = mc_elm.name
        # cgmes_syn.aggregate is optional, not exported
        if mc_elm.bus.is_slack:
            cgmes_syn.referencePriority = 1
            cgmes_gen.normalPF = 1  # in gridcal the participation factor is the cost
        else:
            cgmes_syn.referencePriority = 0
            cgmes_gen.normalPF = 0
        # TODO cgmes_syn.EquipmentContainer: VoltageLevel

        # has_control: do we have control
        # control_type: voltage or power control, ..
        # is_controlled: enabling flag (already have)
        if mc_elm.is_controlled:
            cgmes_syn.RegulatingControl = (
                create_cgmes_regulating_control(cgmes_syn, mc_elm, cgmes_model, logger))
            cgmes_syn.controlEnabled = True
        else:
            cgmes_syn.controlEnabled = False

        # Todo cgmes_syn.ratedPowerFactor = 1.0
        cgmes_syn.ratedS = mc_elm.Snom
        cgmes_syn.GeneratingUnit = cgmes_gen  # linking them together
        cgmes_gen.RotatingMachine = cgmes_syn  # linking them together
        cgmes_syn.maxQ = mc_elm.Qmax
        cgmes_syn.minQ = mc_elm.Qmin
        cgmes_syn.r = mc_elm.R1 if mc_elm.R1 != 1e-20 else None  # default value not exported
        cgmes_syn.p = -mc_elm.P  # negative sign!
        cgmes_syn.q = -mc_elm.P * np.tan(np.arccos(mc_elm.Pf))
        # TODO cgmes_syn.qPercent =
        if mc_elm.q_curve is not None:
            pMin = mc_elm.q_curve.get_Pmin()
        else:
            pMin = mc_elm.Pmin
        if cgmes_syn.p < 0:
            cgmes_syn.operatingMode = SynchronousMachineOperatingMode.generator
            if pMin < 0:
                cgmes_syn.type = SynchronousMachineKind.generatorOrMotor
            elif pMin == 0:
                cgmes_syn.type = SynchronousMachineKind.generatorOrCondenser
            else:
                cgmes_syn.type = SynchronousMachineKind.generator
        elif cgmes_syn.p == 0:
            cgmes_syn.operatingMode = SynchronousMachineOperatingMode.condenser
            if pMin < 0:  # TODO We don't have all the types
                cgmes_syn.type = SynchronousMachineKind.motorOrCondenser
            elif pMin == 0:
                cgmes_syn.type = SynchronousMachineKind.generatorOrCondenser
            else:
                cgmes_syn.type = SynchronousMachineKind.generatorOrCondenser
        else:
            cgmes_syn.operatingMode = SynchronousMachineOperatingMode.motor
            if pMin < 0:
                cgmes_syn.type = SynchronousMachineKind.generatorOrMotor
            elif pMin == 0:
                cgmes_syn.type = SynchronousMachineKind.motorOrCondenser
            else:
                cgmes_syn.type = SynchronousMachineKind.generatorOrMotor

        # generatorOrCondenser = 'generatorOrCondenser'
        # generator = 'generator'
        # generatorOrMotor = 'generatorOrMotor'
        # motor = 'motor'
        # motorOrCondenser = 'motorOrCondenser'
        # generatorOrCondenserOrMotor = 'generatorOrCondenserOrMotor'
        # condenser = 'condenser'

        if mc_elm.bus.voltage_level:
            vl = find_object_by_uuid(
                cgmes_model=cgmes_model,
                object_list=cgmes_model.cgmes_assets.VoltageLevel_list,
                target_uuid=mc_elm.bus.voltage_level.idtag
            )
            cgmes_syn.EquipmentContainer = vl

        cgmes_syn.BaseVoltage = find_object_by_vnom(cgmes_model=cgmes_model,
                                                    object_list=cgmes_model.cgmes_assets.BaseVoltage_list,
                                                    target_vnom=mc_elm.bus.Vnom)
        cgmes_model.add(cgmes_syn)


def get_cgmes_power_transformers(multicircuit_model: MultiCircuit,
                                 cgmes_model: CgmesCircuit,
                                 logger: DataLogger):
    for mc_elm in multicircuit_model.transformers2w:
        object_template = cgmes_model.get_class_type("PowerTransformer")
        cm_transformer = object_template(rdfid=form_rdfid(mc_elm.idtag))
        cm_transformer.uuid = mc_elm.idtag
        cm_transformer.description = mc_elm.code
        cm_transformer.name = mc_elm.name
        cm_transformer.Terminals = [create_cgmes_terminal(mc_elm.bus_from, 1, cm_transformer, cgmes_model, logger),
                                    create_cgmes_terminal(mc_elm.bus_to, 2, cm_transformer, cgmes_model, logger)]
        cm_transformer.aggregate = False  # what is this?
        if mc_elm.bus_from.substation:
            cm_transformer.EquipmentContainer = find_object_by_uuid(
                cgmes_model=cgmes_model,
                object_list=cgmes_model.cgmes_assets.Substation_list,
                target_uuid=mc_elm.bus_from.substation.idtag
            )

        cm_transformer.PowerTransformerEnd = []
        object_template = cgmes_model.get_class_type("PowerTransformerEnd")
        pte1 = object_template()
        pte1.PowerTransformer = cm_transformer
        pte1.Terminal = cm_transformer.Terminals[0]
        pte1.BaseVoltage = find_object_by_vnom(
            cgmes_model=cgmes_model,
            object_list=cgmes_model.cgmes_assets.BaseVoltage_list,
            target_vnom=mc_elm.bus_from.Vnom
        )
        R, X, G, B, R0, X0, G0, B0 = (mc_elm.R, mc_elm.X, mc_elm.G, mc_elm.B, mc_elm.R0,
                                      mc_elm.X0, mc_elm.G0, mc_elm.B0)
        r, x, g, b, r0, x0, g0, b0 = get_ohm_values_power_transformer(R, X, G, B, R0, X0, G0, B0, mc_elm.Sn, mc_elm.HV)
        pte1.r = r
        pte1.x = x
        pte1.g = g
        pte1.b = b
        pte1.r0 = r0
        pte1.x0 = x0
        pte1.g0 = g0
        pte1.b0 = b0
        pte1.ratedU = mc_elm.HV
        pte1.ratedS = mc_elm.Sn
        pte1.endNumber = 1

        pte2 = object_template()
        pte2.PowerTransformer = cm_transformer
        pte2.Terminal = cm_transformer.Terminals[1]
        pte2.BaseVoltage = find_object_by_vnom(
            cgmes_model=cgmes_model,
            object_list=cgmes_model.cgmes_assets.BaseVoltage_list,
            target_vnom=mc_elm.bus_to.Vnom
        )
        pte2.r = 0
        pte2.x = 0
        pte2.g = 0
        pte2.b = 0
        pte2.r0 = 0
        pte2.x0 = 0
        pte2.g0 = 0
        pte2.b0 = 0
        pte2.ratedU = mc_elm.LV
        pte2.ratedS = mc_elm.Sn
        pte2.endNumber = 2

        cm_transformer.PowerTransformerEnd.append(pte1)
        cgmes_model.add(pte1)
        cm_transformer.PowerTransformerEnd.append(pte2)
        cgmes_model.add(pte2)

        cgmes_model.add(cm_transformer)

    for mc_elm in multicircuit_model.transformers3w:
        object_template = cgmes_model.get_class_type("PowerTransformer")
        cm_transformer = object_template(rdfid=form_rdfid(mc_elm.idtag))
        cm_transformer.uuid = mc_elm.idtag
        cm_transformer.description = mc_elm.code
        cm_transformer.name = mc_elm.name
        cm_transformer.Terminals = [create_cgmes_terminal(mc_elm.bus1, 1, cm_transformer, cgmes_model, logger),
                                    create_cgmes_terminal(mc_elm.bus2, 2, cm_transformer, cgmes_model, logger),
                                    create_cgmes_terminal(mc_elm.bus3, 3, cm_transformer, cgmes_model, logger)]

        cm_transformer.PowerTransformerEnd = []
        object_template = cgmes_model.get_class_type("PowerTransformerEnd")

        cm_transformer.EquipmentContainer = find_object_by_uuid(
            cgmes_model=cgmes_model,
            object_list=cgmes_model.cgmes_assets.Substation_list,
            target_uuid=mc_elm.bus1.substation.idtag
        )

        pte1 = object_template()
        pte1.PowerTransformer = cm_transformer
        pte1.Terminal = cm_transformer.Terminals[0]
        pte1.BaseVoltage = find_object_by_vnom(
            cgmes_model=cgmes_model,
            object_list=cgmes_model.cgmes_assets.BaseVoltage_list,
            target_vnom=mc_elm.bus1.Vnom
        )
        pte1.ratedU = mc_elm.V1
        pte1.ratedS = mc_elm.rate12
        pte1.endNumber = 1
        R, X, G, B, R0, X0, G0, B0 = (
            mc_elm.winding1.R, mc_elm.winding1.X, mc_elm.winding1.G, mc_elm.winding1.B, mc_elm.winding1.R0,
            mc_elm.winding1.X0, mc_elm.winding1.G0, mc_elm.winding1.B0)
        r, x, g, b, r0, x0, g0, b0 = get_ohm_values_power_transformer(R, X, G, B, R0, X0, G0, B0, mc_elm.winding1.rate,
                                                                      mc_elm.winding1.HV)
        pte1.r = r
        pte1.x = x
        pte1.g = g
        pte1.b = b
        pte1.r0 = r0
        pte1.x0 = x0
        pte1.g0 = g0
        pte1.b0 = b0

        pte2 = object_template()
        pte2.PowerTransformer = cm_transformer
        pte2.Terminal = cm_transformer.Terminals[1]
        pte2.BaseVoltage = find_object_by_vnom(
            cgmes_model=cgmes_model,
            object_list=cgmes_model.cgmes_assets.BaseVoltage_list,
            target_vnom=mc_elm.bus2.Vnom
        )
        pte2.ratedU = mc_elm.V2
        pte2.ratedS = mc_elm.rate23
        pte2.endNumber = 2
        R, X, G, B, R0, X0, G0, B0 = (
            mc_elm.winding2.R, mc_elm.winding2.X, mc_elm.winding2.G, mc_elm.winding2.B, mc_elm.winding2.R0,
            mc_elm.winding2.X0, mc_elm.winding2.G0, mc_elm.winding2.B0)
        r, x, g, b, r0, x0, g0, b0 = get_ohm_values_power_transformer(R, X, G, B, R0, X0, G0, B0, mc_elm.winding2.rate,
                                                                      mc_elm.winding2.HV)
        pte2.r = r
        pte2.x = x
        pte2.g = g
        pte2.b = b
        if cgmes_model.cgmes_version == CGMESVersions.v2_4_15:
            pte2.r0 = r0
            pte2.x0 = x0
            pte2.g0 = g0
            pte2.b0 = b0

        pte3 = object_template()
        pte3.PowerTransformer = cm_transformer
        pte3.Terminal = cm_transformer.Terminals[2]
        pte3.BaseVoltage = find_object_by_vnom(
            cgmes_model=cgmes_model,
            object_list=cgmes_model.cgmes_assets.BaseVoltage_list,
            target_vnom=mc_elm.bus3.Vnom
        )
        pte3.ratedU = mc_elm.V3
        pte3.ratedS = mc_elm.rate31
        pte3.endNumber = 3
        R, X, G, B, R0, X0, G0, B0 = (
            mc_elm.winding3.R, mc_elm.winding3.X, mc_elm.winding3.G, mc_elm.winding3.B, mc_elm.winding3.R0,
            mc_elm.winding3.X0, mc_elm.winding3.G0, mc_elm.winding3.B0)
        r, x, g, b, r0, x0, g0, b0 = get_ohm_values_power_transformer(R, X, G, B, R0, X0, G0, B0, mc_elm.winding3.rate,
                                                                      mc_elm.winding3.HV)
        pte3.r = r
        pte3.x = x
        pte3.g = g
        pte3.b = b
        pte3.r0 = r0
        pte3.x0 = x0
        pte3.g0 = g0
        pte3.b0 = b0

        cm_transformer.PowerTransformerEnd.append(pte1)
        cgmes_model.add(pte1)
        cm_transformer.PowerTransformerEnd.append(pte2)
        cgmes_model.add(pte2)
        cm_transformer.PowerTransformerEnd.append(pte3)
        cgmes_model.add(pte3)

        cgmes_model.add(cm_transformer)


def get_cgmes_linear_shunts(multicircuit_model: MultiCircuit,
                            cgmes_model: CgmesCircuit,
                            logger: DataLogger):
    """
    Converts Multi Circuit shunts
    into CGMES Linear shunt compensator

    :param multicircuit_model:
    :param cgmes_model:
    :param logger:
    :return:
    """

    for mc_elm in multicircuit_model.shunts:
        object_template = cgmes_model.get_class_type("LinearShuntCompensator")
        lsc = object_template(rdfid=form_rdfid(mc_elm.idtag))
        lsc.name = mc_elm.name
        lsc.description = mc_elm.code
        if mc_elm.bus.voltage_level:
            vl = find_object_by_uuid(
                cgmes_model=cgmes_model,
                object_list=cgmes_model.cgmes_assets.VoltageLevel_list,
                target_uuid=mc_elm.bus.voltage_level.idtag
            )
            lsc.EquipmentContainer = vl

        lsc.BaseVoltage = find_object_by_vnom(cgmes_model=cgmes_model,
                                              object_list=cgmes_model.cgmes_assets.BaseVoltage_list,
                                              target_vnom=mc_elm.bus.Vnom)
        # lsc.RegulatingControl = False  # TODO: Should be an object
        lsc.controlEnabled = False
        lsc.maximumSections = 1

        lsc.nomU = mc_elm.bus.Vnom
        lsc.bPerSection = mc_elm.B / (lsc.nomU ** 2)
        lsc.gPerSection = mc_elm.G / (lsc.nomU ** 2)
        if mc_elm.active:
            lsc.sections = 1
        else:
            lsc.sections = 0
        lsc.normalSections = lsc.sections

        lsc.Terminals = create_cgmes_terminal(mc_elm.bus, None, lsc, cgmes_model, logger)

        cgmes_model.add(lsc)


def get_cgmes_sv_voltages(cgmes_model: CgmesCircuit,
                          pf_results: PowerFlowResults,
                          logger: DataLogger):
    """
    Creates a CgmesCircuit SvVoltage_list
    from PowerFlow results of the numerical circuit.

    Args:
        cgmes_model: CgmesCircuit
        pf_results: PowerFlowResults
        logger (DataLogger): The data logger for error handling.

    Returns:
        CgmesCircuit: A CgmesCircuit object with SvVoltage_list populated.
    """
    # SvVoltage: v, (a?) -> TopologicalNode

    for i, voltage in enumerate(pf_results.voltage):
        object_template = cgmes_model.get_class_type("SvVoltage")
        new_rdf_id = get_new_rdfid()
        sv_voltage = object_template(rdfid=new_rdf_id, tpe='SvVoltage')

        tp_list_with_boundary = (cgmes_model.cgmes_assets.TopologicalNode_list +
                                 cgmes_model.elements_by_type_boundary.get('TopologicalNode', None))
        sv_voltage.TopologicalNode = tp_list_with_boundary[i]
        # todo include boundary?
        # as the order of the results is the same as the order of buses (=tn)
        # bv = cgmes_model.cgmes_assets.TopologicalNode_list[i].BaseVoltage
<<<<<<< HEAD
        sv_voltage.v = np.abs(voltage)  #* bv.nominalVoltage
        sv_voltage.a = np.angle(voltage, deg=True)
=======
        sv_voltage.v = np.abs(voltage) #* bv.nominalVoltage
        sv_voltage.angle = np.angle(voltage, deg=True)
>>>>>>> 4956bd88

        # Add the SvVoltage instance to the SvVoltage_list
        cgmes_model.add(sv_voltage)


def get_cgmes_sv_power_flow(cgmes_model: CgmesCircuit,
                            pf_results: PowerFlowResults,
                            logger: DataLogger):
    """
    Creates a CgmesCircuit SvPowerFlow_list
    from PowerFlow results of the numerical circuit.

    Args:
        cgmes_model: CgmesCircuit
        pf_results: PowerFlowResults
        logger (DataLogger): The data logger for error handling.

    Returns:
        CgmesCircuit: A CgmesCircuit object with SvVoltage_list populated.
    """
    # SVPowerFlow: p, q -> Terminals

    for voltage in pf_results.loading:  # TODO loading?

        object_template = cgmes_model.get_class_type("SvPowerFlow")
        new_rdf_id = get_new_rdfid()
        sv_pf = object_template(rdfid=new_rdf_id)

        cgmes_model.add(sv_pf)


def get_cgmes_topological_island():
    pass


def make_coordinate_system(cgmes_model: CgmesCircuit,
                           logger: DataLogger):
    object_template = cgmes_model.get_class_type("CoordinateSystem")
    coo_sys = object_template(rdfid=get_new_rdfid())

    coo_sys.name = "EPSG4326"
    coo_sys.crsUrn = "urn:ogc:def:crs:EPSG::4326"
    coo_sys.Locations = []

    cgmes_model.add(coo_sys)


def add_location(cgmes_model: CgmesCircuit,
                 device: Base,
                 longitude: float,
                 latitude: float,
                 logger: DataLogger):
    object_template = cgmes_model.get_class_type("Location")
    location = object_template(rdfid=get_new_rdfid(), tpe="Location")

    location.CoordinateSystem = cgmes_model.cgmes_assets.CoordinateSystem_list[0]
    location.PowerSystemResource = device

    position_point_t = cgmes_model.get_class_type("PositionPoint")
    pos_point = position_point_t(rdfid=get_new_rdfid(), tpe="PositionPoint")
    pos_point.Location = location
    pos_point.sequenceNumber = 1
    pos_point.xPosition = str(longitude)
    pos_point.yPosition = str(latitude)
    location.PositionPoint = pos_point
    cgmes_model.cgmes_assets.CoordinateSystem_list[0].Locations.append(location)
    cgmes_model.add(location)
    cgmes_model.add(pos_point)

    device.Location = location


# endregion


def gridcal_to_cgmes(gc_model: MultiCircuit,
                     cgmes_model: CgmesCircuit,
                     pf_results: Union[None, PowerFlowResults],
                     logger: DataLogger) -> CgmesCircuit:
    """
    Converts the input Multi circuit to a new CGMES Circuit.

    :param gc_model: Multi circuit object
    :param cgmes_model: CGMES circuit object
    :param pf_results: power flow results from GridCal
    :param logger: Logger object
    :return: CGMES circuit (as a new object)
    """

    get_cgmes_geograpical_regions(gc_model, cgmes_model, logger)
    get_cgmes_subgeograpical_regions(gc_model, cgmes_model, logger)

    make_coordinate_system(cgmes_model, logger)

    get_cgmes_base_voltages(gc_model, cgmes_model, logger)

    get_cgmes_substations(gc_model, cgmes_model, logger)
    get_cgmes_voltage_levels(gc_model, cgmes_model, logger)

    get_cgmes_tn_nodes(gc_model, cgmes_model, logger)
    get_cgmes_cn_nodes_from_tn_nodes(gc_model, cgmes_model, logger)
    # TODO BusbarSection
    # get_cgmes_cn_nodes_from_cns(gc_model, cgmes_model, logger)

    get_cgmes_loads(gc_model, cgmes_model, logger)
    get_cgmes_equivalent_injections(gc_model, cgmes_model, logger)
    get_cgmes_generators(gc_model, cgmes_model, logger)

    get_cgmes_ac_line_segments(gc_model, cgmes_model, logger)
    # transformers, windings
    get_cgmes_power_transformers(gc_model, cgmes_model, logger)

    # shunts
    get_cgmes_linear_shunts(gc_model, cgmes_model, logger)

    # results: sv classes
    if pf_results:
        # if converged == True...
        get_cgmes_sv_voltages(cgmes_model, pf_results, logger)
        # get_cgmes_sv_power_flow()

    else:
        # abort export on gui ?
        # strategy?: option to export it with default data
        print("No PowerFlow result for CGMES export.")
    return cgmes_model<|MERGE_RESOLUTION|>--- conflicted
+++ resolved
@@ -417,14 +417,6 @@
     return rc
 
 
-<<<<<<< HEAD
-def create_cgmes_current_limits(mc_elm: Union[gcdev.Line,
-    # gcdev.Transformer2W,
-    # gcdev.Transformer3W
-],
-                                cgmes_model: CgmesCircuit,
-                                logger: DataLogger):
-=======
 def create_cgmes_current_limit(terminal,
                                rate: float,
                                # mc_elm: Union[gcdev.Line,
@@ -433,7 +425,6 @@
                                #               ],
                                cgmes_model: CgmesCircuit,
                                logger: DataLogger):
->>>>>>> 4956bd88
     new_rdf_id = get_new_rdfid()
     object_template = cgmes_model.get_class_type("CurrentLimit")
     curr_lim = object_template(rdfid=new_rdf_id)
@@ -1246,13 +1237,8 @@
         # todo include boundary?
         # as the order of the results is the same as the order of buses (=tn)
         # bv = cgmes_model.cgmes_assets.TopologicalNode_list[i].BaseVoltage
-<<<<<<< HEAD
-        sv_voltage.v = np.abs(voltage)  #* bv.nominalVoltage
-        sv_voltage.a = np.angle(voltage, deg=True)
-=======
         sv_voltage.v = np.abs(voltage) #* bv.nominalVoltage
         sv_voltage.angle = np.angle(voltage, deg=True)
->>>>>>> 4956bd88
 
         # Add the SvVoltage instance to the SvVoltage_list
         cgmes_model.add(sv_voltage)
