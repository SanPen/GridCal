# This file is part of GridCal
#
# GridCal is free software: you can redistribute it and/or modify
# it under the terms of the GNU General Public License as published by
# the Free Software Foundation, either version 3 of the License, or
# (at your option) any later version.
#
# GridCal is distributed in the hope that it will be useful,
# but WITHOUT ANY WARRANTY; without even the implied warranty of
# MERCHANTABILITY or FITNESS FOR A PARTICULAR PURPOSE.  See the
# GNU General Public License for more details.
#
# You should have received a copy of the GNU General Public License
# along with GridCal.  If not, see <http://www.gnu.org/licenses/>.
import datetime
_current_year_ = datetime.datetime.now().year

# do not forget to keep a three-number version!!!
<<<<<<< HEAD
__GridCalEngine_VERSION__ = "5.1.21"
=======
__GridCalEngine_VERSION__ = "5.2.0"
>>>>>>> eb6e1819

url = 'https://github.com/SanPen/GridCal'

about_msg = "GridCal v" + str(__GridCalEngine_VERSION__) + '\n\n'

about_msg += """
GridCal has been carefully crafted since 2015 to 
serve as a platform for research and consultancy. 
Visit https://www.advancedgridinsights.com/gridcal for more details.\n"""

about_msg += """
This program is free software; you can redistribute it and/or
modify it under the terms of the GNU Lesser General Public
License as published by the Free Software Foundation; either
version 3 of the License, or (at your option) any later version.

This program is distributed in the hope that it will be useful,
but WITHOUT ANY WARRANTY; without even the implied warranty of
MERCHANTABILITY or FITNESS FOR A PARTICULAR PURPOSE.  See the GNU
Lesser General Public License for more details.

The source of GridCal can be found at:
""" + url + "\n\n"

copyright_msg = 'Copyright (C) 2015-' + str(_current_year_) + ' Santiago Peñate Vera'

contributors_msg = 'Michel Lavoie (Transformer automation)\n'
contributors_msg += 'Bengt Lüers (Better testing)\n'
contributors_msg += 'Josep Fanals Batllori (HELM, Sequence Short circuit)\n'
contributors_msg += 'Manuel Navarro Catalán (Better documentation)\n'
contributors_msg += 'Paul Schultz (Grid Generator)\n'
contributors_msg += 'Andrés Ramiro (Optimal net transfer capacity)\n'
contributors_msg += 'Ameer Carlo Lubang (Sequence short-circuit)\n'

about_msg += copyright_msg + '\n' + contributors_msg<|MERGE_RESOLUTION|>--- conflicted
+++ resolved
@@ -16,11 +16,7 @@
 _current_year_ = datetime.datetime.now().year
 
 # do not forget to keep a three-number version!!!
-<<<<<<< HEAD
-__GridCalEngine_VERSION__ = "5.1.21"
-=======
 __GridCalEngine_VERSION__ = "5.2.0"
->>>>>>> eb6e1819
 
 url = 'https://github.com/SanPen/GridCal'
 
