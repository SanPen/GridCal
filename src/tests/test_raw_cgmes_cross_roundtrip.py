# This Source Code Form is subject to the terms of the Mozilla Public
# License, v. 2.0. If a copy of the MPL was not distributed with this
# file, You can obtain one at https://mozilla.org/MPL/2.0/.
# SPDX-License-Identifier: MPL-2.0
from __future__ import annotations

import os

import numpy as np
from GridCalEngine.IO import FileSave
from GridCalEngine.IO.cim.cgmes.cgmes_enums import cgmesProfile
from GridCalEngine.IO.file_handler import FileSavingOptions, FileOpenOptions, FileOpen
from GridCalEngine.Simulations import PowerFlowOptions
from GridCalEngine.Simulations.results_template import DriverToSave
from GridCalEngine.enumerations import CGMESVersions, SolverType, SimulationTypes
from GridCalEngine.basic_structures import Logger
import GridCalEngine.api as gce


def create_file_save_options(boundary_zip_path: str) -> FileSavingOptions:
    """

    :param boundary_zip_path:
    :return:
    """
    options = FileSavingOptions()
    options.one_file_per_profile = False
    options.cgmes_profiles = [cgmesProfile.EQ,
                              cgmesProfile.OP,
                              cgmesProfile.TP,
                              cgmesProfile.SV,
                              cgmesProfile.SSH]
    options.cgmes_version = CGMESVersions.v2_4_15
    options.cgmes_boundary_set = boundary_zip_path

    return options


def create_file_open_options() -> FileOpenOptions:
    """
    :return:
    """
    options = FileOpenOptions()
    options.cgmes_map_areas_like_raw = True
    options.try_to_map_dc_to_hvdc_line = True

    return options


def get_power_flow_options() -> PowerFlowOptions:
    """
    
    :return: 
    """
    pfo = PowerFlowOptions(
        # solver_type=SolverType.NR,
        # retry_with_other_methods=True,
        # verbose=0,
        # initialize_with_existing_solution=False,
        # tolerance=1e-6,
        # max_iter=25,
        # max_outer_loop_iter=100,
        # control_q=True,
        control_taps_modules=True,
        control_taps_phase=True,
        control_remote_voltage=True,
        # orthogonalize_controls=True,
        # apply_temperature_correction=True,
        # branch_impedance_tolerance_mode=BranchImpedanceMode.Specified,
        # distributed_slack=False,
        ignore_single_node_islands=True,
        # trust_radius=1.0,
        # backtracking_parameter=0.05,
        # use_stored_guess=False,
        # generate_report=False
    )
    return pfo


def run_raw_to_cgmes(import_path: str | list[str],
                     export_fname: str,
                     boundary_zip_path: str):
    """

    :param import_path:
    :param export_fname:
    :param boundary_zip_path:
    :return:
    """
    # RAW model import to MultiCircuit
    circuit1 = gce.open_file(import_path)

    # # detect substation from the raw file
    # gce.detect_substations(grid=circuit1)
    # already done in raw_to_gridcal.py

    # run power flow
    pf_options = get_power_flow_options()
    pf1_res = gce.power_flow(circuit1, pf_options)
    # pf_options = None
    # pf1_res = None

    logger_saving = Logger()
    pf_session_data = DriverToSave(name="powerflow results",
                                   tpe=SimulationTypes.PowerFlow_run,
                                   results=pf1_res,
                                   logger=logger_saving)
    # Export
    # export_dir = os.path.join(os.path.curdir, "/export_result")
    # export_name = os.path.join(export_dir, export_name)
    file_save_options = create_file_save_options(boundary_zip_path)
    file_save_options.sessions_data.append(pf_session_data)

    cgmes_export = FileSave(circuit=circuit1,
                            file_name=export_fname,
                            options=file_save_options)
    cgmes_export.save_cgmes()
    logger_saving.print()

    open_options = create_file_open_options()
    file_open = FileOpen(file_name=[export_fname, boundary_zip_path],
                         options=open_options)

    circuit2 = file_open.open()

    # run power flow
    pf2_res = gce.power_flow(circuit2, pf_options)

    ok, logger_mc = circuit1.compare_circuits(circuit2)
    if not ok:
        print("\nMulti Circuits are not equal!\n")
        logger_mc.print()

    nc1 = gce.compile_numerical_circuit_at(circuit1)
    nc2 = gce.compile_numerical_circuit_at(circuit2)

    # COMPARING Numerical Circuits
    ok, logger_nc = nc1.compare(nc_2=nc2, tol=1e-6)  # 1e-6

    if ok:
        print("\nOK! SUCCESS for Numerical Circuit!\n")
    else:
        print("\nNumerical Circuits are not equal!\n")
        logger_nc.print()

        # FOR DEBUG
        adm1 = nc1.get_admittance_matrices()
        adm2 = nc2.get_admittance_matrices()
        Sbus1 = nc1.get_power_injections()
        Sbus2 = nc2.get_power_injections()
        print('Buses')
        print(nc1.bus_data.names)
        print(nc2.bus_data.names)
        print('Loads')
        print(nc1.load_data.names)
        print(nc2.load_data.names)
        print('Gens')
        print(nc1.generator_data.names)
        print(nc2.generator_data.names)
        print('Sbus1')
        print(Sbus1)
        print('Sbus2')
        print(Sbus2)
        print('S_diff')
        print(Sbus1 - Sbus2)
        print('Y1')
        print(adm1.Ybus.A)
        print('Y2')
        print(adm2.Ybus.A)
        Y_diff = adm2.Ybus.A - adm1.Ybus.A
        print('Y_diff', Y_diff)
        # mask = Y_diff != 0
        mask = ~np.isclose(adm1.Ybus.A, adm2.Ybus.A, atol=1e-4, rtol=0)
        # print('mask \n', mask)
        print("Y1_elements", adm1.Ybus.A[mask])
        print("Y2_elements", adm2.Ybus.A[mask])
        print("Y_diff", adm1.Ybus.A[mask] - adm2.Ybus.A[mask])

    assert ok

    pf_ok = np.allclose(np.abs(pf1_res.voltage), np.abs(pf2_res.voltage), atol=1e-5)
    if pf_ok:
        print("\nOK! SUCCESS for PowerFlow results!\n")
    else:
        print("Tap modules")
        print(pf1_res.tap_module)
        print(pf2_res.tap_module)
        print("Tap phase")
        print(pf1_res.tap_angle)
        print(pf2_res.tap_angle)
        # running in the GUI they are matching

        print("\nVoltages")
        print(np.abs(pf1_res.voltage))
        print(np.abs(pf2_res.voltage))
        print("Voltage abs diff")
        print(np.abs(pf2_res.voltage) - np.abs(pf1_res.voltage))

    assert pf_ok


def test_raw_to_cgmes_cross_roundtrip():
    """
    Importing from RAW and export to CGMES, importing back it.
    Comparing the RAW import with the CGMES import.

    :return:
    """
    script_path = os.path.abspath(__file__)

    # test_grid_name = 'IEEE 14 bus'  # PASSEED
    # boundary_relative_path = os.path.join('data', 'grids', 'CGMES_2_4_15', 'BD_IEEE_Grids.zip')

<<<<<<< HEAD
    # braches excessive voltage diff: PASSED if these branches are not added as trafos
    # test_grid_name = 'IEEE 30 bus'  # num of transormer2w??!! (tap_module num error)
=======
    # test_grid_name = 'IEEE 30 bus'  # tap_module num error
>>>>>>> 93be4bab
    # boundary_relative_path = os.path.join('data', 'grids', 'CGMES_2_4_15', 'BD_IEEE_Grids.zip')

    # test_grid_name = 'IEEE_14_v35_3_nudox_1_hvdc_desf_rates_fs_ss'
    # boundary_relative_path = os.path.join('data', 'grids', 'CGMES_2_4_15', 'BD_IEEE_Grids.zip')

    test_grid_name = 'IEEE_14_v35_3_nudox_1_hvdc_desf_rates_fs_ss_wo_pst'
    boundary_relative_path = os.path.join('data', 'grids', 'CGMES_2_4_15', 'BD_IEEE_Grids.zip')

<<<<<<< HEAD
    # test_grid_name = 'DACF_20240404_00_IGM'       # STORE it somewhewre else!
=======
    # test_grid_name = 'DACF_20240404_00_IGM'
>>>>>>> 93be4bab
    # boundary_relative_path = os.path.join('data', 'grids', 'CGMES_2_4_15', 'DACF_20240404_Boundary.zip')

    boundary_path = os.path.abspath(os.path.join(os.path.dirname(script_path), boundary_relative_path))

    raw_relative_path = os.path.join('data', 'grids', 'RAW', f"{test_grid_name}.raw")
    raw_path = os.path.abspath(os.path.join(os.path.dirname(script_path), raw_relative_path))

    export_relative_path = os.path.join('data/output/raw_to_cgmes_export_results', f'{test_grid_name}_from_raw_GC.zip')
    export_name = os.path.abspath(os.path.join(os.path.dirname(script_path), export_relative_path))
    if not os.path.exists(os.path.dirname(export_name)):
        os.makedirs(os.path.dirname(export_name))

    run_raw_to_cgmes(raw_path, export_name, boundary_path)<|MERGE_RESOLUTION|>--- conflicted
+++ resolved
@@ -49,8 +49,8 @@
 
 def get_power_flow_options() -> PowerFlowOptions:
     """
-    
-    :return: 
+
+    :return:
     """
     pfo = PowerFlowOptions(
         # solver_type=SolverType.NR,
@@ -211,12 +211,8 @@
     # test_grid_name = 'IEEE 14 bus'  # PASSEED
     # boundary_relative_path = os.path.join('data', 'grids', 'CGMES_2_4_15', 'BD_IEEE_Grids.zip')
 
-<<<<<<< HEAD
     # braches excessive voltage diff: PASSED if these branches are not added as trafos
     # test_grid_name = 'IEEE 30 bus'  # num of transormer2w??!! (tap_module num error)
-=======
-    # test_grid_name = 'IEEE 30 bus'  # tap_module num error
->>>>>>> 93be4bab
     # boundary_relative_path = os.path.join('data', 'grids', 'CGMES_2_4_15', 'BD_IEEE_Grids.zip')
 
     # test_grid_name = 'IEEE_14_v35_3_nudox_1_hvdc_desf_rates_fs_ss'
@@ -225,11 +221,7 @@
     test_grid_name = 'IEEE_14_v35_3_nudox_1_hvdc_desf_rates_fs_ss_wo_pst'
     boundary_relative_path = os.path.join('data', 'grids', 'CGMES_2_4_15', 'BD_IEEE_Grids.zip')
 
-<<<<<<< HEAD
     # test_grid_name = 'DACF_20240404_00_IGM'       # STORE it somewhewre else!
-=======
-    # test_grid_name = 'DACF_20240404_00_IGM'
->>>>>>> 93be4bab
     # boundary_relative_path = os.path.join('data', 'grids', 'CGMES_2_4_15', 'DACF_20240404_Boundary.zip')
 
     boundary_path = os.path.abspath(os.path.join(os.path.dirname(script_path), boundary_relative_path))
