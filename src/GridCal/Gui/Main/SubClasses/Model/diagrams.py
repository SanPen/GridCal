# GridCal
# Copyright (C) 2015 - 2024 Santiago Peñate Vera
#
# This program is free software; you can redistribute it and/or
# modify it under the terms of the GNU Lesser General Public
# License as published by the Free Software Foundation; either
# version 3 of the License, or (at your option) any later version.
#
# This program is distributed in the hope that it will be useful,
# but WITHOUT ANY WARRANTY; without even the implied warranty of
# MERCHANTABILITY or FITNESS FOR A PARTICULAR PURPOSE.  See the GNU
# Lesser General Public License for more details.
#
# You should have received a copy of the GNU Lesser General Public License
# along with this program; if not, write to the Free Software Foundation,
# Inc., 51 Franklin Street, Fifth Floor, Boston, MA  02110-1301, USA.
import os
from typing import List, Tuple, Union

import networkx as nx
import numpy as np
from PySide6 import QtGui, QtWidgets, QtCore
from matplotlib import pyplot as plt
from pandas.plotting import register_matplotlib_converters

import GridCalEngine.Devices as dev
import GridCalEngine.Simulations as sim
import GridCal.Gui.GuiFunctions as gf
import GridCal.Gui.Visualization.palettes as palettes
from GridCalEngine.IO.file_system import get_create_gridcal_folder
from GridCal.Gui.GeneralDialogues import (CheckListDialogue, StartEndSelectionDialogue, InputSearchDialogue,
                                          InputNumberDialogue)
from GridCalEngine.Devices.types import ALL_DEV_TYPES
<<<<<<< HEAD

from GridCal.Gui.Diagrams.DiagramEditorWidget.diagram_editor_widget import (DiagramEditorWidget,
                                                                            BusGraphicItem,
                                                                            generate_bus_branch_diagram,
                                                                            make_vecinity_diagram)
=======
from GridCalEngine.enumerations import SimulationTypes

from GridCal.Gui.Diagrams.SchematicWidget.schematic_widget import (SchematicWidget,
                                                                   BusGraphicItem,
                                                                   generate_schematic_diagram,
                                                                   make_vecinity_diagram)
>>>>>>> 323aa2a2
from GridCal.Gui.Diagrams.MapWidget.grid_map_widget import GridMapWidget, generate_map_diagram
from GridCal.Gui.Diagrams.diagrams_model import DiagramsModel
from GridCal.Gui.messages import yes_no_question, error_msg, info_msg
from GridCal.Gui.Main.SubClasses.Model.compiled_arrays import CompiledArraysMain
from GridCal.Gui.Main.object_select_window import ObjectSelectWindow
from GridCal.Gui.Diagrams.MapWidget.TileProviders.blue_marble import BlueMarbleTiles
from GridCal.Gui.Diagrams.MapWidget.TileProviders.cartodb import CartoDbTiles

<<<<<<< HEAD
ALL_EDITORS = Union[DiagramEditorWidget, GridMapWidget]
ALL_EDITORS_NONE = Union[None, DiagramEditorWidget, GridMapWidget]
=======
ALL_EDITORS = Union[SchematicWidget, GridMapWidget]
ALL_EDITORS_NONE = Union[None, SchematicWidget, GridMapWidget]
>>>>>>> 323aa2a2


class DiagramsMain(CompiledArraysMain):
    """
    Diagrams Main
    """

    def __init__(self, parent=None):
        """

        @param parent:
        """

        # create main window
        CompiledArraysMain.__init__(self, parent)

        # list of diagrams
        self.diagram_widgets_list: List[ALL_EDITORS] = list()

        # Declare the map
        palettes_list = [palettes.Colormaps.GridCal,
                         palettes.Colormaps.Green2Red,
                         palettes.Colormaps.Heatmap,
                         palettes.Colormaps.TSO]
        self.cmap_dict = {e.value: e for e in palettes_list}
        self.ui.palette_comboBox.setModel(gf.get_list_model([e.value for e in palettes_list]))

        # map tile sources
        self.tile_sources = {
            'Blue Marble': BlueMarbleTiles(tiles_dir=os.path.join(get_create_gridcal_folder(), 'tiles', 'blue_marble')),
            'Carto positron': CartoDbTiles(
                tiles_dir=os.path.join(get_create_gridcal_folder(), 'tiles', 'carto_db_positron'),
                tile_servers=['http://basemaps.cartocdn.com/light_all/']),
            'Carto dark matter': CartoDbTiles(
                tiles_dir=os.path.join(get_create_gridcal_folder(), 'tiles', 'carto_db_dark_matter'),
                tile_servers=["http://basemaps.cartocdn.com/dark_all/"])
        }

        self.ui.tile_provider_comboBox.setModel(gf.get_list_model(list(self.tile_sources.keys())))
        self.ui.tile_provider_comboBox.setCurrentIndex(0)

        # Automatic layout modes
        self.layout_algorithms_dict = dict()
        self.layout_algorithms_dict['circular_layout'] = nx.circular_layout
        self.layout_algorithms_dict['random_layout'] = nx.random_layout
        self.layout_algorithms_dict['shell_layout'] = nx.shell_layout
        self.layout_algorithms_dict['spring_layout'] = nx.spring_layout
        self.layout_algorithms_dict['spectral_layout'] = nx.spectral_layout
        self.layout_algorithms_dict['fruchterman_reingold_layout'] = nx.fruchterman_reingold_layout
        self.layout_algorithms_dict['kamada_kawai'] = nx.kamada_kawai_layout

        mdl = gf.get_list_model(list(self.layout_algorithms_dict.keys()))
        self.ui.automatic_layout_comboBox.setModel(mdl)
        self.ui.automatic_layout_comboBox.setCurrentIndex(6)

        # list of steps in the schematic
        self.schematic_list_steps = list()

        self.available_results_steps_dict = None

        # list of styles
        plt_styles = plt.style.available
        self.ui.plt_style_comboBox.setModel(gf.get_list_model(plt_styles))

        if 'fivethirtyeight' in plt_styles:
            self.ui.plt_style_comboBox.setCurrentText('fivethirtyeight')

        # configure matplotlib for pandas time series
        register_matplotlib_converters()

        # --------------------------------------------------------------------------------------------------------------
        self.ui.actionTakePicture.triggered.connect(self.take_picture)
        self.ui.actionRecord_video.triggered.connect(self.record_video)
        self.ui.actionDelete_selected.triggered.connect(self.delete_selected_from_the_diagram_and_db)
        self.ui.actionDelete_from_the_diagram.triggered.connect(self.delete_selected_from_the_diagram)
        self.ui.actionTry_to_fix_buses_location.triggered.connect(self.try_to_fix_buses_location)
        self.ui.actionSet_schematic_positions_from_GPS_coordinates.triggered.connect(self.set_xy_from_lat_lon)
        self.ui.actionSetSelectedBusCountry.triggered.connect(lambda: self.set_selected_bus_property('country'))
        self.ui.actionSetSelectedBusArea.triggered.connect(lambda: self.set_selected_bus_property('area'))
        self.ui.actionSetSelectedBusZone.triggered.connect(lambda: self.set_selected_bus_property('zone'))
        self.ui.actionSelect_buses_by_area.triggered.connect(lambda: self.select_buses_by_property('area'))
        self.ui.actionSelect_buses_by_zone.triggered.connect(lambda: self.select_buses_by_property('zone'))
        self.ui.actionSelect_buses_by_country.triggered.connect(lambda: self.select_buses_by_property('country'))
        self.ui.actionAdd_selected_to_contingency.triggered.connect(self.add_selected_to_contingency)
        self.ui.actionAdd_selected_as_new_investment.triggered.connect(self.add_selected_to_investment)
        self.ui.actionZoom_in.triggered.connect(self.zoom_in)
        self.ui.actionZoom_out.triggered.connect(self.zoom_out)
        self.ui.actionAdd_general_bus_branch_diagram.triggered.connect(self.add_complete_bus_branch_diagram)
        self.ui.actionNew_bus_branch_diagram_from_selection.triggered.connect(
            self.new_bus_branch_diagram_from_selection)
        self.ui.actionAdd_map.triggered.connect(self.add_map_diagram)
        self.ui.actionBigger_nodes.triggered.connect(self.bigger_nodes)
        self.ui.actionSmaller_nodes.triggered.connect(self.smaller_nodes)
        self.ui.actionCenter_view.triggered.connect(self.center_nodes)
        self.ui.actionAutoatic_layout.triggered.connect(self.auto_layout)
        self.ui.actionSearchDiagram.triggered.connect(self.search_diagram)
        self.ui.actionEdit_simulation_time_limits.triggered.connect(self.edit_time_interval)
        self.ui.actionDisable_all_results_tags.triggered.connect(self.disable_all_results_tags)
        self.ui.actionEnable_all_results_tags.triggered.connect(self.enable_all_results_tags)

        # Buttons
        self.ui.colour_results_pushButton.clicked.connect(self.colour_diagrams)

        # list clicks
        self.ui.diagramsListView.clicked.connect(self.set_selected_diagram_on_click)

        # combobox change
        self.ui.plt_style_comboBox.currentTextChanged.connect(self.plot_style_change)

        # sliders
        self.ui.diagram_step_slider.sliderReleased.connect(self.colour_diagrams)
        self.ui.diagram_step_slider.valueChanged.connect(self.diagrams_time_slider_change)
        self.ui.db_step_slider.valueChanged.connect(self.objects_time_slider_change)

        # spinbox change
        self.ui.explosion_factor_doubleSpinBox.valueChanged.connect(self.explosion_factor_change)
        self.ui.defaultBusVoltageSpinBox.valueChanged.connect(self.default_voltage_change)

        # context menu
        self.ui.diagramsListView.customContextMenuRequested.connect(self.show_diagrams_context_menu)

        # Set context menu policy to CustomContextMenu
        self.ui.diagramsListView.setContextMenuPolicy(QtGui.Qt.ContextMenuPolicy.CustomContextMenu)

    def auto_layout(self):
        """
        Automatic layout of the nodes
        """

        diagram_widget = self.get_selected_diagram_widget()

        if diagram_widget:
<<<<<<< HEAD
            if isinstance(diagram_widget, DiagramEditorWidget):
=======
            if isinstance(diagram_widget, SchematicWidget):
>>>>>>> 323aa2a2

                # guilty assumption
                do_it = True

                # if the ask, checkbox is checked, then ask
                if self.ui.ask_before_appliying_layout_checkBox.isChecked():
                    reply = QtWidgets.QMessageBox.question(self, 'Message',
                                                           'Are you sure that you want to try an automatic layout?',
                                                           QtWidgets.QMessageBox.StandardButton.Yes,
                                                           QtWidgets.QMessageBox.StandardButton.No)

                    if reply == QtWidgets.QMessageBox.StandardButton.Yes.value:
                        do_it = True
                    else:
                        do_it = False

                if do_it:
                    diagram_widget.auto_layout(sel=self.ui.automatic_layout_comboBox.currentText())

            else:
                info_msg("The current diagram cannot be automatically layed out")
        else:
            pass  # asked and decided ot to change the layout

    def bigger_nodes(self):
        """
        Move the nodes more separated
        """
        diagram = self.get_selected_diagram_widget()
        if diagram is not None:
<<<<<<< HEAD
            if isinstance(diagram, DiagramEditorWidget):
=======
            if isinstance(diagram, SchematicWidget):
>>>>>>> 323aa2a2
                diagram.expand_node_distances()
                diagram.center_nodes()

    def smaller_nodes(self):
        """
        Move the nodes closer
        """
        diagram = self.get_selected_diagram_widget()
        if diagram is not None:
<<<<<<< HEAD
            if isinstance(diagram, DiagramEditorWidget):
=======
            if isinstance(diagram, SchematicWidget):
>>>>>>> 323aa2a2
                diagram.shrink_node_distances()
                diagram.center_nodes()

    def center_nodes(self):
        """
        Center the nodes in the screen
        """

        diagram = self.get_selected_diagram_widget()
        if diagram is not None:
<<<<<<< HEAD
            if isinstance(diagram, DiagramEditorWidget):
=======
            if isinstance(diagram, SchematicWidget):
>>>>>>> 323aa2a2
                selected = self.get_selected_buses()

                if len(selected) == 0:
                    diagram.center_nodes(elements=None)
                else:
                    buses = [bus for i, bus, graphic in selected]
                    diagram.center_nodes(elements=buses)

    def get_selected_buses(self) -> List[Tuple[int, dev.Bus, BusGraphicItem]]:
        """
        Get the selected buses
        :return: list of (bus position, bus object, bus_graphics object)
        """
        diagram_widget = self.get_selected_diagram_widget()
<<<<<<< HEAD
        if isinstance(diagram_widget, DiagramEditorWidget):
=======
        if isinstance(diagram_widget, SchematicWidget):
>>>>>>> 323aa2a2
            return diagram_widget.get_selected_buses()
        else:
            return list()

    def get_current_buses(self) -> List[Tuple[int, dev.Bus, BusGraphicItem]]:
        """
        Get the selected buses
        :return: list of (bus position, bus object, bus_graphics object)
        """
        diagram_widget = self.get_selected_diagram_widget()
<<<<<<< HEAD
        if isinstance(diagram_widget, DiagramEditorWidget):
=======
        if isinstance(diagram_widget, SchematicWidget):
>>>>>>> 323aa2a2
            return diagram_widget.get_buses()
        else:
            return list()

    def explosion_factor_change(self):
        """
        Change the node explosion factor
        """
        for diagram in self.diagram_widgets_list:
<<<<<<< HEAD
            if isinstance(diagram, DiagramEditorWidget):
=======
            if isinstance(diagram, SchematicWidget):
>>>>>>> 323aa2a2
                diagram.expand_factor = self.ui.explosion_factor_doubleSpinBox.value()

    def zoom_in(self):
        """
        Zoom the diagram in
        """
        diagram = self.get_selected_diagram_widget()
        if diagram is not None:
<<<<<<< HEAD
            if isinstance(diagram, DiagramEditorWidget):
                diagram.editor_graphics_view.zoom_in()
            elif isinstance(diagram, GridMapWidget):
                # TODO implement this
                pass
=======
            if isinstance(diagram, SchematicWidget):
                diagram.zoom_in()
            elif isinstance(diagram, GridMapWidget):
                diagram.zoom_in()
            else:
                print("zoom_in: Unsupported diagram type")
>>>>>>> 323aa2a2

    def zoom_out(self):
        """
        Zoom the diagram out
        """
        diagram = self.get_selected_diagram_widget()
        if diagram is not None:
<<<<<<< HEAD
            if isinstance(diagram, DiagramEditorWidget):
                diagram.editor_graphics_view.zoom_out()
            elif isinstance(diagram, GridMapWidget):
                # TODO implement this
                pass
=======
            if isinstance(diagram, Union[SchematicWidget, GridMapWidget]):
                diagram.zoom_out()
            else:
                print("zoom_out: Unsupported diagram type")
>>>>>>> 323aa2a2

    def edit_time_interval(self):
        """
        Run the simulation limits adjust window
        """

        if self.circuit.has_time_series:
            if self.circuit.get_time_number() > 0:
                self.start_end_dialogue_window = StartEndSelectionDialogue(min_value=self.simulation_start_index,
                                                                           max_value=self.simulation_end_index,
                                                                           time_array=self.circuit.time_profile)

                self.start_end_dialogue_window.setModal(True)
                self.start_end_dialogue_window.exec()

                if self.start_end_dialogue_window.is_accepted:
                    self.setup_sim_indices(st=self.start_end_dialogue_window.start_value,
                                           en=self.start_end_dialogue_window.end_value)
            else:
                info_msg("Empty time series :/")
        else:
            info_msg("There are no time series :/")

    def grid_colour_function(self,
                             diagram: Union[SchematicWidget, GridMapWidget],
                             current_study: str,
                             t_idx: Union[None, int],
                             allow_popups: bool = True) -> None:
        """
        Colour the schematic or the map
        :param diagram: Diagram where the plotting is made
        :param current_study: current_study name
        :param t_idx: current time step (if None, the snapshot is taken)
        :param allow_popups: if true, messages me pop up
        """
        use_flow_based_width = self.ui.branch_width_based_on_flow_checkBox.isChecked()
        min_branch_width = self.ui.min_branch_size_spinBox.value()
        max_branch_width = self.ui.max_branch_size_spinBox.value()
        min_bus_width = self.ui.min_node_size_spinBox.value()
        max_bus_width = self.ui.max_node_size_spinBox.value()
        cmap_text = self.ui.palette_comboBox.currentText()

        cmap = self.cmap_dict[cmap_text]

        buses = self.circuit.buses
        branches = self.circuit.get_branches_wo_hvdc()
        hvdc_lines = self.circuit.hvdc_lines

        if current_study == sim.PowerFlowDriver.tpe.value:
            if t_idx is None:
                results: sim.PowerFlowResults = self.session.get_results(SimulationTypes.PowerFlow_run)
                bus_active = [bus.active for bus in self.circuit.buses]
                br_active = [br.active for br in self.circuit.get_branches_wo_hvdc()]
                hvdc_active = [hvdc.active for hvdc in self.circuit.hvdc_lines]

                return diagram.colour_results(buses=buses,
                                              branches=branches,
                                              hvdc_lines=hvdc_lines,
                                              Sbus=results.Sbus,
                                              bus_active=bus_active,
                                              Sf=results.Sf,
                                              St=results.St,
                                              voltages=results.voltage,
                                              loadings=np.abs(results.loading),
                                              types=results.bus_types,
                                              losses=results.losses,
                                              br_active=br_active,
                                              hvdc_Pf=results.hvdc_Pf,
                                              hvdc_Pt=results.hvdc_Pt,
                                              hvdc_losses=results.hvdc_losses,
                                              hvdc_loading=results.hvdc_loading,
                                              hvdc_active=hvdc_active,
                                              ma=results.tap_module,
                                              theta=results.tap_angle,
                                              Beq=results.Beq,
                                              use_flow_based_width=use_flow_based_width,
                                              min_branch_width=min_branch_width,
                                              max_branch_width=max_branch_width,
                                              min_bus_width=min_bus_width,
                                              max_bus_width=max_bus_width,
                                              cmap=cmap)
            else:
                if allow_popups:
                    info_msg(f"{current_study} only has values for the snapshot")

        elif current_study == sim.PowerFlowTimeSeriesDriver.tpe.value:
            if t_idx is not None:
                results: sim.PowerFlowTimeSeriesResults = self.session.get_results(
                    SimulationTypes.PowerFlowTimeSeries_run)
                bus_active = [bus.active_prof[t_idx] for bus in self.circuit.buses]
                br_active = [br.active_prof[t_idx] for br in self.circuit.get_branches_wo_hvdc()]
                hvdc_active = [hvdc.active_prof[t_idx] for hvdc in self.circuit.hvdc_lines]

                return diagram.colour_results(buses=buses,
                                              branches=branches,
                                              hvdc_lines=hvdc_lines,
                                              Sbus=results.S[t_idx, :],
                                              bus_active=bus_active,
                                              Sf=results.Sf[t_idx, :],
                                              St=results.St[t_idx, :],
                                              voltages=results.voltage[t_idx, :],
                                              loadings=np.abs(results.loading[t_idx, :]),
                                              types=results.bus_types,
                                              losses=results.losses[t_idx, :],
                                              br_active=br_active,
                                              hvdc_Pf=results.hvdc_Pf[t_idx, :],
                                              hvdc_Pt=results.hvdc_Pt[t_idx, :],
                                              hvdc_losses=results.hvdc_losses[t_idx, :],
                                              hvdc_loading=results.hvdc_loading[t_idx, :],
                                              hvdc_active=hvdc_active,
                                              use_flow_based_width=use_flow_based_width,
                                              min_branch_width=min_branch_width,
                                              max_branch_width=max_branch_width,
                                              min_bus_width=min_bus_width,
                                              max_bus_width=max_bus_width,
                                              cmap=cmap)
            else:
                if allow_popups:
                    info_msg(f"{current_study} does not have values for the snapshot")

        elif current_study == sim.ContinuationPowerFlowDriver.tpe.value:
            if t_idx is None:
                results: sim.ContinuationPowerFlowResults = self.session.get_results(
                    SimulationTypes.ContinuationPowerFlow_run
                )
                bus_active = [bus.active for bus in self.circuit.buses]
                br_active = [br.active for br in self.circuit.get_branches_wo_hvdc()]

                return diagram.colour_results(buses=buses,
                                              branches=branches,
                                              hvdc_lines=hvdc_lines,
                                              Sbus=results.Sbus[t_idx, :],
                                              bus_active=bus_active,
                                              Sf=results.Sf[t_idx, :],
                                              St=results.St[t_idx, :],
                                              voltages=results.voltages[t_idx, :],
                                              types=results.bus_types,
                                              loadings=np.abs(results.loading[t_idx, :]),
                                              br_active=br_active,
                                              hvdc_Pf=None,
                                              hvdc_Pt=None,
                                              hvdc_losses=None,
                                              hvdc_loading=None,
                                              hvdc_active=None,
                                              use_flow_based_width=use_flow_based_width,
                                              min_branch_width=min_branch_width,
                                              max_branch_width=max_branch_width,
                                              min_bus_width=min_bus_width,
                                              max_bus_width=max_bus_width,
                                              cmap=cmap)
            else:
                if allow_popups:
                    info_msg(f"{current_study} only has values for the snapshot")

        elif current_study == sim.StochasticPowerFlowDriver.tpe.value:

            # the time is not relevant in this study

            results: sim.StochasticPowerFlowResults = self.session.get_results(
                SimulationTypes.StochasticPowerFlow
            )
            bus_active = [bus.active for bus in self.circuit.buses]
            br_active = [br.active for br in self.circuit.get_branches_wo_hvdc()]
            # hvdc_active = [hvdc.active for hvdc in self.circuit.hvdc_lines]

            return diagram.colour_results(buses=buses,
                                          branches=branches,
                                          hvdc_lines=hvdc_lines,
                                          Sbus=results.S_points.mean(axis=0),
                                          types=results.bus_types,
                                          voltages=results.V_points.mean(axis=0),
                                          bus_active=bus_active,
                                          loadings=np.abs(results.loading_points).mean(axis=0),
                                          Sf=results.Sbr_points.mean(axis=0),
                                          St=-results.Sbr_points.mean(axis=0),
                                          br_active=br_active,
                                          hvdc_Pf=None,
                                          hvdc_Pt=None,
                                          hvdc_losses=None,
                                          hvdc_loading=None,
                                          hvdc_active=None,
                                          use_flow_based_width=use_flow_based_width,
                                          min_branch_width=min_branch_width,
                                          max_branch_width=max_branch_width,
                                          min_bus_width=min_bus_width,
                                          max_bus_width=max_bus_width,
                                          cmap=cmap)

        elif current_study == sim.ShortCircuitDriver.tpe.value:
            if t_idx is None:
                results: sim.ShortCircuitResults = self.session.get_results(SimulationTypes.ShortCircuit_run)
                bus_active = [bus.active for bus in self.circuit.buses]
                br_active = [br.active for br in self.circuit.get_branches_wo_hvdc()]

                return diagram.colour_results(buses=buses,
                                              branches=branches,
                                              hvdc_lines=hvdc_lines,
                                              Sbus=results.Sbus1,
                                              bus_active=bus_active,
                                              Sf=results.Sf1,
                                              St=results.St1,
                                              voltages=results.voltage1,
                                              types=results.bus_types,
                                              loadings=results.loading1,
                                              br_active=br_active,
                                              hvdc_Pf=None,
                                              hvdc_Pt=None,
                                              hvdc_losses=None,
                                              hvdc_loading=None,
                                              hvdc_active=None,
                                              use_flow_based_width=use_flow_based_width,
                                              min_branch_width=min_branch_width,
                                              max_branch_width=max_branch_width,
                                              min_bus_width=min_bus_width,
                                              max_bus_width=max_bus_width,
                                              cmap=cmap)
            else:
                if allow_popups:
                    info_msg(f"{current_study} only has values for the snapshot")

        elif current_study == sim.OptimalPowerFlowDriver.tpe.value:
            if t_idx is None:
                results: sim.OptimalPowerFlowResults = self.session.get_results(SimulationTypes.OPF_run)
                bus_active = [bus.active for bus in self.circuit.buses]
                br_active = [br.active for br in self.circuit.get_branches_wo_hvdc()]
                hvdc_active = [hvdc.active for hvdc in self.circuit.hvdc_lines]

                return diagram.colour_results(buses=buses,
                                              branches=branches,
                                              hvdc_lines=hvdc_lines,
                                              Sbus=results.Sbus,
                                              voltages=results.voltage,
                                              bus_active=bus_active,
                                              loadings=results.loading,
                                              types=results.bus_types,
                                              Sf=results.Sf,
                                              St=results.St,
                                              br_active=br_active,
                                              hvdc_Pf=results.hvdc_Pf,
                                              hvdc_Pt=-results.hvdc_Pf,
                                              hvdc_loading=results.hvdc_loading,
                                              hvdc_active=hvdc_active,
                                              use_flow_based_width=use_flow_based_width,
                                              min_branch_width=min_branch_width,
                                              max_branch_width=max_branch_width,
                                              min_bus_width=min_bus_width,
                                              max_bus_width=max_bus_width,
                                              cmap=cmap)
            else:
                if allow_popups:
                    info_msg(f"{current_study} only has values for the snapshot")

        elif current_study == sim.OptimalPowerFlowTimeSeriesDriver.tpe.value:

            if t_idx is not None:
                results: sim.OptimalPowerFlowTimeSeriesResults = self.session.get_results(
                    SimulationTypes.OPFTimeSeries_run
                )
                bus_active = [bus.active_prof[t_idx] for bus in self.circuit.buses]
                br_active = [br.active_prof[t_idx] for br in self.circuit.get_branches_wo_hvdc()]
                hvdc_active = [hvdc.active_prof[t_idx] for hvdc in self.circuit.hvdc_lines]

                return diagram.colour_results(buses=buses,
                                              branches=branches,
                                              hvdc_lines=hvdc_lines,
                                              voltages=results.voltage[t_idx, :],
                                              Sbus=results.Sbus[t_idx, :],
                                              types=results.bus_types,
                                              bus_active=bus_active,
                                              Sf=results.Sf[t_idx, :],
                                              St=results.St[t_idx, :],
                                              loadings=np.abs(results.loading[t_idx, :]),
                                              br_active=br_active,
                                              hvdc_Pf=results.hvdc_Pf[t_idx, :],
                                              hvdc_Pt=-results.hvdc_Pf[t_idx, :],
                                              hvdc_loading=results.hvdc_loading[t_idx, :],
                                              hvdc_active=hvdc_active,
                                              use_flow_based_width=use_flow_based_width,
                                              min_branch_width=min_branch_width,
                                              max_branch_width=max_branch_width,
                                              min_bus_width=min_bus_width,
                                              max_bus_width=max_bus_width,
                                              cmap=cmap)
            else:
                if allow_popups:
                    info_msg(f"{current_study} does not have values for the snapshot")

        elif current_study == sim.NodalCapacityTimeSeriesDriver.tpe.value:

            t_idx2 = 0 if t_idx is None else t_idx

            results: sim.NodalCapacityTimeSeriesResults = self.session.nodal_capacity_optimization_ts
            bus_active = [bus.active_prof[t_idx2] for bus in self.circuit.buses]
            br_active = [br.active_prof[t_idx2] for br in self.circuit.get_branches_wo_hvdc()]
            hvdc_active = [hvdc.active_prof[t_idx2] for hvdc in self.circuit.hvdc_lines]

            return diagram.colour_results(buses=buses,
                                          branches=branches,
                                          hvdc_lines=hvdc_lines,
                                          voltages=results.voltage[t_idx2, :],
                                          Sbus=results.Sbus[t_idx2, :],
                                          types=results.bus_types,
                                          bus_active=bus_active,
                                          Sf=results.Sf[t_idx2, :],
                                          St=results.St[t_idx2, :],
                                          loadings=np.abs(results.loading[t_idx2, :]),
                                          br_active=br_active,
                                          hvdc_Pf=results.hvdc_Pf[t_idx2, :],
                                          hvdc_Pt=-results.hvdc_Pf[t_idx2, :],
                                          hvdc_loading=results.hvdc_loading[t_idx2, :],
                                          hvdc_active=hvdc_active,
                                          use_flow_based_width=use_flow_based_width,
                                          min_branch_width=min_branch_width,
                                          max_branch_width=max_branch_width,
                                          min_bus_width=min_bus_width,
                                          max_bus_width=max_bus_width,
                                          cmap=cmap)

        elif current_study == sim.LinearAnalysisDriver.tpe.value:
            if t_idx is None:
                results: sim.LinearAnalysisResults = self.session.get_results(SimulationTypes.LinearAnalysis_run)
                bus_active = [bus.active for bus in self.circuit.buses]
                br_active = [br.active for br in self.circuit.get_branches_wo_hvdc()]
                hvdc_active = [hvdc.active for hvdc in self.circuit.hvdc_lines]
                voltage = np.ones(self.circuit.get_bus_number())

                return diagram.colour_results(buses=buses,
                                              branches=branches,
                                              hvdc_lines=hvdc_lines,
                                              voltages=voltage,
                                              Sbus=results.Sbus,
                                              types=results.bus_types,
                                              bus_active=bus_active,
                                              Sf=results.Sf,
                                              St=-results.Sf,
                                              loadings=results.loading,
                                              br_active=br_active,
                                              loading_label='Loading',
                                              use_flow_based_width=use_flow_based_width,
                                              min_branch_width=min_branch_width,
                                              max_branch_width=max_branch_width,
                                              min_bus_width=min_bus_width,
                                              max_bus_width=max_bus_width,
                                              cmap=cmap)
            else:
                if allow_popups:
                    info_msg(f"{current_study} only has values for the snapshot")

        elif current_study == sim.LinearAnalysisTimeSeriesDriver.tpe.value:
            if t_idx is not None:
                results: sim.LinearAnalysisTimeSeriesResults = self.session.get_results(
                    SimulationTypes.LinearAnalysis_TS_run)
                bus_active = [bus.active_prof[t_idx] for bus in self.circuit.buses]
                br_active = [br.active_prof[t_idx] for br in self.circuit.get_branches_wo_hvdc()]
                hvdc_active = [hvdc.active_prof[t_idx] for hvdc in self.circuit.hvdc_lines]

                return diagram.colour_results(buses=buses,
                                              branches=branches,
                                              hvdc_lines=hvdc_lines,
                                              Sbus=results.S[t_idx],
                                              voltages=results.voltage[t_idx],
                                              types=results.bus_types,
                                              bus_active=bus_active,
                                              Sf=results.Sf[t_idx],
                                              St=-results.Sf[t_idx],
                                              loadings=np.abs(results.loading[t_idx]),
                                              br_active=br_active,
                                              use_flow_based_width=use_flow_based_width,
                                              min_branch_width=min_branch_width,
                                              max_branch_width=max_branch_width,
                                              min_bus_width=min_bus_width,
                                              max_bus_width=max_bus_width,
                                              cmap=cmap)
            else:
                if allow_popups:
                    info_msg(f"{current_study} does not have values for the snapshot")

        elif current_study == sim.ContingencyAnalysisDriver.tpe.value:

            if t_idx is None:
                results: sim.ContingencyAnalysisResults = self.session.get_results(
                    SimulationTypes.ContingencyAnalysis_run)
                bus_active = [bus.active for bus in self.circuit.buses]
                br_active = [br.active for br in self.circuit.get_branches_wo_hvdc()]
                hvdc_active = [hvdc.active for hvdc in self.circuit.hvdc_lines]
                con_idx = 0
                return diagram.colour_results(buses=buses,
                                              branches=branches,
                                              hvdc_lines=hvdc_lines,
                                              Sbus=results.Sbus[con_idx, :],
                                              voltages=results.voltage[con_idx, :],
                                              types=results.bus_types,
                                              bus_active=bus_active,
                                              Sf=results.Sf[con_idx, :],
                                              St=-results.Sf[con_idx, :],
                                              loadings=np.abs(results.loading[con_idx, :]),
                                              br_active=br_active,
                                              use_flow_based_width=use_flow_based_width,
                                              min_branch_width=min_branch_width,
                                              max_branch_width=max_branch_width,
                                              min_bus_width=min_bus_width,
                                              max_bus_width=max_bus_width,
                                              cmap=cmap)
            else:
                if allow_popups:
                    info_msg(f"{current_study} only has values for the snapshot")

        elif current_study == sim.ContingencyAnalysisTimeSeriesDriver.tpe.value:
            if t_idx is not None:
                results: sim.ContingencyAnalysisTimeSeriesResults = self.session.get_results(
                    SimulationTypes.ContingencyAnalysisTS_run
                )
                bus_active = [bus.active_prof[t_idx] for bus in self.circuit.buses]
                br_active = [br.active_prof[t_idx] for br in self.circuit.get_branches_wo_hvdc()]
                hvdc_active = [hvdc.active_prof[t_idx] for hvdc in self.circuit.hvdc_lines]

                return diagram.colour_results(buses=buses,
                                              branches=branches,
                                              hvdc_lines=hvdc_lines,
                                              voltages=np.ones(results.nbus, dtype=complex),
                                              Sbus=results.S[t_idx, :],
                                              types=results.bus_types,
                                              bus_active=bus_active,
                                              Sf=results.max_flows[t_idx, :],
                                              St=-results.max_flows[t_idx, :],
                                              loadings=np.abs(results.max_loading[t_idx]),
                                              br_active=br_active,
                                              use_flow_based_width=use_flow_based_width,
                                              min_branch_width=min_branch_width,
                                              max_branch_width=max_branch_width,
                                              min_bus_width=min_bus_width,
                                              max_bus_width=max_bus_width,
                                              cmap=cmap)
            else:
                if allow_popups:
                    info_msg(f"{current_study} does not have values for the snapshot")

        elif current_study == sim.InputsAnalysisDriver.tpe.value:

            if t_idx is None:
                results = self.session.get_results(SimulationTypes.InputsAnalysis_run)
                nbus = self.circuit.get_bus_number()
                nbr = self.circuit.get_branch_number()
                bus_active = [bus.active for bus in self.circuit.buses]
                br_active = [br.active for br in self.circuit.get_branches_wo_hvdc()]

                return diagram.colour_results(buses=buses,
                                              branches=branches,
                                              hvdc_lines=hvdc_lines,
                                              Sbus=np.zeros(nbus, dtype=complex),
                                              voltages=np.ones(nbus, dtype=complex),
                                              bus_active=bus_active,
                                              Sf=np.zeros(nbr, dtype=complex),
                                              St=np.zeros(nbr, dtype=complex),
                                              loadings=np.zeros(nbr, dtype=complex),
                                              br_active=br_active,
                                              use_flow_based_width=use_flow_based_width,
                                              min_branch_width=min_branch_width,
                                              max_branch_width=max_branch_width,
                                              min_bus_width=min_bus_width,
                                              max_bus_width=max_bus_width,
                                              cmap=cmap)
            else:
                if allow_popups:
                    info_msg(f"{current_study} only has values for the snapshot")

        elif current_study == sim.AvailableTransferCapacityTimeSeriesDriver.tpe.value:
            pass

        elif current_study == sim.AvailableTransferCapacityDriver.tpe.value:
            pass

        elif current_study == 'Transient stability':
            raise Exception('Not implemented :(')

        else:
            print('grid_colour_function: <' + current_study + '> Not implemented :(')

    def colour_diagrams(self) -> None:
        """
        Color the grid now
        """
        print("Colour!")
        if self.ui.available_results_to_color_comboBox.currentIndex() > -1:

            current_study = self.ui.available_results_to_color_comboBox.currentText()
            val = self.ui.diagram_step_slider.value()
            t_idx = val if val > -1 else None

            for diagram in self.diagram_widgets_list:

<<<<<<< HEAD
                if isinstance(diagram, DiagramEditorWidget):
                    self.grid_colour_function(plot_function=diagram.colour_results,
                                              current_study=current_study,
                                              t_idx=t_idx)

                elif isinstance(diagram, GridMapWidget):
                    self.grid_colour_function(plot_function=diagram.colour_results,
                                              current_study=current_study,
                                              t_idx=t_idx)

=======
                if isinstance(diagram, (SchematicWidget, GridMapWidget)):
                    self.grid_colour_function(diagram=diagram,
                                              current_study=current_study,
                                              t_idx=t_idx)

>>>>>>> 323aa2a2
    def set_diagrams_list_view(self) -> None:
        """
        Create the diagrams list view
        """
        mdl = DiagramsModel(self.diagram_widgets_list)
        self.ui.diagramsListView.setModel(mdl)

    def get_selected_diagram_widget(self) -> ALL_EDITORS_NONE:
        """
        Get the currently selected diagram
        :return: None, DiagramEditorWidget, GridMapWidget, BusViewerGUI
        """
        indices = self.ui.diagramsListView.selectedIndexes()

        if len(indices):
            idx = indices[0].row()
            return self.diagram_widgets_list[idx]
        else:
            return None

    def redraw_current_diagram(self):
        """
        Redraw the currently selected diagram
        """
        diagram_widget = self.get_selected_diagram_widget()

        if diagram_widget:

<<<<<<< HEAD
            if isinstance(diagram_widget, DiagramEditorWidget):
                # set pointer to the circuit
                diagram = generate_bus_branch_diagram(buses=self.circuit.get_buses(),
                                                      lines=self.circuit.get_lines(),
                                                      dc_lines=self.circuit.get_dc_lines(),
                                                      transformers2w=self.circuit.get_transformers2w(),
                                                      transformers3w=self.circuit.get_transformers3w(),
                                                      windings=self.circuit.get_windings(),
                                                      hvdc_lines=self.circuit.get_hvdc(),
                                                      vsc_devices=self.circuit.get_vsc(),
                                                      upfc_devices=self.circuit.get_upfc(),
                                                      series_reactances=self.circuit.get_series_reactances(),
                                                      fluid_nodes=self.circuit.get_fluid_nodes(),
                                                      fluid_paths=self.circuit.get_fluid_paths(),
                                                      explode_factor=1.0,
                                                      prog_func=None,
                                                      text_func=None)
=======
            if isinstance(diagram_widget, SchematicWidget):
                # set pointer to the circuit
                diagram = generate_schematic_diagram(buses=self.circuit.get_buses(),
                                                     busbars=self.circuit.get_bus_bars(),
                                                     connecivity_nodes=self.circuit.get_connectivity_nodes(),
                                                     lines=self.circuit.get_lines(),
                                                     dc_lines=self.circuit.get_dc_lines(),
                                                     transformers2w=self.circuit.get_transformers2w(),
                                                     transformers3w=self.circuit.get_transformers3w(),
                                                     windings=self.circuit.get_windings(),
                                                     hvdc_lines=self.circuit.get_hvdc(),
                                                     vsc_devices=self.circuit.get_vsc(),
                                                     upfc_devices=self.circuit.get_upfc(),
                                                     series_reactances=self.circuit.get_series_reactances(),
                                                     switches=self.circuit.get_switches(),
                                                     fluid_nodes=self.circuit.get_fluid_nodes(),
                                                     fluid_paths=self.circuit.get_fluid_paths(),
                                                     explode_factor=1.0,
                                                     prog_func=None,
                                                     text_func=None)
>>>>>>> 323aa2a2

                diagram_widget.set_data(circuit=self.circuit,
                                        diagram=diagram)

    def set_selected_diagram_on_click(self):
        """
        on list-view click, set the currentlt selected diagram widget
        """
        diagram = self.get_selected_diagram_widget()

        if diagram:
            self.set_diagram_widget(diagram)

<<<<<<< HEAD
    def add_complete_bus_branch_diagram_now(self, name='All bus branches') -> DiagramEditorWidget:
        """
        Add ageneral bus-branch diagram
        :return DiagramEditorWidget
        """
        diagram = generate_bus_branch_diagram(buses=self.circuit.get_buses(),
                                              lines=self.circuit.get_lines(),
                                              dc_lines=self.circuit.get_dc_lines(),
                                              transformers2w=self.circuit.get_transformers2w(),
                                              transformers3w=self.circuit.get_transformers3w(),
                                              windings=self.circuit.get_windings(),
                                              hvdc_lines=self.circuit.get_hvdc(),
                                              vsc_devices=self.circuit.get_vsc(),
                                              upfc_devices=self.circuit.get_upfc(),
                                              series_reactances=self.circuit.get_series_reactances(),
                                              fluid_nodes=self.circuit.get_fluid_nodes(),
                                              fluid_paths=self.circuit.get_fluid_paths(),
                                              explode_factor=1.0,
                                              prog_func=None,
                                              text_func=None,
                                              name=name)

        diagram_widget = DiagramEditorWidget(circuit=self.circuit,
                                             diagram=diagram,
                                             default_bus_voltage=self.ui.defaultBusVoltageSpinBox.value(),
                                             time_index=self.get_diagram_slider_index())
=======
    def add_complete_bus_branch_diagram_now(self, name='All bus branches',
                                            prefer_node_breaker: bool = False) -> SchematicWidget:
        """
        Add ageneral bus-branch diagram
        :param name:
        :param prefer_node_breaker:
        :return DiagramEditorWidget
        """
        diagram = generate_schematic_diagram(buses=self.circuit.get_buses(),
                                             busbars=self.circuit.get_bus_bars(),
                                             connecivity_nodes=self.circuit.get_connectivity_nodes(),
                                             lines=self.circuit.get_lines(),
                                             dc_lines=self.circuit.get_dc_lines(),
                                             transformers2w=self.circuit.get_transformers2w(),
                                             transformers3w=self.circuit.get_transformers3w(),
                                             windings=self.circuit.get_windings(),
                                             hvdc_lines=self.circuit.get_hvdc(),
                                             vsc_devices=self.circuit.get_vsc(),
                                             upfc_devices=self.circuit.get_upfc(),
                                             series_reactances=self.circuit.get_series_reactances(),
                                             switches=self.circuit.get_switches(),
                                             fluid_nodes=self.circuit.get_fluid_nodes(),
                                             fluid_paths=self.circuit.get_fluid_paths(),
                                             explode_factor=1.0,
                                             prog_func=None,
                                             text_func=None,
                                             name=name)

        diagram_widget = SchematicWidget(circuit=self.circuit,
                                         diagram=diagram,
                                         default_bus_voltage=self.ui.defaultBusVoltageSpinBox.value(),
                                         time_index=self.get_diagram_slider_index(),
                                         prefer_node_breaker=prefer_node_breaker,
                                         call_delete_db_element_func=self.call_delete_db_element)
>>>>>>> 323aa2a2

        diagram_widget.setStretchFactor(1, 10)
        diagram_widget.center_nodes()
        self.add_diagram_widget_and_diagram(diagram_widget=diagram_widget, diagram=diagram)
        self.set_diagrams_list_view()
        self.set_diagram_widget(diagram_widget)

        return diagram_widget

    def add_complete_bus_branch_diagram(self) -> None:
        """
        Add ageneral bus-branch diagram
        """
        self.add_complete_bus_branch_diagram_now(name='All bus-branch', prefer_node_breaker=False)

    def add_complete_node_breaker_diagram(self) -> None:
        """
        Add ageneral bus-branch diagram
        """
        self.add_complete_bus_branch_diagram_now(name='All node-breaker', prefer_node_breaker=True)

    def new_bus_branch_diagram_from_selection(self):
        """
        Add a bus-branch diagram of a particular selection of objects
        """
        diagram_widget = self.get_selected_diagram_widget()

        if diagram_widget:

<<<<<<< HEAD
            if isinstance(diagram_widget, DiagramEditorWidget):
                diagram = diagram_widget.get_selection_diagram()

                diagram_widget = DiagramEditorWidget(self.circuit,
                                                     diagram=diagram,
                                                     default_bus_voltage=self.ui.defaultBusVoltageSpinBox.value(),
                                                     time_index=self.get_diagram_slider_index())
=======
            if isinstance(diagram_widget, SchematicWidget):
                diagram = diagram_widget.get_selection_diagram()

                diagram_widget = SchematicWidget(self.circuit,
                                                 diagram=diagram,
                                                 default_bus_voltage=self.ui.defaultBusVoltageSpinBox.value(),
                                                 time_index=self.get_diagram_slider_index(),
                                                 call_delete_db_element_func=self.call_delete_db_element)
>>>>>>> 323aa2a2

                self.add_diagram_widget_and_diagram(diagram_widget=diagram_widget, diagram=diagram)
                self.set_diagrams_list_view()

    def add_bus_vecinity_diagram_from_model(self):
        """
        Add a bus vecinity diagram
        :return:
        """
        model = self.ui.dataStructureTableView.model()

        if model is not None:

            sel_idx = self.ui.dataStructureTableView.selectedIndexes()
            objects = model.objects

            if len(objects) > 0:

                if len(sel_idx) > 0:

                    unique = {idx.row() for idx in sel_idx}
                    sel_obj = [objects[idx] for idx in unique][0]
                    root_bus = None
                    if isinstance(sel_obj, dev.Bus):
                        root_bus = sel_obj

                    elif isinstance(sel_obj, dev.Generator):
                        root_bus = sel_obj.bus

                    elif isinstance(sel_obj, dev.Battery):
                        root_bus = sel_obj.bus

                    elif isinstance(sel_obj, dev.Load):
                        root_bus = sel_obj.bus

                    elif isinstance(sel_obj, dev.Shunt):
                        root_bus = sel_obj.bus

                    elif isinstance(sel_obj, dev.Line):
                        root_bus = sel_obj.bus_from

                    elif isinstance(sel_obj, dev.Transformer2W):
                        root_bus = sel_obj.bus_from

                    elif isinstance(sel_obj, dev.DcLine):
                        root_bus = sel_obj.bus_from

                    elif isinstance(sel_obj, dev.HvdcLine):
                        root_bus = sel_obj.bus_from

                    elif isinstance(sel_obj, dev.VSC):
                        root_bus = sel_obj.bus_from

                    elif isinstance(sel_obj, dev.UPFC):
                        root_bus = sel_obj.bus_from

                    if root_bus is not None:

                        dlg = InputNumberDialogue(min_value=1, max_value=99,
                                                  default_value=1, is_int=True,
                                                  title='Vecinity diagram',
                                                  text='Select the expansion level')

                        if dlg.exec():
                            diagram = make_vecinity_diagram(circuit=self.circuit,
                                                            root_bus=root_bus,
                                                            max_level=dlg.value)

<<<<<<< HEAD
                            diagram_widget = DiagramEditorWidget(self.circuit,
                                                                 diagram=diagram,
                                                                 default_bus_voltage=self.ui.defaultBusVoltageSpinBox.value(),
                                                                 time_index=self.get_diagram_slider_index())
=======
                            diagram_widget = SchematicWidget(self.circuit,
                                                             diagram=diagram,
                                                             default_bus_voltage=self.ui.defaultBusVoltageSpinBox.value(),
                                                             time_index=self.get_diagram_slider_index(),
                                                             call_delete_db_element_func=self.call_delete_db_element)
>>>>>>> 323aa2a2

                            self.add_diagram_widget_and_diagram(diagram_widget=diagram_widget,
                                                                diagram=diagram)
                            self.set_diagrams_list_view()

    def create_circuit_stored_diagrams(self):
        """
        Create as Widgets the diagrams stored in the circuit
        :return:
        """
        self.diagram_widgets_list.clear()
        self.remove_all_diagram_widgets()

        for diagram in self.circuit.diagrams:

            if isinstance(diagram, dev.SchematicDiagram):
<<<<<<< HEAD
                diagram_widget = DiagramEditorWidget(self.circuit,
                                                     diagram=diagram,
                                                     default_bus_voltage=self.ui.defaultBusVoltageSpinBox.value(),
                                                     time_index=self.get_diagram_slider_index())
=======
                diagram_widget = SchematicWidget(self.circuit,
                                                 diagram=diagram,
                                                 default_bus_voltage=self.ui.defaultBusVoltageSpinBox.value(),
                                                 time_index=self.get_diagram_slider_index(),
                                                 call_delete_db_element_func=self.call_delete_db_element)

>>>>>>> 323aa2a2
                diagram_widget.setStretchFactor(1, 10)
                diagram_widget.center_nodes()
                self.diagram_widgets_list.append(diagram_widget)

            elif isinstance(diagram, dev.MapDiagram):
                # select the tile source from the diagram, if not fund pick the one from the GUI
                defualt_tile_source = self.tile_sources[self.ui.tile_provider_comboBox.currentText()]
                tile_source = self.tile_sources.get(diagram.tile_source, defualt_tile_source)

                # create the map widget
                map_widget = GridMapWidget(tile_src=tile_source,
                                           start_level=diagram.start_level,
                                           longitude=diagram.longitude,
                                           latitude=diagram.latitude,
                                           name=diagram.name,
                                           circuit=self.circuit,
                                           diagram=diagram)

                # map_widget.GotoLevelAndPosition(5, -15.41, 40.11)
                self.diagram_widgets_list.append(map_widget)

            else:
                raise Exception("Unknown diagram type")

        self.set_diagrams_list_view()

    def add_map_diagram(self) -> None:
        """
        Adds a Map diagram
        """
        # select the tile source
        tile_source = self.tile_sources[self.ui.tile_provider_comboBox.currentText()]

        diagram = generate_map_diagram(substations=self.circuit.get_substations(),
                                       voltage_levels=self.circuit.get_voltage_levels(),
                                       lines=self.circuit.get_lines(),
                                       dc_lines=self.circuit.get_dc_lines(),
                                       hvdc_lines=self.circuit.get_hvdc(),
                                       fluid_nodes=self.circuit.get_fluid_nodes(),
                                       fluid_paths=self.circuit.get_fluid_paths(),
                                       prog_func=None,
                                       text_func=None,
                                       name='Map diagram')
<<<<<<< HEAD

        # create the map widget
        map_widget = GridMapWidget(parent=None,
                                   tile_src=tile_source,
                                   start_level=5,
                                   longitude=-15.41,
                                   latitude=40.11,
                                   name='Map diagram',
                                   diagram=diagram)

        self.add_diagram_widget_and_diagram(diagram_widget=map_widget, diagram=diagram)
        self.set_diagrams_list_view()
        self.set_diagram_widget(widget=map_widget)

=======

        # set other default properties of the diagram
        diagram.tile_source = self.ui.tile_provider_comboBox.currentText()
        diagram.start_level = 5

        # diagram.longitude = -15.41
        # diagram.latitude = 40.11

        # create the map widget
        map_widget = GridMapWidget(tile_src=tile_source,
                                   start_level=diagram.start_level,
                                   longitude=diagram.longitude,
                                   latitude=diagram.latitude,
                                   name=diagram.name,
                                   circuit=self.circuit,
                                   diagram=diagram,
                                   call_delete_db_element_func=self.call_delete_db_element)

        self.add_diagram_widget_and_diagram(diagram_widget=map_widget, diagram=diagram)
        self.set_diagrams_list_view()
        self.set_diagram_widget(widget=map_widget)

>>>>>>> 323aa2a2
    def add_diagram_widget_and_diagram(self,
                                       diagram_widget: ALL_EDITORS,
                                       diagram: Union[dev.SchematicDiagram, dev.MapDiagram]):
        """
        Add diagram widget, it also adds the diagram to the circuit for later
        :param diagram_widget: Diagram widget object
        :param diagram: SchematicDiagram or MapDiagram
        """

        # add the widget pointer
        self.diagram_widgets_list.append(diagram_widget)

        # add the diagram to the circuit
        self.circuit.add_diagram(diagram)

    def remove_diagram(self):
        """
        Remove diagram
        """
        diagram_widget = self.get_selected_diagram_widget()
        if diagram_widget is not None:
            ok = yes_no_question("Are you sure that you want to remove " + diagram_widget.name + "?",
                                 "Remove diagram")

            if ok:
                # remove the widget
                self.diagram_widgets_list.remove(diagram_widget)

                # remove the diagram
                self.circuit.remove_diagram(diagram_widget.diagram)

                # remove it from the layout list
                self.remove_all_diagram_widgets()

                # update view
                self.set_diagrams_list_view()

    def remove_all_diagrams(self) -> None:
        """
        Remove all diagrams and their widgets
        """
        self.diagram_widgets_list.clear()
        self.remove_all_diagram_widgets()
        self.ui.diagramsListView.setModel(None)

    def remove_all_diagram_widgets(self) -> None:
        """
        Remove all diagram widgets from the container
        """
        # remove all widgets from the layout
        for i in reversed(range(self.ui.schematic_layout.count())):
            # get the widget
            widget_to_remove = self.ui.schematic_layout.itemAt(i).widget()

            # remove it from the layout list
            self.ui.schematic_layout.removeWidget(widget_to_remove)

            # remove it from the gui
            widget_to_remove.setParent(None)

    def set_diagram_widget(self, widget: ALL_EDITORS):
        """
        Set the current diagram in the container
        :param widget: DiagramEditorWidget, GridMapWidget, BusViewerGUI
        """
        self.remove_all_diagram_widgets()

        # add the new diagram
        self.ui.schematic_layout.addWidget(widget)

        # set the alignment
        self.ui.diagram_selection_splitter.setStretchFactor(0, 10)
        self.ui.diagram_selection_splitter.setStretchFactor(1, 2)

        # set the selected index
        row = self.diagram_widgets_list.index(widget)
        index = self.ui.diagramsListView.model().index(row, 0)
        self.ui.diagramsListView.setCurrentIndex(index)

    def plot_style_change(self):
        """
        Change the style
        """
        style = self.ui.plt_style_comboBox.currentText()
        plt.style.use(style)

    def diagrams_time_slider_change(self) -> None:
        """
        After releasing the time slider, do something
        """
        self.update_diagram_time_slider_texts()
        idx = self.ui.diagram_step_slider.value()

        # correct to interpret -1 as None
        idx2 = idx if idx > -1 else None

        # modify the time index in all the bus-branch diagrams
        for diagram in self.diagram_widgets_list:
<<<<<<< HEAD
            if isinstance(diagram, DiagramEditorWidget):
=======
            if isinstance(diagram, SchematicWidget):
>>>>>>> 323aa2a2
                diagram.set_time_index(time_index=idx2)

                # TODO: consider other diagrams

    def update_diagram_time_slider_texts(self):
        """
        Update the slider text label as it is moved
        :return:
        """
        idx = self.ui.diagram_step_slider.value()

        if idx > -1:
            val = f"[{idx}] {self.circuit.time_profile[idx]}"
            self.ui.schematic_step_label.setText(val)
        else:
            self.ui.schematic_step_label.setText("Snapshot")

    def objects_time_slider_change(self) -> None:
        """
        After releasing the time slider, do something
        """
        self.objects_diagram_time_slider_texts()

        idx = self.ui.db_step_slider.value()

        # correct to interpret -1 as None
        idx2 = idx if idx > -1 else None

        # modify the time index in the current DB objects model
        mdl = self.ui.dataStructureTableView.model()
        if isinstance(mdl, gf.ObjectsModel):
            mdl.set_time_index(time_index=idx2)

    def objects_diagram_time_slider_texts(self):
        """
        Update the slider text label as it is moved
        :return:
        """
        idx = self.ui.db_step_slider.value()

        if idx > -1:
            val = f"[{idx}] {self.circuit.time_profile[idx]}"
            self.ui.db_step_label.setText(val)
        else:
            self.ui.db_step_label.setText("Snapshot")

    def take_picture(self):
        """
        Save the schematic
        :return:
        """
        diagram = self.get_selected_diagram_widget()
        if diagram is not None:
<<<<<<< HEAD
            if isinstance(diagram, DiagramEditorWidget):
=======
            if isinstance(diagram, (SchematicWidget, GridMapWidget)):
>>>>>>> 323aa2a2

                # declare the allowed file types
                files_types = "Scalable Vector Graphics (*.svg);;Portable Network Graphics (*.png)"

                f_name = str(os.path.join(self.project_directory, self.ui.grid_name_line_edit.text()))

                # call dialog to select the file
                filename, type_selected = QtWidgets.QFileDialog.getSaveFileName(self, 'Save image file',
                                                                                f_name, files_types)

                if filename != "":
                    if not (filename.endswith('.svg') or filename.endswith('.png')):
                        filename += ".svg"

                    # save in factor * K
                    factor = self.ui.resolution_factor_spinBox.value()
                    diagram.take_picture(filename)

    def record_video(self):
        """
        Save the schematic
        :return:
        """
        if self.circuit.has_time_series:
            diagram = self.get_selected_diagram_widget()
            if diagram is not None:
                if isinstance(diagram, (SchematicWidget, GridMapWidget)):

                    # declare the allowed file types
                    files_types = "MP4 (*.mp4);;"

                    f_name = str(os.path.join(self.project_directory, self.ui.grid_name_line_edit.text()))

                    # call dialog to select the file
                    filename, type_selected = QtWidgets.QFileDialog.getSaveFileName(self, 'Save video file',
                                                                                    f_name, files_types)

                    if filename != "":
                        if not filename.endswith('.mp4'):
                            filename += ".mp4"

                        fps = self.ui.fps_spinBox.value()
                        start_idx = self.get_simulation_start()
                        end_idx = self.get_simulation_end()
                        current_study = self.ui.available_results_to_color_comboBox.currentText()

                        # start recording...
                        diagram.start_video_recording(fname=filename, fps=fps)

                        # paint and capture
                        for t_idx in range(start_idx, end_idx):
                            self.grid_colour_function(diagram=diagram,
                                                      current_study=current_study,
                                                      t_idx=t_idx,
                                                      allow_popups=False)

                            diagram.capture_video_frame()

                            print(f"Saving frame {t_idx} / {end_idx}")

                        # finalize
                        diagram.end_video_recording()
                        print(f"Recording saved to {filename}")

            else:
                info_msg("There is not diagram selected", "Record video")

        else:
            info_msg("There are no time series", "Record video")

    def set_xy_from_lat_lon(self):
        """
        Get the x, y coordinates of the buses from their latitude and longitude
        """
        if self.circuit.valid_for_simulation():

            diagram = self.get_selected_diagram_widget()
            if diagram is not None:
<<<<<<< HEAD
                if isinstance(diagram, DiagramEditorWidget):
=======
                if isinstance(diagram, SchematicWidget):
>>>>>>> 323aa2a2

                    if yes_no_question("All nodes in the current diagram will be positioned to a 2D plane projection "
                                       "of their latitude and longitude. "
                                       "Are you sure of this?"):
                        diagram.fill_xy_from_lat_lon(destructive=True)
                        diagram.center_nodes()

    def set_big_bus_marker(self, buses: List[dev.Bus], color: QtGui.QColor):
        """
        Set a big marker at the selected buses
        :param buses: list of Bus objects
        :param color: colour to use
        """

        for diagram in self.diagram_widgets_list:

<<<<<<< HEAD
            if isinstance(diagram, DiagramEditorWidget):
=======
            if isinstance(diagram, SchematicWidget):
>>>>>>> 323aa2a2
                diagram.set_big_bus_marker(buses=buses, color=color)

    def set_big_bus_marker_colours(self,
                                   buses: List[dev.Bus],
                                   colors: List[type(QtGui.QColor)],
                                   tool_tips: Union[None, List[str]] = None):
        """
        Set a big marker at the selected buses with the matching colours
        :param buses: list of Bus objects
        :param colors: list of colour to use
        :param tool_tips: list of tool tips (optional)
        """

        for diagram in self.diagram_widgets_list:

<<<<<<< HEAD
            if isinstance(diagram, DiagramEditorWidget):
=======
            if isinstance(diagram, SchematicWidget):
>>>>>>> 323aa2a2
                diagram.set_big_bus_marker_colours(buses=buses,
                                                   colors=colors,
                                                   tool_tips=tool_tips)

    def clear_big_bus_markers(self):
        """
        Set a big marker at the selected buses
        """

        for diagram in self.diagram_widgets_list:

<<<<<<< HEAD
            if isinstance(diagram, DiagramEditorWidget):
=======
            if isinstance(diagram, SchematicWidget):
>>>>>>> 323aa2a2
                diagram.clear_big_bus_markers()

    def delete_selected_from_the_diagram(self):
        """
        Prompt to delete the selected buses from the current diagram
        """

        diagram_widget = self.get_selected_diagram_widget()
<<<<<<< HEAD
        if isinstance(diagram_widget, DiagramEditorWidget):
            diagram_widget.delete_Selected()
=======
        if isinstance(diagram_widget, SchematicWidget):
            diagram_widget.delete_Selected_from_widget()
        else:
            pass

    def delete_selected_from_the_diagram_and_db(self):
        """
        Prompt to delete the selected elements from the current diagram and database
        """
        diagram_widget = self.get_selected_diagram_widget()
        if isinstance(diagram_widget, SchematicWidget):
            diagram_widget.delete_Selected_from_widget_and_db()
>>>>>>> 323aa2a2
        else:
            pass

    def try_to_fix_buses_location(self):
        """
        Try to fix the location of the buses
        """
        diagram_widget = self.get_selected_diagram_widget()
<<<<<<< HEAD
        if isinstance(diagram_widget, DiagramEditorWidget):
=======
        if isinstance(diagram_widget, SchematicWidget):
>>>>>>> 323aa2a2
            selected_buses = diagram_widget.get_selected_buses()
            if len(selected_buses) > 0:
                diagram_widget.try_to_fix_buses_location(buses_selection=selected_buses)
            else:
                info_msg('Choose some elements from the schematic', 'Fix buses locations')

    def get_selected_devices(self) -> List[ALL_DEV_TYPES]:
        """
        Get the selected investment devices
        :return: list of selected devices
        """

        diagram = self.get_selected_diagram_widget()

<<<<<<< HEAD
        if isinstance(diagram, DiagramEditorWidget):
=======
        if isinstance(diagram, SchematicWidget):
>>>>>>> 323aa2a2
            lst = diagram.get_selection_api_objects()
        elif isinstance(diagram, GridMapWidget):
            lst = list()
        else:
            lst = list()

        return lst

    def add_selected_to_contingency(self):
        """
        Add contingencies from the schematic selection
        """
        if self.circuit.valid_for_simulation():

            # get the selected buses
            selected = self.get_selected_devices()

            if len(selected) > 0:
                names = [elm.type_name + ": " + elm.name for elm in selected]
                group_text = "Contingency " + str(len(self.circuit.get_contingency_groups()))
                self.contingency_checks_diag = CheckListDialogue(objects_list=names,
                                                                 title="Add contingency",
                                                                 ask_for_group_name=True,
                                                                 group_label="Contingency name",
                                                                 group_text=group_text)
                self.contingency_checks_diag.setModal(True)
                self.contingency_checks_diag.exec_()

                if self.contingency_checks_diag.is_accepted:

                    group = dev.ContingencyGroup(idtag=None,
                                                 name=self.contingency_checks_diag.get_group_text(),
                                                 category="single" if len(selected) == 1 else "multiple")
                    self.circuit.add_contingency_group(group)

                    for i in self.contingency_checks_diag.selected_indices:
                        elm = selected[i]
                        con = dev.Contingency(device_idtag=elm.idtag,
                                              code=elm.code,
                                              name=elm.name,
                                              prop="active",
                                              value=0,
                                              group=group)
                        self.circuit.add_contingency(con)
            else:
                info_msg("Select some elements in the schematic first", "Add selected to contingency")

    def add_selected_to_investment(self) -> None:
        """
        Add contingencies from the schematic selection
        """
        if self.circuit.valid_for_simulation():

            # get the selected investment devices
            selected = self.get_selected_devices()

            if len(selected) > 0:

                group_name = "Investment " + str(len(self.circuit.get_contingency_groups()))

                # launch selection dialogue to add/remove from the selection
                names = [elm.type_name + ": " + elm.name for elm in selected]
                self.investment_checks_diag = CheckListDialogue(objects_list=names,
                                                                title="Add investment",
                                                                ask_for_group_name=True,
                                                                group_label="Investment name",
                                                                group_text=group_name)
                self.investment_checks_diag.setModal(True)
                self.investment_checks_diag.exec_()

                if self.investment_checks_diag.is_accepted:

                    # create a new investments group
                    group = dev.InvestmentsGroup(idtag=None,
                                                 name=self.investment_checks_diag.get_group_text(),
                                                 category="single" if len(selected) == 1 else "multiple")
                    self.circuit.add_investments_group(group)

                    # add the selection as investments to the group
                    for i in self.investment_checks_diag.selected_indices:
                        elm = selected[i]
                        con = dev.Investment(device_idtag=elm.idtag,
                                             code=elm.code,
                                             name=elm.type_name + ": " + elm.name,
                                             CAPEX=0.0,
                                             OPEX=0.0,
                                             group=group)
                        self.circuit.add_investment(con)
            else:
                info_msg("Select some elements in the schematic first", "Add selected to investment")

    def select_buses_by_property(self, prop: str):
        """
        Select the current diagram buses by prop
        :param prop: area, zone, country
        """
        if prop == 'area':
            self.object_select_window = ObjectSelectWindow(title='Area',
                                                           object_list=self.circuit.areas,
                                                           parent=self)
            self.object_select_window.setModal(True)
            self.object_select_window.exec_()

            if self.object_select_window.selected_object is not None:

                for k, bus, graphic_obj in self.get_current_buses():
                    if bus.area == self.object_select_window.selected_object:
                        graphic_obj.setSelected(True)

        elif prop == 'country':
            self.object_select_window = ObjectSelectWindow(title='country',
                                                           object_list=self.circuit.countries,
                                                           parent=self)
            self.object_select_window.setModal(True)
            self.object_select_window.exec_()

            if self.object_select_window.selected_object is not None:
                for k, bus, graphic_obj in self.get_current_buses():
                    if bus.country == self.object_select_window.selected_object:
                        graphic_obj.setSelected(True)

        elif prop == 'zone':
            self.object_select_window = ObjectSelectWindow(title='Zones',
                                                           object_list=self.circuit.zones,
                                                           parent=self)
            self.object_select_window.setModal(True)
            self.object_select_window.exec_()

            if self.object_select_window.selected_object is not None:
                for k, bus, graphic_obj in self.get_current_buses():
                    if bus.zone == self.object_select_window.selected_object:
                        graphic_obj.setSelected(True)
        else:
            error_msg('Unrecognized option' + str(prop))
            return

    def set_selected_bus_property(self, prop):
        """

        :param prop:
        :return:
        """
        if prop == 'area':
            self.object_select_window = ObjectSelectWindow(title='Area',
                                                           object_list=self.circuit.areas,
                                                           parent=self)
            self.object_select_window.setModal(True)
            self.object_select_window.exec_()

            if self.object_select_window.selected_object is not None:
                for k, bus, graphic_obj in self.get_selected_buses():
                    bus.area = self.object_select_window.selected_object
                    print('Set {0} into bus {1}'.format(self.object_select_window.selected_object.name, bus.name))

        elif prop == 'country':
            self.object_select_window = ObjectSelectWindow(title='country',
                                                           object_list=self.circuit.countries,
                                                           parent=self)
            self.object_select_window.setModal(True)
            self.object_select_window.exec_()

            if self.object_select_window.selected_object is not None:
                for k, bus, graphic_obj in self.get_selected_buses():
                    bus.country = self.object_select_window.selected_object
                    print('Set {0} into bus {1}'.format(self.object_select_window.selected_object.name, bus.name))

        elif prop == 'zone':
            self.object_select_window = ObjectSelectWindow(title='Zones',
                                                           object_list=self.circuit.zones,
                                                           parent=self)
            self.object_select_window.setModal(True)
            self.object_select_window.exec_()

            if self.object_select_window.selected_object is not None:
                for k, bus, graphic_pbj in self.get_selected_buses():
                    bus.zone = self.object_select_window.selected_object
                    print('Set {0} into bus {1}'.format(self.object_select_window.selected_object.name, bus.name))
        else:
            error_msg('Unrecognized option' + str(prop))
            return

    def default_voltage_change(self):
        """
        When the default voltage changes, update all the diagrams
        """
        val = self.ui.defaultBusVoltageSpinBox.value()

        for diagram in self.diagram_widgets_list:

<<<<<<< HEAD
            if isinstance(diagram, DiagramEditorWidget):
=======
            if isinstance(diagram, SchematicWidget):
>>>>>>> 323aa2a2
                diagram.default_bus_voltage = val

            elif isinstance(diagram, GridMapWidget):
                pass

    def delete_from_all_diagrams(self, elements: List[ALL_DEV_TYPES]):
        """
        Delete elements from all editors
        :param elements: list of devices to delete from the graphics editors
        :return:
        """
        for diagram_widget in self.diagram_widgets_list:
<<<<<<< HEAD
            if isinstance(diagram_widget, DiagramEditorWidget):
=======
            if isinstance(diagram_widget, SchematicWidget):
>>>>>>> 323aa2a2
                diagram_widget.delete_diagram_elements(elements)

            elif isinstance(diagram_widget, GridMapWidget):
                pass

    def search_diagram(self):
        """
        Search elements by name, code or idtag and center them in the screen
        """

        dlg = InputSearchDialogue(deafault_value="",
                                  title="Search",
                                  prompt="Search object by name, code or idtag in the diagram")
        if dlg.exec_():

            if dlg.is_accepted:
                diagram = self.get_selected_diagram_widget()

                if diagram is not None:
<<<<<<< HEAD
                    if isinstance(diagram, DiagramEditorWidget):
=======
                    if isinstance(diagram, SchematicWidget):
>>>>>>> 323aa2a2
                        diagram.graphical_search(search_text=dlg.searchText.lower())

    def show_diagrams_context_menu(self, pos: QtCore.QPoint):
        """
        Show diagrams list view context menu
        :param pos: Relative click position
        """
        context_menu = QtWidgets.QMenu(parent=self.ui.diagramsListView)

        gf.add_menu_entry(menu=context_menu,
                          text="New bus-branch",
                          icon_path=":/Icons/icons/schematic.svg",
                          function_ptr=self.add_complete_bus_branch_diagram)

        gf.add_menu_entry(menu=context_menu,
                          text="New node-breaker",
                          icon_path=":/Icons/icons/schematic.svg",
                          function_ptr=self.add_complete_node_breaker_diagram)

        gf.add_menu_entry(menu=context_menu,
                          text="New bus-branch from selection",
                          icon_path=":/Icons/icons/schematic.svg",
                          function_ptr=self.new_bus_branch_diagram_from_selection)

        gf.add_menu_entry(menu=context_menu,
                          text="New map",
                          icon_path=":/Icons/icons/map (add).svg",
                          function_ptr=self.add_map_diagram)

        context_menu.addSeparator()
        gf.add_menu_entry(menu=context_menu,
                          text="Remove",
                          icon_path=":/Icons/icons/delete3.svg",
                          function_ptr=self.remove_diagram)

        # Convert global position to local position of the list widget
        mapped_pos = self.ui.diagramsListView.viewport().mapToGlobal(pos)
        context_menu.exec(mapped_pos)

    def disable_all_results_tags(self):
        """
        Disable all tags for the selected diagram
        """
        diagram = self.get_selected_diagram_widget()

<<<<<<< HEAD
        if isinstance(diagram, DiagramEditorWidget):
=======
        if isinstance(diagram, SchematicWidget):
>>>>>>> 323aa2a2
            diagram.disable_all_results_tags()

    def enable_all_results_tags(self):
        """
        Enable all tags for the selected diagram
        """
        diagram = self.get_selected_diagram_widget()

<<<<<<< HEAD
        if isinstance(diagram, DiagramEditorWidget):
            diagram.enable_all_results_tags()
=======
        if isinstance(diagram, SchematicWidget):
            diagram.enable_all_results_tags()

    def call_delete_db_element(self, caller: Union[SchematicWidget, GridMapWidget], api_obj: ALL_DEV_TYPES):
        """
        This function is meant to be a master delete function that is passed to each diagram
        so that when a diagram deletes an element, the element is deleted in all other diagrams
        :param caller:
        :param api_obj:
        :return:
        """
        for diagram in self.diagram_widgets_list:
            if diagram != caller:
                diagram.delete_diagram_element(device=api_obj, propagate=False)

        try:
            self.circuit.delete_element(obj=api_obj)
        except ValueError as e:
            print(e)
>>>>>>> 323aa2a2
<|MERGE_RESOLUTION|>--- conflicted
+++ resolved
@@ -31,20 +31,12 @@
 from GridCal.Gui.GeneralDialogues import (CheckListDialogue, StartEndSelectionDialogue, InputSearchDialogue,
                                           InputNumberDialogue)
 from GridCalEngine.Devices.types import ALL_DEV_TYPES
-<<<<<<< HEAD
-
-from GridCal.Gui.Diagrams.DiagramEditorWidget.diagram_editor_widget import (DiagramEditorWidget,
-                                                                            BusGraphicItem,
-                                                                            generate_bus_branch_diagram,
-                                                                            make_vecinity_diagram)
-=======
 from GridCalEngine.enumerations import SimulationTypes
 
 from GridCal.Gui.Diagrams.SchematicWidget.schematic_widget import (SchematicWidget,
                                                                    BusGraphicItem,
                                                                    generate_schematic_diagram,
                                                                    make_vecinity_diagram)
->>>>>>> 323aa2a2
 from GridCal.Gui.Diagrams.MapWidget.grid_map_widget import GridMapWidget, generate_map_diagram
 from GridCal.Gui.Diagrams.diagrams_model import DiagramsModel
 from GridCal.Gui.messages import yes_no_question, error_msg, info_msg
@@ -53,13 +45,8 @@
 from GridCal.Gui.Diagrams.MapWidget.TileProviders.blue_marble import BlueMarbleTiles
 from GridCal.Gui.Diagrams.MapWidget.TileProviders.cartodb import CartoDbTiles
 
-<<<<<<< HEAD
-ALL_EDITORS = Union[DiagramEditorWidget, GridMapWidget]
-ALL_EDITORS_NONE = Union[None, DiagramEditorWidget, GridMapWidget]
-=======
 ALL_EDITORS = Union[SchematicWidget, GridMapWidget]
 ALL_EDITORS_NONE = Union[None, SchematicWidget, GridMapWidget]
->>>>>>> 323aa2a2
 
 
 class DiagramsMain(CompiledArraysMain):
@@ -192,11 +179,7 @@
         diagram_widget = self.get_selected_diagram_widget()
 
         if diagram_widget:
-<<<<<<< HEAD
-            if isinstance(diagram_widget, DiagramEditorWidget):
-=======
             if isinstance(diagram_widget, SchematicWidget):
->>>>>>> 323aa2a2
 
                 # guilty assumption
                 do_it = True
@@ -227,11 +210,7 @@
         """
         diagram = self.get_selected_diagram_widget()
         if diagram is not None:
-<<<<<<< HEAD
-            if isinstance(diagram, DiagramEditorWidget):
-=======
             if isinstance(diagram, SchematicWidget):
->>>>>>> 323aa2a2
                 diagram.expand_node_distances()
                 diagram.center_nodes()
 
@@ -241,11 +220,7 @@
         """
         diagram = self.get_selected_diagram_widget()
         if diagram is not None:
-<<<<<<< HEAD
-            if isinstance(diagram, DiagramEditorWidget):
-=======
             if isinstance(diagram, SchematicWidget):
->>>>>>> 323aa2a2
                 diagram.shrink_node_distances()
                 diagram.center_nodes()
 
@@ -256,11 +231,7 @@
 
         diagram = self.get_selected_diagram_widget()
         if diagram is not None:
-<<<<<<< HEAD
-            if isinstance(diagram, DiagramEditorWidget):
-=======
             if isinstance(diagram, SchematicWidget):
->>>>>>> 323aa2a2
                 selected = self.get_selected_buses()
 
                 if len(selected) == 0:
@@ -275,11 +246,7 @@
         :return: list of (bus position, bus object, bus_graphics object)
         """
         diagram_widget = self.get_selected_diagram_widget()
-<<<<<<< HEAD
-        if isinstance(diagram_widget, DiagramEditorWidget):
-=======
         if isinstance(diagram_widget, SchematicWidget):
->>>>>>> 323aa2a2
             return diagram_widget.get_selected_buses()
         else:
             return list()
@@ -290,11 +257,7 @@
         :return: list of (bus position, bus object, bus_graphics object)
         """
         diagram_widget = self.get_selected_diagram_widget()
-<<<<<<< HEAD
-        if isinstance(diagram_widget, DiagramEditorWidget):
-=======
         if isinstance(diagram_widget, SchematicWidget):
->>>>>>> 323aa2a2
             return diagram_widget.get_buses()
         else:
             return list()
@@ -304,11 +267,7 @@
         Change the node explosion factor
         """
         for diagram in self.diagram_widgets_list:
-<<<<<<< HEAD
-            if isinstance(diagram, DiagramEditorWidget):
-=======
             if isinstance(diagram, SchematicWidget):
->>>>>>> 323aa2a2
                 diagram.expand_factor = self.ui.explosion_factor_doubleSpinBox.value()
 
     def zoom_in(self):
@@ -317,20 +276,12 @@
         """
         diagram = self.get_selected_diagram_widget()
         if diagram is not None:
-<<<<<<< HEAD
-            if isinstance(diagram, DiagramEditorWidget):
-                diagram.editor_graphics_view.zoom_in()
-            elif isinstance(diagram, GridMapWidget):
-                # TODO implement this
-                pass
-=======
             if isinstance(diagram, SchematicWidget):
                 diagram.zoom_in()
             elif isinstance(diagram, GridMapWidget):
                 diagram.zoom_in()
             else:
                 print("zoom_in: Unsupported diagram type")
->>>>>>> 323aa2a2
 
     def zoom_out(self):
         """
@@ -338,18 +289,10 @@
         """
         diagram = self.get_selected_diagram_widget()
         if diagram is not None:
-<<<<<<< HEAD
-            if isinstance(diagram, DiagramEditorWidget):
-                diagram.editor_graphics_view.zoom_out()
-            elif isinstance(diagram, GridMapWidget):
-                # TODO implement this
-                pass
-=======
             if isinstance(diagram, Union[SchematicWidget, GridMapWidget]):
                 diagram.zoom_out()
             else:
                 print("zoom_out: Unsupported diagram type")
->>>>>>> 323aa2a2
 
     def edit_time_interval(self):
         """
@@ -841,24 +784,11 @@
 
             for diagram in self.diagram_widgets_list:
 
-<<<<<<< HEAD
-                if isinstance(diagram, DiagramEditorWidget):
-                    self.grid_colour_function(plot_function=diagram.colour_results,
-                                              current_study=current_study,
-                                              t_idx=t_idx)
-
-                elif isinstance(diagram, GridMapWidget):
-                    self.grid_colour_function(plot_function=diagram.colour_results,
-                                              current_study=current_study,
-                                              t_idx=t_idx)
-
-=======
                 if isinstance(diagram, (SchematicWidget, GridMapWidget)):
                     self.grid_colour_function(diagram=diagram,
                                               current_study=current_study,
                                               t_idx=t_idx)
 
->>>>>>> 323aa2a2
     def set_diagrams_list_view(self) -> None:
         """
         Create the diagrams list view
@@ -887,25 +817,6 @@
 
         if diagram_widget:
 
-<<<<<<< HEAD
-            if isinstance(diagram_widget, DiagramEditorWidget):
-                # set pointer to the circuit
-                diagram = generate_bus_branch_diagram(buses=self.circuit.get_buses(),
-                                                      lines=self.circuit.get_lines(),
-                                                      dc_lines=self.circuit.get_dc_lines(),
-                                                      transformers2w=self.circuit.get_transformers2w(),
-                                                      transformers3w=self.circuit.get_transformers3w(),
-                                                      windings=self.circuit.get_windings(),
-                                                      hvdc_lines=self.circuit.get_hvdc(),
-                                                      vsc_devices=self.circuit.get_vsc(),
-                                                      upfc_devices=self.circuit.get_upfc(),
-                                                      series_reactances=self.circuit.get_series_reactances(),
-                                                      fluid_nodes=self.circuit.get_fluid_nodes(),
-                                                      fluid_paths=self.circuit.get_fluid_paths(),
-                                                      explode_factor=1.0,
-                                                      prog_func=None,
-                                                      text_func=None)
-=======
             if isinstance(diagram_widget, SchematicWidget):
                 # set pointer to the circuit
                 diagram = generate_schematic_diagram(buses=self.circuit.get_buses(),
@@ -926,7 +837,6 @@
                                                      explode_factor=1.0,
                                                      prog_func=None,
                                                      text_func=None)
->>>>>>> 323aa2a2
 
                 diagram_widget.set_data(circuit=self.circuit,
                                         diagram=diagram)
@@ -940,34 +850,6 @@
         if diagram:
             self.set_diagram_widget(diagram)
 
-<<<<<<< HEAD
-    def add_complete_bus_branch_diagram_now(self, name='All bus branches') -> DiagramEditorWidget:
-        """
-        Add ageneral bus-branch diagram
-        :return DiagramEditorWidget
-        """
-        diagram = generate_bus_branch_diagram(buses=self.circuit.get_buses(),
-                                              lines=self.circuit.get_lines(),
-                                              dc_lines=self.circuit.get_dc_lines(),
-                                              transformers2w=self.circuit.get_transformers2w(),
-                                              transformers3w=self.circuit.get_transformers3w(),
-                                              windings=self.circuit.get_windings(),
-                                              hvdc_lines=self.circuit.get_hvdc(),
-                                              vsc_devices=self.circuit.get_vsc(),
-                                              upfc_devices=self.circuit.get_upfc(),
-                                              series_reactances=self.circuit.get_series_reactances(),
-                                              fluid_nodes=self.circuit.get_fluid_nodes(),
-                                              fluid_paths=self.circuit.get_fluid_paths(),
-                                              explode_factor=1.0,
-                                              prog_func=None,
-                                              text_func=None,
-                                              name=name)
-
-        diagram_widget = DiagramEditorWidget(circuit=self.circuit,
-                                             diagram=diagram,
-                                             default_bus_voltage=self.ui.defaultBusVoltageSpinBox.value(),
-                                             time_index=self.get_diagram_slider_index())
-=======
     def add_complete_bus_branch_diagram_now(self, name='All bus branches',
                                             prefer_node_breaker: bool = False) -> SchematicWidget:
         """
@@ -1002,7 +884,6 @@
                                          time_index=self.get_diagram_slider_index(),
                                          prefer_node_breaker=prefer_node_breaker,
                                          call_delete_db_element_func=self.call_delete_db_element)
->>>>>>> 323aa2a2
 
         diagram_widget.setStretchFactor(1, 10)
         diagram_widget.center_nodes()
@@ -1032,15 +913,6 @@
 
         if diagram_widget:
 
-<<<<<<< HEAD
-            if isinstance(diagram_widget, DiagramEditorWidget):
-                diagram = diagram_widget.get_selection_diagram()
-
-                diagram_widget = DiagramEditorWidget(self.circuit,
-                                                     diagram=diagram,
-                                                     default_bus_voltage=self.ui.defaultBusVoltageSpinBox.value(),
-                                                     time_index=self.get_diagram_slider_index())
-=======
             if isinstance(diagram_widget, SchematicWidget):
                 diagram = diagram_widget.get_selection_diagram()
 
@@ -1049,7 +921,6 @@
                                                  default_bus_voltage=self.ui.defaultBusVoltageSpinBox.value(),
                                                  time_index=self.get_diagram_slider_index(),
                                                  call_delete_db_element_func=self.call_delete_db_element)
->>>>>>> 323aa2a2
 
                 self.add_diagram_widget_and_diagram(diagram_widget=diagram_widget, diagram=diagram)
                 self.set_diagrams_list_view()
@@ -1118,18 +989,11 @@
                                                             root_bus=root_bus,
                                                             max_level=dlg.value)
 
-<<<<<<< HEAD
-                            diagram_widget = DiagramEditorWidget(self.circuit,
-                                                                 diagram=diagram,
-                                                                 default_bus_voltage=self.ui.defaultBusVoltageSpinBox.value(),
-                                                                 time_index=self.get_diagram_slider_index())
-=======
                             diagram_widget = SchematicWidget(self.circuit,
                                                              diagram=diagram,
                                                              default_bus_voltage=self.ui.defaultBusVoltageSpinBox.value(),
                                                              time_index=self.get_diagram_slider_index(),
                                                              call_delete_db_element_func=self.call_delete_db_element)
->>>>>>> 323aa2a2
 
                             self.add_diagram_widget_and_diagram(diagram_widget=diagram_widget,
                                                                 diagram=diagram)
@@ -1146,19 +1010,12 @@
         for diagram in self.circuit.diagrams:
 
             if isinstance(diagram, dev.SchematicDiagram):
-<<<<<<< HEAD
-                diagram_widget = DiagramEditorWidget(self.circuit,
-                                                     diagram=diagram,
-                                                     default_bus_voltage=self.ui.defaultBusVoltageSpinBox.value(),
-                                                     time_index=self.get_diagram_slider_index())
-=======
                 diagram_widget = SchematicWidget(self.circuit,
                                                  diagram=diagram,
                                                  default_bus_voltage=self.ui.defaultBusVoltageSpinBox.value(),
                                                  time_index=self.get_diagram_slider_index(),
                                                  call_delete_db_element_func=self.call_delete_db_element)
 
->>>>>>> 323aa2a2
                 diagram_widget.setStretchFactor(1, 10)
                 diagram_widget.center_nodes()
                 self.diagram_widgets_list.append(diagram_widget)
@@ -1202,22 +1059,6 @@
                                        prog_func=None,
                                        text_func=None,
                                        name='Map diagram')
-<<<<<<< HEAD
-
-        # create the map widget
-        map_widget = GridMapWidget(parent=None,
-                                   tile_src=tile_source,
-                                   start_level=5,
-                                   longitude=-15.41,
-                                   latitude=40.11,
-                                   name='Map diagram',
-                                   diagram=diagram)
-
-        self.add_diagram_widget_and_diagram(diagram_widget=map_widget, diagram=diagram)
-        self.set_diagrams_list_view()
-        self.set_diagram_widget(widget=map_widget)
-
-=======
 
         # set other default properties of the diagram
         diagram.tile_source = self.ui.tile_provider_comboBox.currentText()
@@ -1240,7 +1081,6 @@
         self.set_diagrams_list_view()
         self.set_diagram_widget(widget=map_widget)
 
->>>>>>> 323aa2a2
     def add_diagram_widget_and_diagram(self,
                                        diagram_widget: ALL_EDITORS,
                                        diagram: Union[dev.SchematicDiagram, dev.MapDiagram]):
@@ -1339,11 +1179,7 @@
 
         # modify the time index in all the bus-branch diagrams
         for diagram in self.diagram_widgets_list:
-<<<<<<< HEAD
-            if isinstance(diagram, DiagramEditorWidget):
-=======
             if isinstance(diagram, SchematicWidget):
->>>>>>> 323aa2a2
                 diagram.set_time_index(time_index=idx2)
 
                 # TODO: consider other diagrams
@@ -1397,11 +1233,7 @@
         """
         diagram = self.get_selected_diagram_widget()
         if diagram is not None:
-<<<<<<< HEAD
-            if isinstance(diagram, DiagramEditorWidget):
-=======
             if isinstance(diagram, (SchematicWidget, GridMapWidget)):
->>>>>>> 323aa2a2
 
                 # declare the allowed file types
                 files_types = "Scalable Vector Graphics (*.svg);;Portable Network Graphics (*.png)"
@@ -1480,11 +1312,7 @@
 
             diagram = self.get_selected_diagram_widget()
             if diagram is not None:
-<<<<<<< HEAD
-                if isinstance(diagram, DiagramEditorWidget):
-=======
                 if isinstance(diagram, SchematicWidget):
->>>>>>> 323aa2a2
 
                     if yes_no_question("All nodes in the current diagram will be positioned to a 2D plane projection "
                                        "of their latitude and longitude. "
@@ -1501,11 +1329,7 @@
 
         for diagram in self.diagram_widgets_list:
 
-<<<<<<< HEAD
-            if isinstance(diagram, DiagramEditorWidget):
-=======
             if isinstance(diagram, SchematicWidget):
->>>>>>> 323aa2a2
                 diagram.set_big_bus_marker(buses=buses, color=color)
 
     def set_big_bus_marker_colours(self,
@@ -1521,11 +1345,7 @@
 
         for diagram in self.diagram_widgets_list:
 
-<<<<<<< HEAD
-            if isinstance(diagram, DiagramEditorWidget):
-=======
             if isinstance(diagram, SchematicWidget):
->>>>>>> 323aa2a2
                 diagram.set_big_bus_marker_colours(buses=buses,
                                                    colors=colors,
                                                    tool_tips=tool_tips)
@@ -1537,11 +1357,7 @@
 
         for diagram in self.diagram_widgets_list:
 
-<<<<<<< HEAD
-            if isinstance(diagram, DiagramEditorWidget):
-=======
             if isinstance(diagram, SchematicWidget):
->>>>>>> 323aa2a2
                 diagram.clear_big_bus_markers()
 
     def delete_selected_from_the_diagram(self):
@@ -1550,10 +1366,6 @@
         """
 
         diagram_widget = self.get_selected_diagram_widget()
-<<<<<<< HEAD
-        if isinstance(diagram_widget, DiagramEditorWidget):
-            diagram_widget.delete_Selected()
-=======
         if isinstance(diagram_widget, SchematicWidget):
             diagram_widget.delete_Selected_from_widget()
         else:
@@ -1566,7 +1378,6 @@
         diagram_widget = self.get_selected_diagram_widget()
         if isinstance(diagram_widget, SchematicWidget):
             diagram_widget.delete_Selected_from_widget_and_db()
->>>>>>> 323aa2a2
         else:
             pass
 
@@ -1575,11 +1386,7 @@
         Try to fix the location of the buses
         """
         diagram_widget = self.get_selected_diagram_widget()
-<<<<<<< HEAD
-        if isinstance(diagram_widget, DiagramEditorWidget):
-=======
         if isinstance(diagram_widget, SchematicWidget):
->>>>>>> 323aa2a2
             selected_buses = diagram_widget.get_selected_buses()
             if len(selected_buses) > 0:
                 diagram_widget.try_to_fix_buses_location(buses_selection=selected_buses)
@@ -1594,11 +1401,7 @@
 
         diagram = self.get_selected_diagram_widget()
 
-<<<<<<< HEAD
-        if isinstance(diagram, DiagramEditorWidget):
-=======
         if isinstance(diagram, SchematicWidget):
->>>>>>> 323aa2a2
             lst = diagram.get_selection_api_objects()
         elif isinstance(diagram, GridMapWidget):
             lst = list()
@@ -1788,11 +1591,7 @@
 
         for diagram in self.diagram_widgets_list:
 
-<<<<<<< HEAD
-            if isinstance(diagram, DiagramEditorWidget):
-=======
             if isinstance(diagram, SchematicWidget):
->>>>>>> 323aa2a2
                 diagram.default_bus_voltage = val
 
             elif isinstance(diagram, GridMapWidget):
@@ -1805,11 +1604,7 @@
         :return:
         """
         for diagram_widget in self.diagram_widgets_list:
-<<<<<<< HEAD
-            if isinstance(diagram_widget, DiagramEditorWidget):
-=======
             if isinstance(diagram_widget, SchematicWidget):
->>>>>>> 323aa2a2
                 diagram_widget.delete_diagram_elements(elements)
 
             elif isinstance(diagram_widget, GridMapWidget):
@@ -1829,11 +1624,7 @@
                 diagram = self.get_selected_diagram_widget()
 
                 if diagram is not None:
-<<<<<<< HEAD
-                    if isinstance(diagram, DiagramEditorWidget):
-=======
                     if isinstance(diagram, SchematicWidget):
->>>>>>> 323aa2a2
                         diagram.graphical_search(search_text=dlg.searchText.lower())
 
     def show_diagrams_context_menu(self, pos: QtCore.QPoint):
@@ -1879,11 +1670,7 @@
         """
         diagram = self.get_selected_diagram_widget()
 
-<<<<<<< HEAD
-        if isinstance(diagram, DiagramEditorWidget):
-=======
         if isinstance(diagram, SchematicWidget):
->>>>>>> 323aa2a2
             diagram.disable_all_results_tags()
 
     def enable_all_results_tags(self):
@@ -1892,10 +1679,6 @@
         """
         diagram = self.get_selected_diagram_widget()
 
-<<<<<<< HEAD
-        if isinstance(diagram, DiagramEditorWidget):
-            diagram.enable_all_results_tags()
-=======
         if isinstance(diagram, SchematicWidget):
             diagram.enable_all_results_tags()
 
@@ -1914,5 +1697,4 @@
         try:
             self.circuit.delete_element(obj=api_obj)
         except ValueError as e:
-            print(e)
->>>>>>> 323aa2a2
+            print(e)