# GridCal
# Copyright (C) 2015 - 2024 Santiago Peñate Vera
#
# This program is free software; you can redistribute it and/or
# modify it under the terms of the GNU Lesser General Public
# License as published by the Free Software Foundation; either
# version 3 of the License, or (at your option) any later version.
#
# This program is distributed in the hope that it will be useful,
# but WITHOUT ANY WARRANTY; without even the implied warranty of
# MERCHANTABILITY or FITNESS FOR A PARTICULAR PURPOSE.  See the GNU
# Lesser General Public License for more details.
#
# You should have received a copy of the GNU Lesser General Public License
# along with this program; if not, write to the Free Software Foundation,
# Inc., 51 Franklin Street, Fifth Floor, Boston, MA  02110-1301, USA.
from __future__ import annotations

import os
import datetime
import numpy as np
from collections import OrderedDict
from typing import List, Tuple, Dict, Union

# GUI imports
from PySide6 import QtGui, QtWidgets
from matplotlib.colors import LinearSegmentedColormap
import GridCal.Gui.GuiFunctions as gf
import GridCal.Gui.Visualization.visualization as viz
from GridCal.Gui.GeneralDialogues import LogsDialogue
from GridCal.Gui.Diagrams.SchematicWidget.schematic_widget import SchematicWidget
from GridCal.Gui.Diagrams.MapWidget.grid_map_widget import MapWidget
from GridCal.Gui.messages import yes_no_question, error_msg, warning_msg, info_msg
from GridCal.Gui.Main.SubClasses.Model.time_events import TimeEventsMain
from GridCal.Gui.SigmaAnalysis.sigma_analysis_dialogue import SigmaAnalysisGUI

# Engine imports
import GridCalEngine.Devices as dev
import GridCalEngine.Simulations as sim
import GridCalEngine.Simulations.PowerFlow.grid_analysis as grid_analysis
from GridCalEngine.Compilers.circuit_to_newton_pa import get_newton_mip_solvers_list
from GridCalEngine.Utils.MIP.selected_interface import get_available_mip_solvers
from GridCalEngine.IO.file_system import get_create_gridcal_folder
from GridCalEngine.IO.gridcal.remote import RemoteInstruction
from GridCalEngine.DataStructures.numerical_circuit import compile_numerical_circuit_at
from GridCalEngine.Simulations.types import DRIVER_OBJECTS
from GridCalEngine.basic_structures import Logger
from GridCalEngine.enumerations import (DeviceType, AvailableTransferMode, SolverType, MIPSolvers, TimeGrouping,
                                        ZonalGrouping, ContingencyMethod, InvestmentEvaluationMethod, EngineType,
                                        BranchImpedanceMode, ResultTypes, SimulationTypes, NodalCapacityMethod,
                                        ContingencyFilteringMethods, InvestmentsEvaluationObjectives)


class SimulationsMain(TimeEventsMain):
    """
    SimulationsMain
    """

    def __init__(self, parent=None):
        """

        @param parent:
        """

        # create main window
        TimeEventsMain.__init__(self, parent)

        # Power Flow Methods
        self.solvers_dict = OrderedDict()
        self.solvers_dict[SolverType.NR.value] = SolverType.NR
        self.solvers_dict[SolverType.IWAMOTO.value] = SolverType.IWAMOTO
        self.solvers_dict[SolverType.LM.value] = SolverType.LM
        self.solvers_dict[SolverType.PowellDogLeg.value] = SolverType.PowellDogLeg
        self.solvers_dict[SolverType.FASTDECOUPLED.value] = SolverType.FASTDECOUPLED
        self.solvers_dict[SolverType.HELM.value] = SolverType.HELM
        self.solvers_dict[SolverType.GAUSS.value] = SolverType.GAUSS
        self.solvers_dict[SolverType.LACPF.value] = SolverType.LACPF
        self.solvers_dict[SolverType.DC.value] = SolverType.DC

        self.ui.solver_comboBox.setModel(gf.get_list_model(list(self.solvers_dict.keys())))
        self.ui.solver_comboBox.setCurrentIndex(0)

        # transfer modes
        self.transfer_modes_dict = OrderedDict()
        self.transfer_modes_dict['Area generation'] = AvailableTransferMode.Generation
        self.transfer_modes_dict['Area installed power'] = AvailableTransferMode.InstalledPower
        self.transfer_modes_dict['Area load'] = AvailableTransferMode.Load
        self.transfer_modes_dict['Area nodes'] = AvailableTransferMode.GenerationAndLoad
        lst = list(self.transfer_modes_dict.keys())
        self.ui.transferMethodComboBox.setModel(gf.get_list_model(lst))
        self.ui.transferMethodComboBox.setCurrentIndex(1)

        # opf solvers dictionary
        self.lp_solvers_dict = OrderedDict()
        self.lp_solvers_dict[SolverType.LINEAR_OPF.value] = SolverType.LINEAR_OPF
        self.lp_solvers_dict[SolverType.NONLINEAR_OPF.value] = SolverType.NONLINEAR_OPF
        self.lp_solvers_dict[SolverType.SIMPLE_OPF.value] = SolverType.SIMPLE_OPF
        self.ui.lpf_solver_comboBox.setModel(gf.get_list_model(list(self.lp_solvers_dict.keys())))

        # ips solvers dictionary
        self.ips_solvers_dict = OrderedDict()
        self.ips_solvers_dict[SolverType.NR.value] = SolverType.NR
        self.ui.ips_method_comboBox.setModel(gf.get_list_model(list(self.ips_solvers_dict.keys())))

        # the MIP combobox models assigning is done in modify_ui_options_according_to_the_engine
        self.mip_solvers_dict = OrderedDict()
        self.mip_solvers_dict[MIPSolvers.CBC.value] = MIPSolvers.CBC
        self.mip_solvers_dict[MIPSolvers.HIGHS.value] = MIPSolvers.HIGHS
        self.mip_solvers_dict[MIPSolvers.GLOP.value] = MIPSolvers.GLOP
        self.mip_solvers_dict[MIPSolvers.SCIP.value] = MIPSolvers.SCIP
        self.mip_solvers_dict[MIPSolvers.CPLEX.value] = MIPSolvers.CPLEX
        self.mip_solvers_dict[MIPSolvers.GUROBI.value] = MIPSolvers.GUROBI
        self.mip_solvers_dict[MIPSolvers.XPRESS.value] = MIPSolvers.XPRESS

        # opf solvers dictionary
        self.nodal_capacity_methods_dict = OrderedDict()

        for val in [NodalCapacityMethod.LinearOptimization,
                    NodalCapacityMethod.NonlinearOptimization,
                    NodalCapacityMethod.CPF]:
            self.nodal_capacity_methods_dict[val.value] = val

        self.ui.nodal_capacity_method_comboBox.setModel(
            gf.get_list_model(list(self.nodal_capacity_methods_dict.keys()))
        )

        # branch types for reduction
        mdl = gf.get_list_model([DeviceType.LineDevice.value,
                                 DeviceType.SwitchDevice.value], checks=True)
        self.ui.removeByTypeListView.setModel(mdl)

        # OPF grouping modes
        self.opf_time_groups = OrderedDict()
        self.opf_time_groups[TimeGrouping.NoGrouping.value] = TimeGrouping.NoGrouping
        self.opf_time_groups[TimeGrouping.Monthly.value] = TimeGrouping.Monthly
        self.opf_time_groups[TimeGrouping.Weekly.value] = TimeGrouping.Weekly
        self.opf_time_groups[TimeGrouping.Daily.value] = TimeGrouping.Daily
        self.opf_time_groups[TimeGrouping.Hourly.value] = TimeGrouping.Hourly
        self.ui.opf_time_grouping_comboBox.setModel(gf.get_list_model(list(self.opf_time_groups.keys())))

        self.opf_zonal_groups = OrderedDict()
        self.opf_zonal_groups[ZonalGrouping.NoGrouping.value] = ZonalGrouping.NoGrouping
        # self.opf_zonal_groups[ZonalGrouping.Area.value] = ZonalGrouping.Area
        self.opf_zonal_groups[ZonalGrouping.All.value] = ZonalGrouping.All
        self.ui.opfZonalGroupByComboBox.setModel(gf.get_list_model(list(self.opf_zonal_groups.keys())))

        # voltage collapse mode (full, nose)
        self.ui.vc_stop_at_comboBox.setModel(gf.get_list_model([sim.CpfStopAt.Nose.value,
                                                                sim.CpfStopAt.ExtraOverloads.value]))
        self.ui.vc_stop_at_comboBox.setCurrentIndex(0)

        # reactive power controls
        self.contingency_engines_dict = OrderedDict()
        self.contingency_engines_dict[ContingencyMethod.PowerFlow.value] = ContingencyMethod.PowerFlow
        # self.contingency_engines_dict[ContingencyMethod.OptimalPowerFlow.value] = ContingencyMethod.OptimalPowerFlow
        self.contingency_engines_dict[ContingencyMethod.PTDF.value] = ContingencyMethod.PTDF
        self.ui.contingencyEngineComboBox.setModel(gf.get_list_model(list(self.contingency_engines_dict.keys())))

        # list of stochastic power flow methods
        self.stochastic_pf_methods_dict = OrderedDict()
        self.stochastic_pf_methods_dict[
            sim.StochasticPowerFlowType.LatinHypercube.value] = sim.StochasticPowerFlowType.LatinHypercube
        self.stochastic_pf_methods_dict[
            sim.StochasticPowerFlowType.MonteCarlo.value] = sim.StochasticPowerFlowType.MonteCarlo
        mdl = gf.get_list_model(list(self.stochastic_pf_methods_dict.keys()))
        self.ui.stochastic_pf_method_comboBox.setModel(mdl)

        # investment evaluation methods
        investment_methods = [
            InvestmentEvaluationMethod.Independent,
            InvestmentEvaluationMethod.NSGA3,
            InvestmentEvaluationMethod.MVRSM,
            InvestmentEvaluationMethod.MixedVariableGA,
        ]
        self.investment_evaluation_method_dict = OrderedDict()
        self.plugins_investment_evaluation_method_dict = OrderedDict()
        lst = list()
        for method in investment_methods:
            self.investment_evaluation_method_dict[method.value] = method
            lst.append(method.value)
        self.ui.investment_evaluation_method_ComboBox.setModel(gf.get_list_model(lst))

        # contingency filtering modes
        con_filters = [ContingencyFilteringMethods.All,
                       ContingencyFilteringMethods.Country,
                       ContingencyFilteringMethods.Area,
                       ContingencyFilteringMethods.Zone]
        self.contingency_filter_modes_dict = OrderedDict()
        con_filter_vals = list()
        for con_filter in con_filters:
            self.contingency_filter_modes_dict[con_filter.value] = con_filter
            con_filter_vals.append(con_filter.value)
        self.ui.contingency_filter_by_comboBox.setModel(gf.get_list_model(con_filter_vals))

        # ptdf grouping modes
        self.ptdf_group_modes = OrderedDict()

        self.investment_evaluation_objfunc_dict = OrderedDict()
        lst = list()
        for method in [InvestmentsEvaluationObjectives.PowerFlow,
                       InvestmentsEvaluationObjectives.TimeSeriesPowerFlow]:
            self.investment_evaluation_objfunc_dict[method.value] = method
            lst.append(method.value)
        self.ui.investment_evaluation_objfunc_ComboBox.setModel(gf.get_list_model(lst))

        # dictionaries for available results
        self.available_results_dict: Union[Dict[str, Dict[str, ResultTypes]], None] = dict()

        self.buses_for_storage: Union[List[dev.Bus], None] = None

        # --------------------------------------------------------------------------------------------------------------

        self.ui.actionPower_flow.triggered.connect(self.power_flow_dispatcher)
        self.ui.actionShort_Circuit.triggered.connect(self.run_short_circuit)
        self.ui.actionVoltage_stability.triggered.connect(self.run_continuation_power_flow)
        self.ui.actionPower_Flow_Time_series.triggered.connect(self.run_power_flow_time_series)
        self.ui.actionPower_flow_Stochastic.triggered.connect(self.run_stochastic)
        self.ui.actionOPF.triggered.connect(self.optimal_power_flow_dispatcher)
        self.ui.actionOPF_time_series.triggered.connect(self.run_opf_time_series)
        self.ui.actionOptimal_Net_Transfer_Capacity.triggered.connect(self.optimal_ntc_opf_dispatcher)
        self.ui.actionOptimal_Net_Transfer_Capacity_Time_Series.triggered.connect(self.run_opf_ntc_ts)
        self.ui.actionInputs_analysis.triggered.connect(self.run_inputs_analysis)
        self.ui.actionStorage_location_suggestion.triggered.connect(self.storage_location)
        self.ui.actionLinearAnalysis.triggered.connect(self.linear_pf_dispatcher)
        self.ui.actionContingency_analysis.triggered.connect(self.contingencies_dispatcher)
        self.ui.actionOTDF_time_series.triggered.connect(self.run_contingency_analysis_ts)
        self.ui.actionATC.triggered.connect(self.optimal_ntc_dispatcher)
        self.ui.actionATC_Time_Series.triggered.connect(self.run_available_transfer_capacity_ts)
        self.ui.actionPTDF_time_series.triggered.connect(self.run_linear_analysis_ts)
        self.ui.actionClustering.triggered.connect(self.run_clustering)
        self.ui.actionSigma_analysis.triggered.connect(self.run_sigma_analysis)
        self.ui.actionFind_node_groups.triggered.connect(self.run_find_node_groups)
        self.ui.actionFuse_devices.triggered.connect(self.fuse_devices)
        self.ui.actionInvestments_evaluation.triggered.connect(self.run_investments_evaluation)
        self.ui.actionProcess_topology.triggered.connect(self.run_topology_processor)
        self.ui.actionUse_clustering.triggered.connect(self.activate_clustering)
        self.ui.actionNodal_capacity.triggered.connect(self.run_nodal_capacity)

        # combobox change
        self.ui.engineComboBox.currentTextChanged.connect(self.modify_ui_options_according_to_the_engine)
        self.ui.contingency_filter_by_comboBox.currentTextChanged.connect(self.modify_contingency_filter_mode)

        # button
        self.ui.find_automatic_precission_Button.clicked.connect(self.automatic_pf_precission)

    def get_simulations(self) -> List[DRIVER_OBJECTS]:
        """
        Get all threads that have to do with simulation
        :return: list of simulation driver objects
        """

        all_threads = list(self.session.drivers.values())

        # set the threads so that the diagram scene objects can plot them
        for diagram in self.diagram_widgets_list:
            if isinstance(diagram, (SchematicWidget, MapWidget)):
                diagram.set_results_to_plot(all_threads)

        return all_threads

    def get_available_drivers(self) -> List[DRIVER_OBJECTS]:
        """
        Get a list of all the available results' objects
        :return: list[object]
        """
        lst = list()

        for drv in self.get_simulations():
            if drv is not None:
                if hasattr(drv, 'results'):
                    if drv.results is not None:
                        lst.append(drv)

        return lst

    def get_time_indices(self) -> np.ndarray | None:
        """
        Get an array of indices of the time steps selected within the start-end interval
        :return: np.array[int]
        """

        if self.circuit.time_profile is None:
            return None
        else:
            start = self.get_simulation_start()
            end = self.get_simulation_end()

            return np.arange(start, end + 1)

    def modify_ui_options_according_to_the_engine(self) -> None:
        """
        Change the UI depending on the engine options
        :return:
        """
        eng = self.get_preferred_engine()

        if eng == EngineType.NewtonPA:
            self.ui.opfUnitCommitmentCheckBox.setVisible(True)

            # add the AC_OPF option
            self.lp_solvers_dict = OrderedDict()
            self.lp_solvers_dict[SolverType.LINEAR_OPF.value] = SolverType.LINEAR_OPF
            self.lp_solvers_dict[SolverType.NONLINEAR_OPF.value] = SolverType.NONLINEAR_OPF
            self.lp_solvers_dict[SolverType.SIMPLE_OPF.value] = SolverType.SIMPLE_OPF
            self.ui.lpf_solver_comboBox.setModel(gf.get_list_model(list(self.lp_solvers_dict.keys())))

            # Power Flow Methods
            self.solvers_dict[SolverType.NR.value] = SolverType.NR
            self.solvers_dict[SolverType.IWAMOTO.value] = SolverType.IWAMOTO

            self.solvers_dict[SolverType.LM.value] = SolverType.LM
            self.solvers_dict[SolverType.FASTDECOUPLED.value] = SolverType.FASTDECOUPLED
            self.solvers_dict[SolverType.HELM.value] = SolverType.HELM
            self.solvers_dict[SolverType.GAUSS.value] = SolverType.GAUSS
            self.solvers_dict[SolverType.LACPF.value] = SolverType.LACPF
            self.solvers_dict[SolverType.DC.value] = SolverType.DC

            self.ui.solver_comboBox.setModel(gf.get_list_model(list(self.solvers_dict.keys())))
            self.ui.solver_comboBox.setCurrentIndex(0)

            mip_solvers = get_newton_mip_solvers_list()
            self.ui.mip_solver_comboBox.setModel(gf.get_list_model(mip_solvers))

        elif eng == EngineType.GridCal:
            self.ui.opfUnitCommitmentCheckBox.setVisible(True)

            # no AC opf option
            self.lp_solvers_dict = OrderedDict()
            self.lp_solvers_dict[SolverType.LINEAR_OPF.value] = SolverType.LINEAR_OPF
            self.lp_solvers_dict[SolverType.NONLINEAR_OPF.value] = SolverType.NONLINEAR_OPF
            self.lp_solvers_dict[SolverType.SIMPLE_OPF.value] = SolverType.SIMPLE_OPF
            self.ui.lpf_solver_comboBox.setModel(gf.get_list_model(list(self.lp_solvers_dict.keys())))

            # Power Flow Methods
            self.solvers_dict = OrderedDict()
            self.solvers_dict[SolverType.NR.value] = SolverType.NR
            self.solvers_dict[SolverType.IWAMOTO.value] = SolverType.IWAMOTO
            self.solvers_dict[SolverType.LM.value] = SolverType.LM
            self.solvers_dict[SolverType.PowellDogLeg.value] = SolverType.PowellDogLeg
            self.solvers_dict[SolverType.FASTDECOUPLED.value] = SolverType.FASTDECOUPLED
            self.solvers_dict[SolverType.HELM.value] = SolverType.HELM
            self.solvers_dict[SolverType.GAUSS.value] = SolverType.GAUSS
            self.solvers_dict[SolverType.LACPF.value] = SolverType.LACPF
            self.solvers_dict[SolverType.DC.value] = SolverType.DC

            self.ui.solver_comboBox.setModel(gf.get_list_model(list(self.solvers_dict.keys())))
            self.ui.solver_comboBox.setCurrentIndex(0)

            # MIP solvers
            mip_solvers = get_available_mip_solvers()
            self.ui.mip_solver_comboBox.setModel(gf.get_list_model(mip_solvers))

        elif eng == EngineType.Bentayga:
            self.ui.opfUnitCommitmentCheckBox.setVisible(False)

            # no AC opf option
            self.lp_solvers_dict = OrderedDict()
            self.lp_solvers_dict[SolverType.LINEAR_OPF.value] = SolverType.LINEAR_OPF
            self.lp_solvers_dict[SolverType.SIMPLE_OPF.value] = SolverType.SIMPLE_OPF
            self.ui.lpf_solver_comboBox.setModel(gf.get_list_model(list(self.lp_solvers_dict.keys())))

            # Power Flow Methods
            self.solvers_dict = OrderedDict()
            self.solvers_dict[SolverType.NR.value] = SolverType.NR
            self.solvers_dict[SolverType.IWAMOTO.value] = SolverType.IWAMOTO
            self.solvers_dict[SolverType.LM.value] = SolverType.LM
            self.solvers_dict[SolverType.FASTDECOUPLED.value] = SolverType.FASTDECOUPLED
            self.solvers_dict[SolverType.HELM.value] = SolverType.HELM
            self.solvers_dict[SolverType.GAUSS.value] = SolverType.GAUSS
            self.solvers_dict[SolverType.LACPF.value] = SolverType.LACPF
            self.solvers_dict[SolverType.DC.value] = SolverType.DC

            self.ui.solver_comboBox.setModel(gf.get_list_model(list(self.solvers_dict.keys())))
            self.ui.solver_comboBox.setCurrentIndex(0)

        elif eng == EngineType.PGM:
            self.ui.opfUnitCommitmentCheckBox.setVisible(False)

            # no AC opf option
            self.lp_solvers_dict = OrderedDict()
            self.lp_solvers_dict[SolverType.LINEAR_OPF.value] = SolverType.LINEAR_OPF
            self.lp_solvers_dict[SolverType.SIMPLE_OPF.value] = SolverType.SIMPLE_OPF
            self.ui.lpf_solver_comboBox.setModel(gf.get_list_model(list(self.lp_solvers_dict.keys())))

            # Power Flow Methods
            self.solvers_dict = OrderedDict()
            self.solvers_dict[SolverType.NR.value] = SolverType.NR
            self.solvers_dict[SolverType.BFS.value] = SolverType.BFS
            self.solvers_dict[SolverType.BFS_linear.value] = SolverType.BFS_linear
            self.solvers_dict[SolverType.Constant_Impedance_linear.value] = SolverType.Constant_Impedance_linear

            self.ui.solver_comboBox.setModel(gf.get_list_model(list(self.solvers_dict.keys())))
            self.ui.solver_comboBox.setCurrentIndex(0)

        else:
            raise Exception('Unsupported engine ' + str(eng.value))

    def modify_contingency_filter_mode(self) -> None:
        """
        Modify the objects
        """
        filter_mode = self.contingency_filter_modes_dict[self.ui.contingency_filter_by_comboBox.currentText()]

        if filter_mode == ContingencyFilteringMethods.All:
            mdl = None

        elif filter_mode == ContingencyFilteringMethods.Country:
            mdl = gf.get_list_model(lst=[elm.name for elm in self.circuit.get_countries()],
                                    checks=True,
                                    check_value=True)

        elif filter_mode == ContingencyFilteringMethods.Area:
            mdl = gf.get_list_model(lst=[elm.name for elm in self.circuit.get_areas()],
                                    checks=True,
                                    check_value=True)

        elif filter_mode == ContingencyFilteringMethods.Zone:
            mdl = gf.get_list_model(lst=[elm.name for elm in self.circuit.get_zones()],
                                    checks=True,
                                    check_value=True)

        else:
            raise Exception('Unsupported ContingencyFilteringMethod ' + str(filter_mode.value))

        self.ui.contingency_group_filter_listView.setModel(mdl)

    def get_contingency_groups_matching_the_filter(self) -> List[dev.ContingencyGroup]:
        """
        Get the list of contingencies that match the group
        :return:
        """

        # get the filter mode
        filter_mode = self.contingency_filter_modes_dict[self.ui.contingency_filter_by_comboBox.currentText()]

        if filter_mode == ContingencyFilteringMethods.All:
            # no filtering, we're safe
            return self.circuit.get_contingency_groups()

        elif filter_mode == ContingencyFilteringMethods.Country:

            if self.circuit.get_country_number() > 0:
                # get the selection indices
                idx = gf.get_checked_indices(self.ui.contingency_group_filter_listView.model())
                elements = self.circuit.get_countries()
                return self.circuit.get_contingency_groups_in(grouping_elements=[elements[i] for i in idx])
            else:
                # default to returning all groups, since it's safer
                return self.circuit.get_contingency_groups()

        elif filter_mode == ContingencyFilteringMethods.Area:
            if self.circuit.get_area_number() > 0:
                # get the selection indices
                idx = gf.get_checked_indices(self.ui.contingency_group_filter_listView.model())
                elements = self.circuit.get_areas()
                return self.circuit.get_contingency_groups_in(grouping_elements=[elements[i] for i in idx])
            else:
                # default to returning all groups, since it's safer
                return self.circuit.get_contingency_groups()

        elif filter_mode == ContingencyFilteringMethods.Zone:
            if self.circuit.get_zone_number() > 0:
                # get the selection indices
                idx = gf.get_checked_indices(self.ui.contingency_group_filter_listView.model())
                elements = self.circuit.get_areas()
                return self.circuit.get_contingency_groups_in(grouping_elements=[elements[i] for i in idx])
            else:
                # default to returning all groups, since it's safer
                return self.circuit.get_contingency_groups()

        else:
            raise Exception('Unsupported ContingencyFilteringMethod ' + str(filter_mode.value))

    def valid_time_series(self):
        """
        Check if there are valid time series
        """
        if self.circuit.valid_for_simulation():
            if self.circuit.time_profile is not None:
                if len(self.circuit.time_profile) > 0:
                    return True
        return False

    def add_simulation(self, val: SimulationTypes):
        """
        Add a simulation to the simulations list
        :param val: simulation type
        """
        self.stuff_running_now.append(val)

    def remove_simulation(self, val: SimulationTypes):
        """
        Remove a simulation from the simulations list
        :param val: simulation type
        """
        if val in self.stuff_running_now:
            self.stuff_running_now.remove(val)

    def clear_results(self):
        """
        Clear the results tab
        """
        self.session.clear()

        self.buses_for_storage = None

        self.calculation_inputs_to_display = None
        self.ui.simulation_data_island_comboBox.clear()

        self.available_results_dict = dict()
        self.ui.resultsTableView.setModel(None)
        self.ui.available_results_to_color_comboBox.model().clear()
        self.ui.results_treeView.setModel(None)

        self.setup_time_sliders()

        self.ui.simulationDataStructureTableView.setModel(None)
        self.ui.profiles_tableView.setModel(None)
        self.ui.resultsTableView.setModel(None)
        self.ui.dataStructureTableView.setModel(None)
        self.ui.resultsLogsTreeView.setModel(None)

        self.ui.sbase_doubleSpinBox.setValue(self.circuit.Sbase)
        self.ui.fbase_doubleSpinBox.setValue(self.circuit.fBase)
        self.ui.model_version_label.setText('Model v. ' + str(self.circuit.model_version))
        self.ui.user_name_label.setText('User: ' + str(self.circuit.user_name))
        if self.open_file_thread_object is not None:
            if isinstance(self.open_file_thread_object.file_name, str):
                self.ui.file_information_label.setText(self.open_file_thread_object.file_name)

        self.ui.units_label.setText("")

    def update_available_results(self) -> None:
        """
        Update the results that are displayed in the results tab
        """

        self.available_results_dict = dict()
        self.available_results_steps_dict = dict()

        # clear results lists
        self.ui.results_treeView.setModel(None)

        available_results = self.get_available_drivers()
        max_steps = 0
        d = dict()
        lst = list()
        for driver in available_results:
            name = driver.tpe.value
            lst.append(name)
            d[name] = driver.results.get_name_tree()
            self.available_results_dict[name] = driver.results.get_name_to_results_type_dict()
            steps = driver.get_steps()
            self.available_results_steps_dict[name] = steps
            if len(steps) > max_steps:
                max_steps = len(steps)

        icons = {
            SimulationTypes.PowerFlow_run.value: ':/Icons/icons/pf',
            SimulationTypes.PowerFlowTimeSeries_run.value: ':/Icons/icons/pf_ts.svg',
            SimulationTypes.OPF_run.value: ':/Icons/icons/dcopf.svg',
            SimulationTypes.OPFTimeSeries_run.value: ':/Icons/icons/dcopf_ts.svg',
            SimulationTypes.ShortCircuit_run.value: ':/Icons/icons/short_circuit.svg',
            SimulationTypes.LinearAnalysis_run.value: ':/Icons/icons/ptdf.svg',
            SimulationTypes.LinearAnalysis_TS_run.value: ':/Icons/icons/ptdf_ts.svg',
            SimulationTypes.SigmaAnalysis_run.value: ':/Icons/icons/sigma.svg',
            SimulationTypes.StochasticPowerFlow.value: ':/Icons/icons/stochastic_power_flow.svg',
            SimulationTypes.ContingencyAnalysis_run.value: ':/Icons/icons/otdf.svg',
            SimulationTypes.ContingencyAnalysisTS_run.value: ':/Icons/icons/otdf_ts.svg',
            SimulationTypes.NetTransferCapacity_run.value: ':/Icons/icons/atc.svg',
            SimulationTypes.NetTransferCapacityTS_run.value: ':/Icons/icons/atc_ts.svg',
            SimulationTypes.OptimalNetTransferCapacityTimeSeries_run.value: ':/Icons/icons/ntc_opf_ts.svg',
            SimulationTypes.InputsAnalysis_run.value: ':/Icons/icons/stats.svg',
            SimulationTypes.NodeGrouping_run.value: ':/Icons/icons/ml.svg',
            SimulationTypes.ContinuationPowerFlow_run.value: ':/Icons/icons/continuation_power_flow.svg',
            SimulationTypes.ClusteringAnalysis_run.value: ':/Icons/icons/clustering.svg',
            SimulationTypes.InvestmentsEvaluation_run.value: ':/Icons/icons/expansion_planning.svg',
            SimulationTypes.NodalCapacityTimeSeries_run.value: ':/Icons/icons/nodal_capacity.svg',
        }

        self.ui.results_treeView.setModel(gf.get_tree_model(d, 'Results', icons=icons))
        lst.reverse()  # this is to show the latest simulation first
        mdl = gf.get_list_model(lst)
        self.ui.available_results_to_color_comboBox.setModel(mdl)
        self.ui.resultsTableView.setModel(None)
        self.ui.resultsLogsTreeView.setModel(None)

<<<<<<< HEAD
    def get_compatible_from_to_buses_and_inter_branches(self) -> Tuple[
        bool,
        List[Tuple[int, dev.Bus]],
        List[Tuple[int, dev.Bus]],
        List[Tuple[int, object, float]],
        List[Tuple[int, object, float]],
        List[dev.Area | dev.Zone | dev.Country], List[dev.Area | dev.Zone | dev.Country]]:
        """
        Get the lists that help defining the inter area objects
        :return: success?,
                 list of tuples bus idx, Bus in the areas from,
                 list of tuples bus idx, Bus in the areas to,
                 List of inter area Branches (branch index, branch object, flow sense w.r.t the area exchange),
                 List of inter area HVDC (branch index, branch object, flow sense w.r.t the area exchange),
                 List of areas from,
                 List of areas to
=======
    def get_compatible_from_to_buses_and_inter_branches(self) -> dev.InterAggregationInfo:
        """
        Get the lists that help defining the inter area objects
        :return: InterAggregationInfo
>>>>>>> 8458d87e
        """
        dev_tpe_from = self.exchange_places_dict[self.ui.fromComboBox.currentText()]
        devs_from = self.circuit.get_elements_by_type(dev_tpe_from)
        from_idx = gf.get_checked_indices(self.ui.fromListView.model())
        objects_from = [devs_from[i] for i in from_idx]
        lst_from = self.circuit.get_aggregation_buses(objects_from)
        buses_from_set = {x[1] for x in lst_from}

        dev_tpe_to = self.exchange_places_dict[self.ui.toComboBox.currentText()]
        devs_to = self.circuit.get_elements_by_type(dev_tpe_to)
        to_idx = gf.get_checked_indices(self.ui.toListView.model())
        objects_to = [devs_to[i] for i in to_idx]
        lst_to = self.circuit.get_aggregation_buses(objects_to)
        buses_to_set = {x[1] for x in lst_to}

        buses_intersection = buses_from_set & buses_to_set

        if len(buses_intersection) > 0:
            logger = Logger()
            for bus in buses_intersection:
                logger.add_error(msg=f'Bus in both selected {dev_tpe_from.value} to {dev_tpe_to.value}',
                                 device_class=bus.device_type.value,
                                 device=bus.name)

            # Show dialogue
            dlg = LogsDialogue(name="Add selected DB objects to current diagram", logger=logger)
            dlg.setModal(True)
            dlg.exec()

<<<<<<< HEAD
            return False, [], [], [], [], [], []
=======
            return dev.InterAggregationInfo(False, [], [], [], [], [], [])
>>>>>>> 8458d87e

        lst_br = self.circuit.get_inter_buses_branches(buses_from_set, buses_to_set)
        lst_br_hvdc = self.circuit.get_inter_buses_hvdc_branches(buses_from_set, buses_to_set)

<<<<<<< HEAD
        return True, lst_from, lst_to, lst_br, lst_br_hvdc, objects_from, objects_to
=======
        return dev.InterAggregationInfo(True, lst_from, lst_to, lst_br, lst_br_hvdc, objects_from, objects_to)
>>>>>>> 8458d87e

    def get_selected_power_flow_options(self) -> sim.PowerFlowOptions:
        """
        Gather power flow run options
        :return: sim.PowerFlowOptions
        """

        tolerance = 1.0 / (10.0 ** self.ui.tolerance_spinBox.value())

        if self.ui.apply_impedance_tolerances_checkBox.isChecked():
            branch_impedance_tolerance_mode = BranchImpedanceMode.Upper
        else:
            branch_impedance_tolerance_mode = BranchImpedanceMode.Specified

        ops = sim.PowerFlowOptions(
            solver_type=self.solvers_dict[self.ui.solver_comboBox.currentText()],
            retry_with_other_methods=self.ui.helm_retry_checkBox.isChecked(),
            verbose=self.ui.verbositySpinBox.value(),
            tolerance=tolerance,
            max_iter=self.ui.max_iterations_spinBox.value(),
            max_outer_loop_iter=1000,
            control_q=self.ui.control_q_checkBox.isChecked(),
            control_taps_phase=self.ui.control_tap_phase_checkBox.isChecked(),
            control_taps_modules=self.ui.control_tap_modules_checkBox.isChecked(),
            control_remote_voltage=self.ui.control_remote_voltage_checkBox.isChecked(),
            orthogonalize_controls=self.ui.orthogonalize_pf_controls_checkBox.isChecked(),
            apply_temperature_correction=self.ui.temperature_correction_checkBox.isChecked(),
            branch_impedance_tolerance_mode=branch_impedance_tolerance_mode,
            distributed_slack=self.ui.distributed_slack_checkBox.isChecked(),
            ignore_single_node_islands=self.ui.ignore_single_node_islands_checkBox.isChecked(),
            trust_radius=self.ui.muSpinBox.value(),
            use_stored_guess=self.ui.use_voltage_guess_checkBox.isChecked(),
            generate_report=self.ui.addPowerFlowReportCheckBox.isChecked()
        )

        return ops

    def get_opf_results(self, use_opf: bool) -> sim.OptimalPowerFlowResults:
        """
        Get the current OPF results
        :param use_opf:
        :return:
        """
        if use_opf:

            drv, results = self.session.get_driver_results(SimulationTypes.OPF_run)

            if drv is not None:
                if results is not None:
                    opf_results = results
                else:
                    warning_msg('There are no OPF results, '
                                'therefore this operation will not use OPF information.')
                    self.ui.actionOpf_to_Power_flow.setChecked(False)
                    opf_results = None
            else:

                # try the OPF-NTC...
                drv, results = self.session.get_driver_results(SimulationTypes.OPF_NTC_run)

                if drv is not None:
                    if results is not None:
                        opf_results = results
                    else:
                        warning_msg('There are no OPF-NTC results, '
                                    'therefore this operation will not use OPF information.')
                        self.ui.actionOpf_to_Power_flow.setChecked(False)
                        opf_results = None
                else:
                    warning_msg('There are no OPF results, '
                                'therefore this operation will not use OPF information.')
                    self.ui.actionOpf_to_Power_flow.setChecked(False)
                    opf_results = None
        else:
            opf_results = None

        return opf_results

    def get_opf_ts_results(self, use_opf: bool) -> sim.OptimalPowerFlowTimeSeriesResults:
        """
        Get the current OPF time series results
        :param use_opf: use the OPF?
        :return:
        """
        if use_opf:

            opf_time_series_results = self.session.optimal_power_flow_ts

            if opf_time_series_results is None:
                if use_opf:
                    info_msg('There are no OPF time series, '
                             'therefore this operation will not use OPF information.')
                    self.ui.actionOpf_to_Power_flow.setChecked(False)

        else:
            opf_time_series_results = None

        return opf_time_series_results

    def ts_flag(self) -> bool:
        """
        Is the time series flag enabled?
        :return:
        """
        return self.ui.actionactivate_time_series.isChecked()

    def power_flow_dispatcher(self):
        """
        Dispatch the power flow action
        :return:
        """
        if self.server_driver.is_running():
            if self.ts_flag():
                instruction = RemoteInstruction(operation=SimulationTypes.PowerFlowTimeSeries_run)
            else:
                instruction = RemoteInstruction(operation=SimulationTypes.PowerFlow_run)

            self.server_driver.send_data(circuit=self.circuit, instruction=instruction)
        else:
            if self.ts_flag():
                self.run_power_flow_time_series()
            else:
                self.run_power_flow()

    def optimal_power_flow_dispatcher(self):
        """
        Dispatch the optimal power flow action
        :return:
        """
        if self.server_driver.is_running():
            if self.ts_flag():
                instruction = RemoteInstruction(operation=SimulationTypes.OPFTimeSeries_run)
            else:
                instruction = RemoteInstruction(operation=SimulationTypes.OPF_run)

            self.server_driver.send_data(circuit=self.circuit, instruction=instruction)
        else:
            if self.ts_flag():
                self.run_opf_time_series()
            else:
                self.run_opf()

    def optimal_ntc_dispatcher(self):
        """
        Dispatch the NTC action
        :return:
        """
        if self.server_driver.is_running():
            if self.ts_flag():
                instruction = RemoteInstruction(operation=SimulationTypes.OPF_NTC_TS_run)
            else:
                instruction = RemoteInstruction(operation=SimulationTypes.OPF_NTC_run)

            self.server_driver.send_data(circuit=self.circuit, instruction=instruction)
        else:
            if self.ts_flag():
                self.run_available_transfer_capacity_ts()
            else:
                self.run_available_transfer_capacity()

    def optimal_ntc_opf_dispatcher(self):
        """
        Dispatch the optimal NTC action
        :return:
        """
        if self.server_driver.is_running():
            if self.ts_flag():
                instruction = RemoteInstruction(operation=SimulationTypes.NetTransferCapacityTS_run)
            else:
                instruction = RemoteInstruction(operation=SimulationTypes.NetTransferCapacity_run)

            self.server_driver.send_data(circuit=self.circuit, instruction=instruction)
        else:
            if self.ts_flag():
                self.run_opf_ntc_ts()
            else:
                self.run_opf_ntc()

    def linear_pf_dispatcher(self):
        """
        Dispatch the linear power flow action
        :return:
        """
        if self.server_driver.is_running():
            if self.ts_flag():
                instruction = RemoteInstruction(operation=SimulationTypes.LinearAnalysis_TS_run)
            else:
                instruction = RemoteInstruction(operation=SimulationTypes.LinearAnalysis_run)

            self.server_driver.send_data(circuit=self.circuit, instruction=instruction)
        else:
            if self.ts_flag():
                self.run_linear_analysis_ts()
            else:
                self.run_linear_analysis()

    def contingencies_dispatcher(self):
        """
        Dispatch the contingencies action
        :return:
        """
        if self.server_driver.is_running():
            if self.ts_flag():
                instruction = RemoteInstruction(operation=SimulationTypes.ContingencyAnalysisTS_run)
            else:
                instruction = RemoteInstruction(operation=SimulationTypes.ContingencyAnalysis_run)

            self.server_driver.send_data(circuit=self.circuit, instruction=instruction)
        else:
            if self.ts_flag():
                self.run_contingency_analysis_ts()
            else:
                self.run_contingency_analysis()

    def run_power_flow(self):
        """
        Run a power flow simulation
        :return:
        """
        if self.circuit.valid_for_simulation():

            if not self.session.is_this_running(SimulationTypes.PowerFlow_run):

                self.LOCK()

                self.add_simulation(SimulationTypes.PowerFlow_run)

                self.ui.progress_label.setText('Compiling the grid...')
                QtGui.QGuiApplication.processEvents()

                # get the power flow options from the GUI
                options = self.get_selected_power_flow_options()

                opf_results = self.get_opf_results(use_opf=self.ui.actionOpf_to_Power_flow.isChecked())

                self.ui.progress_label.setText('Running power flow...')
                QtGui.QGuiApplication.processEvents()
                # set power flow object instance
                engine = self.get_preferred_engine()
                drv = sim.PowerFlowDriver(self.circuit, options, opf_results, engine=engine)

                self.session.run(drv,
                                 post_func=self.post_power_flow,
                                 prog_func=self.ui.progressBar.setValue,
                                 text_func=self.ui.progress_label.setText)

            else:
                warning_msg('Another simulation of the same type is running...')
        else:
            pass

    def post_power_flow(self):
        """
        Action performed after the power flow.
        Returns:

        """
        # update the results in the circuit structures

        results = self.session.power_flow

        if results is not None:
            self.ui.progress_label.setText('Colouring power flow results in the grid...')
            self.remove_simulation(SimulationTypes.PowerFlow_run)
            self.update_available_results()
            self.colour_diagrams()

        else:
            warning_msg('There are no power flow results.\nIs there any slack bus or generator?', 'Power flow')

        if not self.session.is_anything_running():
            self.UNLOCK()

    def run_short_circuit(self):
        """
        Run a short circuit simulation
        The short circuit simulation must be performed after a power flow simulation
        without any load or topology change
        :return:
        """
        if self.circuit.valid_for_simulation():
            if not self.session.is_this_running(SimulationTypes.ShortCircuit_run):

                pf_results = self.session.power_flow

                if pf_results is not None:

                    # Since we must run this study in the same conditions as
                    # the last power flow, no compilation is needed

                    # get the short circuit selected buses
                    sel_buses = list()
                    self_short_circuit_types = list()

                    for diagram_widget in self.diagram_widgets_list:

                        if isinstance(diagram_widget, SchematicWidget):

                            for i, bus, graphic_object in diagram_widget.get_buses():
                                if graphic_object.any_short_circuit():
                                    sel_buses.append(i)
                                    self_short_circuit_types.append(graphic_object.sc_type)

                    if len(sel_buses) > 1:
                        error_msg("GridCal only supports one short circuit bus at the time", "Short circuit")
                        return

                    if len(sel_buses) == 0:
                        warning_msg('You need to enable some buses for short circuit.'
                                    + '\nEnable them by right click, and selecting on the context menu.')
                    else:
                        self.add_simulation(SimulationTypes.ShortCircuit_run)

                        self.LOCK()

                        if self.ui.apply_impedance_tolerances_checkBox.isChecked():
                            branch_impedance_tolerance_mode = BranchImpedanceMode.Lower
                        else:
                            branch_impedance_tolerance_mode = BranchImpedanceMode.Specified

                        # get the power flow options from the GUI
                        sc_options = sim.ShortCircuitOptions(bus_index=sel_buses[0],
                                                             fault_type=self_short_circuit_types[0])

                        pf_options = self.get_selected_power_flow_options()

                        drv = sim.ShortCircuitDriver(grid=self.circuit,
                                                     options=sc_options,
                                                     pf_options=pf_options,
                                                     pf_results=pf_results)
                        self.session.run(drv,
                                         post_func=self.post_short_circuit,
                                         prog_func=self.ui.progressBar.setValue,
                                         text_func=self.ui.progress_label.setText)

                else:
                    info_msg('Run a power flow simulation first.\n'
                             'The results are needed to initialize this simulation.')
            else:
                warning_msg('Another short circuit is being executed now...')
        else:
            pass

    def post_short_circuit(self):
        """
        Action performed after the short circuit.
        Returns:

        """
        # update the results in the circuit structures
        results = self.session.short_circuit

        if results is not None:

            self.ui.progress_label.setText('Colouring short circuit results in the grid...')
            self.remove_simulation(SimulationTypes.ShortCircuit_run)
            self.update_available_results()
            self.colour_diagrams()

        else:
            error_msg('Something went wrong, There are no power short circuit results.')

        if not self.session.is_anything_running():
            self.UNLOCK()

    def get_linear_options(self) -> sim.LinearAnalysisOptions:
        """
        Get the LinearAnalysisOptions defined by the GUI
        :return: LinearAnalysisOptions
        """
        options = sim.LinearAnalysisOptions(
            distribute_slack=self.ui.ptdf_distributed_slack_checkBox.isChecked(),
            correct_values=self.ui.ptdf_correct_nonsense_values_checkBox.isChecked(),
            ptdf_threshold=self.ui.ptdf_threshold_doubleSpinBox.value(),
            lodf_threshold=self.ui.lodf_threshold_doubleSpinBox.value()
        )

        return options

    def run_linear_analysis(self):
        """
        Run a Power Transfer Distribution Factors analysis
        :return:
        """
        if self.circuit.valid_for_simulation():
            if not self.session.is_this_running(SimulationTypes.LinearAnalysis_run):

                self.add_simulation(SimulationTypes.LinearAnalysis_run)

                self.LOCK()

                opf_results = self.get_opf_results(use_opf=self.ui.actionOpf_to_Power_flow.isChecked())

                engine = self.get_preferred_engine()
                drv = sim.LinearAnalysisDriver(grid=self.circuit,
                                               options=self.get_linear_options(),
                                               engine=engine,
                                               opf_results=opf_results)

                self.session.run(drv,
                                 post_func=self.post_linear_analysis,
                                 prog_func=self.ui.progressBar.setValue,
                                 text_func=self.ui.progress_label.setText)
            else:
                warning_msg('Another PTDF is being executed now...')
        else:
            pass

    def post_linear_analysis(self):
        """
        Action performed after the short circuit.
        Returns:

        """
        self.remove_simulation(SimulationTypes.LinearAnalysis_run)

        # update the results in the circuit structures
        results = self.session.linear_power_flow
        if results is not None:

            self.ui.progress_label.setText('Colouring PTDF results in the grid...')
            QtGui.QGuiApplication.processEvents()

            self.update_available_results()
            self.colour_diagrams()
        else:
            error_msg('Something went wrong, There are no PTDF results.')

        if not self.session.is_anything_running():
            self.UNLOCK()

    def run_linear_analysis_ts(self):
        """
        Run PTDF time series simulation
        """
        if self.circuit.valid_for_simulation():
            if self.valid_time_series():
                if not self.session.is_this_running(SimulationTypes.LinearAnalysis_TS_run):

                    self.add_simulation(SimulationTypes.LinearAnalysis_TS_run)
                    self.LOCK()

                    opf_time_series_results = self.get_opf_ts_results(
                        use_opf=self.ui.actionOpf_to_Power_flow.isChecked()
                    )

                    drv = sim.LinearAnalysisTimeSeriesDriver(grid=self.circuit,
                                                             options=self.get_linear_options(),
                                                             time_indices=self.get_time_indices(),
                                                             clustering_results=self.get_clustering_results(),
                                                             opf_time_series_results=opf_time_series_results)

                    self.session.run(drv,
                                     post_func=self.post_linear_analysis_ts,
                                     prog_func=self.ui.progressBar.setValue,
                                     text_func=self.ui.progress_label.setText)
                else:
                    warning_msg('Another PTDF time series is being executed now...')
            else:
                warning_msg('There are no time series...')

    def post_linear_analysis_ts(self):
        """
        Action performed after the short circuit.
        Returns:

        """
        self.remove_simulation(SimulationTypes.LinearAnalysis_TS_run)

        # update the results in the circuit structures
        results = self.session.linear_power_flow_ts
        if results is not None:

            # expand the clusters
            results.expand_clustered_results()

            self.ui.progress_label.setText('Colouring PTDF results in the grid...')
            QtGui.QGuiApplication.processEvents()

            self.update_available_results()

            if results.S.shape[0] > 0:
                self.colour_diagrams()
            else:
                info_msg('Cannot colour because the PTDF results have zero time steps :/')

        else:
            error_msg('Something went wrong, There are no PTDF Time series results.')

        if not self.session.is_anything_running():
            self.UNLOCK()

    def get_contingency_options(self) -> sim.ContingencyAnalysisOptions:
        """

        :return:
        """
        pf_options = self.get_selected_power_flow_options()

        options = sim.ContingencyAnalysisOptions(
            use_provided_flows=False,
            Pf=None,
            pf_options=pf_options,
            lin_options=self.get_linear_options(),
            use_srap=self.ui.use_srap_checkBox.isChecked(),
            srap_max_power=self.ui.srap_limit_doubleSpinBox.value(),
            srap_top_n=self.ui.srap_top_n_SpinBox.value(),
            srap_deadband=self.ui.srap_deadband_doubleSpinBox.value(),
            srap_rever_to_nominal_rating=self.ui.srap_revert_to_nominal_rating_checkBox.isChecked(),
            detailed_massive_report=self.ui.contingency_detailed_massive_report_checkBox.isChecked(),
            contingency_deadband=self.ui.contingency_deadband_SpinBox.value(),
            contingency_method=self.contingency_engines_dict[self.ui.contingencyEngineComboBox.currentText()],
            contingency_groups=self.get_contingency_groups_matching_the_filter()
        )

        return options

    def run_contingency_analysis(self):
        """
        Run a Power Transfer Distribution Factors analysis
        :return:
        """
        if self.circuit.valid_for_simulation():

            if len(self.circuit.contingency_groups) > 0:

                if not self.session.is_this_running(SimulationTypes.ContingencyAnalysis_run):

                    self.add_simulation(SimulationTypes.ContingencyAnalysis_run)

                    self.LOCK()

                    drv = sim.ContingencyAnalysisDriver(grid=self.circuit,
                                                        options=self.get_contingency_options(),
                                                        linear_multiple_contingencies=None,  # it initializes inside
                                                        engine=self.get_preferred_engine())

                    self.session.run(drv,
                                     post_func=self.post_contingency_analysis,
                                     prog_func=self.ui.progressBar.setValue,
                                     text_func=self.ui.progress_label.setText)
                else:
                    warning_msg('Another contingency analysis is being executed now...')

            else:
                warning_msg('There are no contingency groups declared...')
        else:
            pass

    def post_contingency_analysis(self):
        """
        Action performed after the short circuit.
        Returns:

        """
        self.remove_simulation(SimulationTypes.ContingencyAnalysis_run)

        # update the results in the circuit structures
        results = self.session.contingency
        if results is not None:

            self.ui.progress_label.setText('Colouring contingency analysis results in the grid...')
            QtGui.QGuiApplication.processEvents()

            self.update_available_results()

            self.colour_diagrams()
        else:
            error_msg('Something went wrong, There are no contingency analysis results.')

        if not self.session.is_anything_running():
            self.UNLOCK()

    def run_contingency_analysis_ts(self) -> None:
        """
        Run a Power Transfer Distribution Factors analysis
        :return:
        """
        if self.circuit.valid_for_simulation():

            if len(self.circuit.contingency_groups) > 0:

                if self.valid_time_series():
                    if not self.session.is_this_running(SimulationTypes.ContingencyAnalysisTS_run):

                        self.add_simulation(SimulationTypes.ContingencyAnalysisTS_run)

                        self.LOCK()

                        drv = sim.ContingencyAnalysisTimeSeriesDriver(grid=self.circuit,
                                                                      options=self.get_contingency_options(),
                                                                      time_indices=self.get_time_indices(),
                                                                      clustering_results=self.get_clustering_results(),
                                                                      engine=self.get_preferred_engine())

                        self.session.run(drv,
                                         post_func=self.post_contingency_analysis_ts,
                                         prog_func=self.ui.progressBar.setValue,
                                         text_func=self.ui.progress_label.setText)
                    else:
                        warning_msg('Another LODF is being executed now...')
                else:
                    warning_msg('There are no time series...')

            else:
                warning_msg('There are no contingency groups declared...')

        else:
            pass

    def post_contingency_analysis_ts(self) -> None:
        """
        Action performed after the short circuit.
        Returns:

        """
        self.remove_simulation(SimulationTypes.ContingencyAnalysisTS_run)

        # update the results in the circuit structures
        results = self.session.contingency_ts
        if results is not None:

            # expand the clusters
            results.expand_clustered_results()

            self.ui.progress_label.setText('Colouring results in the grid...')
            QtGui.QGuiApplication.processEvents()

            self.update_available_results()

            self.colour_diagrams()
        else:
            error_msg('Something went wrong, There are no contingency time series results.')

        if not self.session.is_anything_running():
            self.UNLOCK()

    def run_available_transfer_capacity(self):
        """
        Run a Power Transfer Distribution Factors analysis
        :return:
        """
        if self.circuit.valid_for_simulation():

            if not self.session.is_this_running(SimulationTypes.NetTransferCapacity_run):
                distributed_slack = self.ui.distributed_slack_checkBox.isChecked()
                dT = 1.0
                threshold = self.ui.atcThresholdSpinBox.value()
                max_report_elements = 5  # TODO: self.ui.ntcReportLimitingElementsSpinBox.value()
                # available transfer capacity inter areas
<<<<<<< HEAD
                (compatible_areas, lst_from, lst_to, lst_br,
                 lst_hvdc_br, areas_from, areas_to) = self.get_compatible_from_to_buses_and_inter_branches()
=======
                info: dev.InterAggregationInfo = self.get_compatible_from_to_buses_and_inter_branches()
>>>>>>> 8458d87e

                if not info.valid:
                    return

                idx_from = info.idx_bus_from
                idx_to = info.idx_bus_to
                idx_br = info.idx_branches
                sense_br = info.sense_branches

                # HVDC
                idx_hvdc_br = info.idx_hvdc
                sense_hvdc_br = info.sense_hvdc

                if self.ui.usePfValuesForAtcCheckBox.isChecked():
                    pf_results = self.session.power_flow
                    if pf_results is not None:
                        Pf = pf_results.Sf.real
                        Pf_hvdc = pf_results.hvdc_Pf.real
                        use_provided_flows = True
                    else:
                        warning_msg('There were no power flow values available. Linear flows will be used.')
                        use_provided_flows = False
                        Pf_hvdc = None
                        Pf = None
                else:
                    use_provided_flows = False
                    Pf = None
                    Pf_hvdc = None

                if len(idx_from) == 0:
                    error_msg('The area "from" has no buses!')
                    return

                if len(idx_to) == 0:
                    error_msg('The area "to" has no buses!')
                    return

                if len(idx_br) == 0:
                    error_msg('There are no inter-area Branches!')
                    return

                mode = self.transfer_modes_dict[self.ui.transferMethodComboBox.currentText()]

                options = sim.AvailableTransferCapacityOptions(distributed_slack=distributed_slack,
                                                               use_provided_flows=use_provided_flows,
                                                               bus_idx_from=idx_from,
                                                               bus_idx_to=idx_to,
                                                               idx_br=idx_br,
                                                               sense_br=sense_br,
                                                               Pf=Pf,
                                                               idx_hvdc_br=idx_hvdc_br,
                                                               sense_hvdc_br=sense_hvdc_br,
                                                               Pf_hvdc=Pf_hvdc,
                                                               dT=dT,
                                                               threshold=threshold,
                                                               mode=mode,
                                                               max_report_elements=max_report_elements)

                drv = sim.AvailableTransferCapacityDriver(grid=self.circuit,
                                                          options=options)

                self.session.run(drv,
                                 post_func=self.post_available_transfer_capacity,
                                 prog_func=self.ui.progressBar.setValue,
                                 text_func=self.ui.progress_label.setText)
                self.add_simulation(SimulationTypes.NetTransferCapacity_run)
                self.LOCK()

            else:
                warning_msg('Another contingency analysis is being executed now...')

        else:
            pass

    def post_available_transfer_capacity(self):
        """
        Action performed after the short circuit.
        Returns:

        """
        self.remove_simulation(SimulationTypes.NetTransferCapacity_run)
        results = self.session.net_transfer_capacity

        # update the results in the circuit structures
        if results is not None:

            self.ui.progress_label.setText('Colouring ATC results in the grid...')
            QtGui.QGuiApplication.processEvents()

            self.update_available_results()
            self.colour_diagrams()
        else:
            error_msg('Something went wrong, There are no ATC results.')

        if not self.session.is_anything_running():
            self.UNLOCK()

    def run_available_transfer_capacity_ts(self, use_clustering=False):
        """
        Run a Power Transfer Distribution Factors analysis
        :return:
        """
        if self.circuit.valid_for_simulation():

            if self.valid_time_series():
                if not self.session.is_this_running(SimulationTypes.NetTransferCapacity_run):

                    distributed_slack = self.ui.distributed_slack_checkBox.isChecked()
                    dT = 1.0
                    threshold = self.ui.atcThresholdSpinBox.value()
                    max_report_elements = 5  # TODO: self.ui.ntcReportLimitingElementsSpinBox.value()

                    # available transfer capacity inter areas
<<<<<<< HEAD
                    (compatible_areas,
                     lst_from, lst_to, lst_br,
                     lst_hvdc_br, areas_from, areas_to) = self.get_compatible_from_to_buses_and_inter_branches()
=======
                    info: dev.InterAggregationInfo = self.get_compatible_from_to_buses_and_inter_branches()
>>>>>>> 8458d87e

                    if not info.valid:
                        return

                    idx_from = info.idx_bus_from
                    idx_to = info.idx_bus_to
                    idx_br = info.idx_branches
                    sense_br = info.sense_branches

                    # HVDC
                    idx_hvdc_br = info.idx_hvdc
                    sense_hvdc_br = info.sense_hvdc

                    if self.ui.usePfValuesForAtcCheckBox.isChecked():
                        pf_results = self.session.power_flow_ts
                        if pf_results is not None:
                            Pf = pf_results.Sf.real
                            Pf_hvdc = pf_results.hvdc_Pf.real
                            use_provided_flows = True
                        else:
                            warning_msg('There were no power flow values available. Linear flows will be used.')
                            use_provided_flows = False
                            Pf_hvdc = None
                            Pf = None
                    else:
                        use_provided_flows = False
                        Pf_hvdc = None
                        Pf = None

                    if len(idx_from) == 0:
                        error_msg('The area "from" has no buses!')
                        return

                    if len(idx_to) == 0:
                        error_msg('The area "to" has no buses!')
                        return

                    if len(idx_br) == 0:
                        error_msg('There are no inter-area Branches!')
                        return

                    mode = self.transfer_modes_dict[self.ui.transferMethodComboBox.currentText()]
                    cluster_number = self.ui.cluster_number_spinBox.value()
                    options = sim.AvailableTransferCapacityOptions(distributed_slack=distributed_slack,
                                                                   use_provided_flows=use_provided_flows,
                                                                   bus_idx_from=idx_from,
                                                                   bus_idx_to=idx_to,
                                                                   idx_br=idx_br,
                                                                   sense_br=sense_br,
                                                                   Pf=Pf,
                                                                   idx_hvdc_br=idx_hvdc_br,
                                                                   sense_hvdc_br=sense_hvdc_br,
                                                                   Pf_hvdc=Pf_hvdc,
                                                                   dT=dT,
                                                                   threshold=threshold,
                                                                   mode=mode,
                                                                   max_report_elements=max_report_elements,
                                                                   use_clustering=use_clustering,
                                                                   cluster_number=cluster_number)

                    drv = sim.AvailableTransferCapacityTimeSeriesDriver(grid=self.circuit,
                                                                        options=options,
                                                                        time_indices=self.get_time_indices(),
                                                                        clustering_results=self.get_clustering_results())

                    self.session.run(drv,
                                     post_func=self.post_available_transfer_capacity_ts,
                                     prog_func=self.ui.progressBar.setValue,
                                     text_func=self.ui.progress_label.setText)
                    self.add_simulation(SimulationTypes.NetTransferCapacityTS_run)
                    self.LOCK()

                else:
                    warning_msg('Another ATC time series is being executed now...')
            else:
                error_msg('There are no time series!')
        else:
            pass

    def post_available_transfer_capacity_ts(self):
        """
        Action performed after the short circuit.
        Returns:

        """
        self.remove_simulation(SimulationTypes.NetTransferCapacityTS_run)

        # update the results in the circuit structures
        results = self.session.net_transfer_capacity_ts
        if results is not None:

            # expand the clusters
            results.expand_clustered_results()

            self.ui.progress_label.setText('Colouring ATC time series results in the grid...')
            QtGui.QGuiApplication.processEvents()

            self.update_available_results()
            self.colour_diagrams()
        else:
            error_msg('Something went wrong, There are no ATC time series results.')

        if not self.session.is_anything_running():
            self.UNLOCK()

    def run_continuation_power_flow(self):
        """
        Run voltage stability (voltage collapse) in a separated thread
        :return:
        """

        if self.circuit.valid_for_simulation():

            pf_drv, pf_results = self.session.power_flow_driver_and_results

            if pf_results is not None:

                if not self.session.is_this_running(SimulationTypes.ContinuationPowerFlow_run):

                    # get the selected UI options
                    use_alpha = self.ui.start_vs_from_default_radioButton.isChecked()

                    # direction vector
                    alpha = self.ui.alpha_doubleSpinBox.value()
                    n = len(self.circuit.buses)

                    # vector that multiplies the target power: The continuation direction
                    alpha_vec = np.ones(n)

                    if self.ui.atcRadioButton.isChecked():
                        use_alpha = True
<<<<<<< HEAD
                        compatible_areas, lst_from, lst_to, lst_br, lst_hvdc_br, areas_from, areas_to = self.get_compatible_from_to_buses_and_inter_branches()
=======
                        info: dev.InterAggregationInfo = self.get_compatible_from_to_buses_and_inter_branches()
>>>>>>> 8458d87e

                        if info.valid:
                            idx_from = info.idx_bus_from
                            idx_to = info.idx_bus_to

                            alpha_vec[idx_from] *= 2
                            alpha_vec[idx_to] *= -2
                            sel_bus_idx = np.zeros(0, dtype=int)  # for completeness

                            # HVDC
                            idx_hvdc_br = info.idx_hvdc
                            sense_hvdc_br = info.sense_hvdc
                        else:
                            sel_bus_idx = np.zeros(0, dtype=int)  # for completeness
                            # incompatible areas...exit
                            return
                    else:
                        sel_buses = self.get_selected_buses()
                        if len(sel_buses) == 0:
                            # all nodes
                            alpha_vec *= alpha
                            sel_bus_idx = np.zeros(0, dtype=int)  # for completeness
                        else:
                            # pick the selected nodes
                            sel_bus_idx = np.array([k for k, bus, graphic_obj in sel_buses])
                            alpha_vec[sel_bus_idx] = alpha_vec[sel_bus_idx] * alpha

                    use_profiles = self.ui.start_vs_from_selected_radioButton.isChecked()
                    start_idx = self.ui.vs_departure_comboBox.currentIndex()
                    end_idx = self.ui.vs_target_comboBox.currentIndex()

                    if len(sel_bus_idx) > 0:
                        S = self.circuit.get_Sbus()
                        if S[sel_bus_idx].sum() == 0:
                            warning_msg('You have selected a group of buses with no power injection.\n'
                                        'this will result in an infinite continuation, since the loading variation '
                                        'of buses with zero injection will be infinite.', 'Continuation Power Flow')
                            return

                    mode = self.ui.vc_stop_at_comboBox.currentText()

                    vc_stop_at_dict = {sim.CpfStopAt.Nose.value: sim.CpfStopAt.Nose,
                                       sim.CpfStopAt.Full.value: sim.CpfStopAt.Full,
                                       sim.CpfStopAt.ExtraOverloads.value: sim.CpfStopAt.ExtraOverloads}

                    pf_options = self.get_selected_power_flow_options()

                    # declare voltage collapse options
                    vc_options = sim.ContinuationPowerFlowOptions(step=0.0001,
                                                                  approximation_order=sim.CpfParametrization.Natural,
                                                                  adapt_step=True,
                                                                  step_min=0.00001,
                                                                  step_max=0.2,
                                                                  error_tol=1e-3,
                                                                  tol=pf_options.tolerance,
                                                                  max_it=pf_options.max_iter,
                                                                  stop_at=vc_stop_at_dict[mode],
                                                                  verbose=0)

                    if use_alpha:
                        '''
                        use the current power situation as start
                        and a linear combination of the current situation as target
                        '''
                        # lock the UI
                        self.LOCK()

                        self.ui.progress_label.setText('Compiling the grid...')
                        QtGui.QGuiApplication.processEvents()

                        #  compose the base power
                        Sbase = pf_results.Sbus / self.circuit.Sbase

                        base_overload_number = len(np.where(np.abs(pf_results.loading) > 1)[0])

                        vc_inputs = sim.ContinuationPowerFlowInput(Sbase=Sbase,
                                                                   Vbase=pf_results.voltage,
                                                                   Starget=Sbase * alpha,
                                                                   base_overload_number=base_overload_number)

                        pf_options = self.get_selected_power_flow_options()

                        # create object
                        drv = sim.ContinuationPowerFlowDriver(grid=self.circuit,
                                                              options=vc_options,
                                                              inputs=vc_inputs,
                                                              pf_options=pf_options)
                        self.session.run(drv,
                                         post_func=self.post_continuation_power_flow,
                                         prog_func=self.ui.progressBar.setValue,
                                         text_func=self.ui.progress_label.setText)

                    elif use_profiles:
                        '''
                        Here the start and finish power states are taken from the profiles
                        '''
                        if start_idx > -1 and end_idx > -1:

                            # lock the UI
                            self.LOCK()

                            nc_start = compile_numerical_circuit_at(circuit=self.circuit, t_idx=start_idx)
                            nc_end = compile_numerical_circuit_at(circuit=self.circuit, t_idx=start_idx)
                            pf_drv_start = sim.PowerFlowDriver(grid=self.circuit, options=pf_options)
                            pf_drv_start.run()

                            # get the power Injections array to get the initial and end points
                            vc_inputs = sim.ContinuationPowerFlowInput(Sbase=nc_start.Sbus,
                                                                       Vbase=pf_drv_start.results.voltage,
                                                                       Starget=nc_end.Sbus)

                            pf_options = self.get_selected_power_flow_options()

                            # create object
                            drv = sim.ContinuationPowerFlowDriver(grid=self.circuit,
                                                                  options=vc_options,
                                                                  inputs=vc_inputs,
                                                                  pf_options=pf_options)
                            self.session.run(drv,
                                             post_func=self.post_continuation_power_flow,
                                             prog_func=self.ui.progressBar.setValue,
                                             text_func=self.ui.progress_label.setText)
                        else:
                            info_msg('Check the selected start and finnish time series indices.')
                else:
                    warning_msg('Another voltage collapse simulation is running...')
            else:
                info_msg('Run a power flow simulation first.\n'
                         'The results are needed to initialize this simulation.')
        else:
            pass

    def post_continuation_power_flow(self):
        """
        Actions performed after the voltage stability. Launched by the thread after its execution
        :return:
        """
        results = self.session.continuation_power_flow

        if results is not None:

            self.remove_simulation(SimulationTypes.ContinuationPowerFlow_run)

            if results.voltages is not None:
                if results.voltages.shape[0] > 0:
                    self.update_available_results()

                    self.colour_diagrams()
            else:
                info_msg('The voltage stability did not converge.\nIs this case already at the collapse limit?')
        else:
            error_msg('Something went wrong, There are no voltage stability results.')

        if not self.session.is_anything_running():
            self.UNLOCK()

    def run_power_flow_time_series(self):
        """
        Run a time series power flow simulation in a separated thread from the gui
        @return:
        """
        if self.circuit.valid_for_simulation():
            if not self.session.is_this_running(SimulationTypes.PowerFlowTimeSeries_run):
                if self.valid_time_series():
                    self.LOCK()

                    self.add_simulation(SimulationTypes.PowerFlowTimeSeries_run)

                    self.ui.progress_label.setText('Compiling the grid...')
                    QtGui.QGuiApplication.processEvents()

                    opf_time_series_results = self.get_opf_ts_results(
                        use_opf=self.ui.actionOpf_to_Power_flow.isChecked()
                    )

                    options = self.get_selected_power_flow_options()

                    drv = sim.PowerFlowTimeSeriesDriver(grid=self.circuit,
                                                        options=options,
                                                        time_indices=self.get_time_indices(),
                                                        opf_time_series_results=opf_time_series_results,
                                                        clustering_results=self.get_clustering_results(),
                                                        engine=self.get_preferred_engine())

                    self.session.run(drv,
                                     post_func=self.post_power_flow_time_series,
                                     prog_func=self.ui.progressBar.setValue,
                                     text_func=self.ui.progress_label.setText)

                else:
                    warning_msg('There are no time series.', 'Time series')
            else:
                warning_msg('Another time series power flow is being executed now...')
        else:
            pass

    def post_power_flow_time_series(self):
        """
        Events to do when the time series simulation has finished
        @return:
        """

        results = self.session.power_flow_ts

        if results is not None:

            # expand the clusters
            results.expand_clustered_results()

            self.remove_simulation(SimulationTypes.PowerFlowTimeSeries_run)

            self.update_available_results()

            self.colour_diagrams()

        else:
            warning_msg('No results for the time series simulation.')

        if not self.session.is_anything_running():
            self.UNLOCK()

    def run_stochastic(self):
        """
        Run a Monte Carlo simulation
        @return:
        """

        if self.circuit.valid_for_simulation():

            if not self.session.is_this_running(SimulationTypes.MonteCarlo_run):

                if self.circuit.time_profile is not None:

                    self.LOCK()

                    self.add_simulation(SimulationTypes.StochasticPowerFlow)

                    self.ui.progress_label.setText('Compiling the grid...')
                    QtGui.QGuiApplication.processEvents()

                    pf_options = self.get_selected_power_flow_options()

                    simulation_type = self.stochastic_pf_methods_dict[
                        self.ui.stochastic_pf_method_comboBox.currentText()]

                    tol = 10 ** (-1 * self.ui.tolerance_stochastic_spinBox.value())
                    max_iter = self.ui.max_iterations_stochastic_spinBox.value()
                    drv = sim.StochasticPowerFlowDriver(self.circuit,
                                                        pf_options,
                                                        mc_tol=tol,
                                                        batch_size=100,
                                                        sampling_points=max_iter,
                                                        simulation_type=simulation_type)
                    self.session.run(drv,
                                     post_func=self.post_stochastic,
                                     prog_func=self.ui.progressBar.setValue,
                                     text_func=self.ui.progress_label.setText)
                else:
                    warning_msg('There are no time series.')

            else:
                warning_msg('Another Monte Carlo simulation is running...')

        else:
            pass

    def post_stochastic(self):
        """
        Actions to perform after the Monte Carlo simulation is finished
        @return:
        """

        results = self.session.stochastic_power_flow

        if results is not None:

            self.remove_simulation(SimulationTypes.StochasticPowerFlow)

            self.update_available_results()

            self.colour_diagrams()

        else:
            pass

        if not self.session.is_anything_running():
            self.UNLOCK()

    def post_cascade(self, idx=None):
        """
        Actions to perform after the cascade simulation is finished
        """

        # update the results in the circuit structures
        self.remove_simulation(SimulationTypes.Cascade_run)

        results = self.session.cascade
        n = len(results.events)

        if n > 0:

            # display the last event, if none is selected
            if idx is None:
                idx = n - 1

            # Accumulate all the failed Branches
            br_idx = np.zeros(0, dtype=int)
            for i in range(idx):
                br_idx = np.r_[br_idx, results.events[i].removed_idx]

            # pick the results at the designated cascade step
            # results = results.events[idx].pf_results  # StochasticPowerFlowResults object

            # Update results
            self.update_available_results()

            # print grid
            self.colour_diagrams()

        if not self.session.is_anything_running():
            self.UNLOCK()

    @staticmethod
    def opf_file_path() -> str:
        """
        get the OPF files folder path
        :return: str
        """
        d = os.path.join(get_create_gridcal_folder(), 'mip_files')

        if not os.path.exists(d):
            os.makedirs(d)
        return d

    def get_opf_options(self) -> Union[None, sim.OptimalPowerFlowOptions]:
        """
        Get the GUI OPF options
        """
        # get the power flow options from the GUI
        solver = self.lp_solvers_dict[self.ui.lpf_solver_comboBox.currentText()]
        mip_solver = self.mip_solvers_dict[self.ui.mip_solver_comboBox.currentText()]
        time_grouping = self.opf_time_groups[self.ui.opf_time_grouping_comboBox.currentText()]
        zonal_grouping = self.opf_zonal_groups[self.ui.opfZonalGroupByComboBox.currentText()]
        pf_options = self.get_selected_power_flow_options()
        consider_contingencies = self.ui.considerContingenciesOpfCheckBox.isChecked()
        contingency_groups_used = self.get_contingency_groups_matching_the_filter()
        skip_generation_limits = self.ui.skipOpfGenerationLimitsCheckBox.isChecked()
        lodf_tolerance = self.ui.opfContingencyToleranceSpinBox.value()
        maximize_flows = self.ui.opfMaximizeExcahngeCheckBox.isChecked()
        unit_commitment = self.ui.opfUnitCommitmentCheckBox.isChecked()
        generate_report = self.ui.addOptimalPowerFlowReportCheckBox.isChecked()

        if self.ui.save_mip_checkBox.isChecked():
            folder = self.opf_file_path()
            fname = f'mip_{self.circuit.name}_{datetime.datetime.now()}.lp'
            export_model_fname = os.path.join(folder, fname)
        else:
            export_model_fname = None

        # available transfer capacity inter areas
        if maximize_flows:
<<<<<<< HEAD
            (compatible_areas, lst_from, lst_to,
             lst_br, lst_hvdc_br, areas_from, areas_to) = self.get_compatible_from_to_buses_and_inter_branches()
            idx_from = np.array([i for i, bus in lst_from])
            idx_to = np.array([i for i, bus in lst_to])
=======
            inter_aggregation_info: dev.InterAggregationInfo = self.get_compatible_from_to_buses_and_inter_branches()
>>>>>>> 8458d87e

            if len(inter_aggregation_info.lst_from) == 0:
                error_msg('The area "from" has no buses!')
                return None

            if len(inter_aggregation_info.lst_to) == 0:
                error_msg('The area "to" has no buses!')
                return None
        else:
            inter_aggregation_info = None

        ips_method = self.ips_solvers_dict[self.ui.ips_method_comboBox.currentText()]
        ips_tolerance = 1.0 / (10.0 ** self.ui.ips_tolerance_spinBox.value())
        ips_iterations = self.ui.ips_iterations_spinBox.value()
        ips_trust_radius = self.ui.ips_trust_radius_doubleSpinBox.value()
        ips_init_with_pf = self.ui.ips_initialize_with_pf_checkBox.isChecked()
        # pf_results = self.session.power_flow

        options = sim.OptimalPowerFlowOptions(solver=solver,
                                              time_grouping=time_grouping,
                                              zonal_grouping=zonal_grouping,
                                              mip_solver=mip_solver,
                                              power_flow_options=pf_options,
                                              consider_contingencies=consider_contingencies,
                                              contingency_groups_used=contingency_groups_used,
                                              skip_generation_limits=skip_generation_limits,
                                              lodf_tolerance=lodf_tolerance,
                                              maximize_flows=maximize_flows,
                                              inter_aggregation_info=inter_aggregation_info,
                                              unit_commitment=unit_commitment,
                                              export_model_fname=export_model_fname,
                                              generate_report=generate_report,
                                              ips_method=ips_method,
                                              ips_tolerance=ips_tolerance,
                                              ips_iterations=ips_iterations,
                                              ips_trust_radius=ips_trust_radius,
                                              ips_init_with_pf=ips_init_with_pf)

        return options

    def run_opf(self):
        """
        Run OPF simulation
        """
        if self.circuit.valid_for_simulation():

            if not self.session.is_this_running(SimulationTypes.OPF_run):

                self.remove_simulation(SimulationTypes.OPF_run)

                self.ui.progress_label.setText('Running optimal power flow...')
                QtGui.QGuiApplication.processEvents()

                self.LOCK()

                # set power flow object instance
                drv = sim.OptimalPowerFlowDriver(grid=self.circuit,
                                                 options=self.get_opf_options(),
                                                 engine=self.get_preferred_engine())

                self.session.run(drv,
                                 post_func=self.post_opf,
                                 prog_func=self.ui.progressBar.setValue,
                                 text_func=self.ui.progress_label.setText)

            else:
                warning_msg('Another OPF is being run...')
        else:
            pass

    def post_opf(self):
        """
        Actions to run after the OPF simulation
        """
        results = self.session.optimal_power_flow

        if results is not None:

            self.remove_simulation(SimulationTypes.OPF_run)

            if not results.converged:
                warning_msg('Some islands did not solve.\n'
                            'Check that all Branches have rating and \n'
                            'that the generator bounds are ok.\n'
                            'You may also use the diagnostic tool (F8)', 'OPF')

            self.update_available_results()

            self.colour_diagrams()

        if not self.session.is_anything_running():
            self.UNLOCK()

    def run_opf_time_series(self):
        """
        OPF Time Series run
        """
        if self.circuit.valid_for_simulation():

            if not self.session.is_this_running(SimulationTypes.OPFTimeSeries_run):

                if self.circuit.time_profile is not None:

                    self.add_simulation(SimulationTypes.OPFTimeSeries_run)

                    self.LOCK()

                    # Compile the grid
                    self.ui.progress_label.setText('Compiling the grid...')
                    QtGui.QGuiApplication.processEvents()

                    # get the power flow options from the GUI
                    options = self.get_opf_options()

                    if options is not None:
                        # create the OPF time series instance
                        # if non_sequential:
                        drv = sim.OptimalPowerFlowTimeSeriesDriver(grid=self.circuit,
                                                                   options=options,
                                                                   time_indices=self.get_time_indices(),
                                                                   clustering_results=self.get_clustering_results())

                        drv.engine = self.get_preferred_engine()

                        self.session.run(drv,
                                         post_func=self.post_opf_time_series,
                                         prog_func=self.ui.progressBar.setValue,
                                         text_func=self.ui.progress_label.setText)

                else:
                    warning_msg('There are no time series.\nLoad time series are needed for this simulation.')

            else:
                warning_msg('Another OPF time series is running already...')

        else:
            pass

    def post_opf_time_series(self):
        """
        Post OPF Time Series
        """

        results = self.session.optimal_power_flow_ts

        if results is not None:

            # expand the clusters
            results.expand_clustered_results()

            # remove from the current simulations
            self.remove_simulation(SimulationTypes.OPFTimeSeries_run)

            if results is not None:
                self.update_available_results()

                self.colour_diagrams()

        else:
            pass

        if not self.session.is_anything_running():
            self.UNLOCK()

    def copy_opf_to_time_series(self):
        """
        Copy the OPF generation values to the Time series object and execute a time series simulation
        """
        if self.circuit.valid_for_simulation():

            if self.circuit.time_profile is not None:

                results = self.session.optimal_power_flow_ts

                if results is not None:

                    quit_msg = ("Are you sure that you want overwrite the time events "
                                "with the simulated by the OPF time series?")
                    reply = QtWidgets.QMessageBox.question(self, 'Message', quit_msg,
                                                           QtWidgets.QMessageBox.StandardButton.Yes,
                                                           QtWidgets.QMessageBox.StandardButton.No)

                    if reply == QtWidgets.QMessageBox.StandardButton.Yes:

                        results.apply_lp_profiles(self.circuit)

                    else:
                        pass

                else:
                    info_msg('There are no OPF time series execution.'
                             '\nRun OPF time series to be able to copy the value to the time series object.')

            else:
                warning_msg('There are no time series.\nLoad time series are needed for this simulation.')
        else:
            pass

    def get_opf_ntc_options(self) -> Union[None, sim.OptimalNetTransferCapacityOptions]:
        """

        :return:
        """

        # available transfer capacity inter areas
<<<<<<< HEAD
        (compatible_areas, lst_from, lst_to, lst_br,
         lst_hvdc_br, areas_from, areas_to) = self.get_compatible_from_to_buses_and_inter_branches()
=======
        info: dev.InterAggregationInfo = self.get_compatible_from_to_buses_and_inter_branches()
>>>>>>> 8458d87e

        if not info.valid:
            error_msg('There are no compatible areas')
            return None

        idx_from = info.idx_bus_from
        idx_to = info.idx_bus_to
        idx_br = info.idx_branches

        if len(idx_from) == 0:
            error_msg('The area "from" has no buses!')
            return None

        if len(idx_to) == 0:
            error_msg('The area "to" has no buses!')
            return None

        if len(idx_br) == 0:
            error_msg('There are no inter-area Branches!')
            return None

        opts = sim.OptimalNetTransferCapacityOptions(
            area_from_bus_idx=idx_from,
            area_to_bus_idx=idx_to,
            transfer_method=self.transfer_modes_dict[self.ui.transferMethodComboBox.currentText()],
            loading_threshold_to_report=self.ui.ntcReportLoadingThresholdSpinBox.value(),
            skip_generation_limits=self.ui.skipNtcGenerationLimitsCheckBox.isChecked(),
            transmission_reliability_margin=self.ui.trmSpinBox.value(),  # MW
            branch_exchange_sensitivity=self.ui.ntcAlphaSpinBox.value() / 100.0,
            use_branch_exchange_sensitivity=self.ui.ntcSelectBasedOnExchangeSensitivityCheckBox.isChecked(),
            branch_rating_contribution=self.ui.ntcLoadRuleSpinBox.value() / 100.0,
            use_branch_rating_contribution=self.ui.ntcSelectBasedOnAcerCriteriaCheckBox.isChecked(),
            consider_contingencies=self.ui.consider_ntc_contingencies_checkBox.isChecked(),
            opf_options=self.get_opf_options(),
            lin_options=self.get_linear_options()
        )

        return opts

    def run_opf_ntc(self):
        """
        Run OPF simulation
        """
        if self.circuit.valid_for_simulation():

            if not self.session.is_this_running(SimulationTypes.OPF_NTC_run):

                self.remove_simulation(SimulationTypes.OPF_NTC_run)

                options = self.get_opf_ntc_options()

                if options is None:
                    return

                else:
                    self.ui.progress_label.setText('Running optimal net transfer capacity...')
                    QtGui.QGuiApplication.processEvents()

                    # set power flow object instance
                    drv = sim.OptimalNetTransferCapacityDriver(grid=self.circuit, options=options)

                    self.LOCK()
                    self.session.run(drv,
                                     post_func=self.post_opf_ntc,
                                     prog_func=self.ui.progressBar.setValue,
                                     text_func=self.ui.progress_label.setText)

            else:
                warning_msg('Another OPF is being run...')
        else:
            pass

    def post_opf_ntc(self):
        """
        Actions to run after the OPF simulation
        """
        results = self.session.optimal_net_transfer_capacity

        if results is not None:
            self.remove_simulation(SimulationTypes.OPF_NTC_run)
            self.update_available_results()
            self.colour_diagrams()

        if not self.session.is_anything_running():
            self.UNLOCK()

    def run_opf_ntc_ts(self):
        """
        Run OPF NTC time series simulation
        """
        if self.circuit.valid_for_simulation():

            if not self.session.is_this_running(SimulationTypes.OPF_NTC_TS_run):

                self.remove_simulation(SimulationTypes.OPF_NTC_TS_run)

                options = self.get_opf_ntc_options()

                if options is None:
                    return

                else:

                    self.ui.progress_label.setText('Running optimal net transfer capacity time series...')
                    QtGui.QGuiApplication.processEvents()

                    # set optimal net transfer capacity driver instance
                    drv = sim.OptimalNetTransferCapacityTimeSeriesDriver(grid=self.circuit,
                                                                         options=options,
                                                                         time_indices=self.get_time_indices(),
                                                                         clustering_results=self.get_clustering_results())

                    self.LOCK()
                    self.session.run(drv,
                                     post_func=self.post_opf_ntc_ts,
                                     prog_func=self.ui.progressBar.setValue,
                                     text_func=self.ui.progress_label.setText)

            else:
                warning_msg('Another Optimal NCT time series is being run...')
        else:
            pass

    def post_opf_ntc_ts(self):
        """
        Actions to run after the optimal net transfer capacity time series simulation
        """

        results = self.session.optimal_net_transfer_capacity_ts

        if results is not None:

            # expand the clusters
            results.expand_clustered_results()

            # remove from the current simulations
            self.remove_simulation(SimulationTypes.OPF_NTC_TS_run)

            if results is not None:
                self.update_available_results()

                self.colour_diagrams()

        else:
            pass

        if not self.session.is_anything_running():
            self.UNLOCK()

    def run_find_node_groups(self):
        """
        Run the node groups algorithm
        """
        if self.ui.actionFind_node_groups.isChecked():

            ptdf_results = self.session.linear_power_flow

            if ptdf_results is not None:

                self.LOCK()
                sigmas = self.ui.node_distances_sigma_doubleSpinBox.value()
                min_group_size = self.ui.node_distances_elements_spinBox.value()
                drv = sim.NodeGroupsDriver(grid=self.circuit,
                                           sigmas=sigmas,
                                           min_group_size=min_group_size,
                                           ptdf_results=ptdf_results)

                self.session.run(drv,
                                 post_func=self.post_run_find_node_groups,
                                 prog_func=self.ui.progressBar.setValue,
                                 text_func=self.ui.progress_label.setText)

            else:
                error_msg('There are no PTDF results :/')

        else:
            # delete the markers
            self.clear_big_bus_markers()

    def post_run_find_node_groups(self):
        """
        Colour the grid after running the node grouping
        :return:
        """
        self.UNLOCK()
        print('\nGroups:')

        drv, _ = self.session.node_groups_driver

        if drv is not None:

            for group in drv.groups_by_name:
                print(group)

            colours = viz.get_n_colours(n=len(drv.groups_by_index))

            bus_colours = np.empty(len(self.circuit.buses), dtype=object)
            tool_tips = [""] * len(self.circuit.buses)
            for c, group in enumerate(drv.groups_by_index):
                for i in group:
                    bus = self.circuit.buses[i]
                    if bus.active:
                        r, g, b, a = colours[c]
                        bus_colours[i] = QtGui.QColor(r * 255, g * 255, b * 255, a * 255)
                        tool_tips[i] = 'Group ' + str(c)

            self.set_big_bus_marker_colours(buses=self.circuit.buses,
                                            colors=bus_colours,
                                            tool_tips=tool_tips)

    def run_inputs_analysis(self):
        """

        :return:
        """
        if self.circuit.valid_for_simulation():

            if not self.session.is_this_running(SimulationTypes.InputsAnalysis_run):

                self.remove_simulation(SimulationTypes.InputsAnalysis_run)

                # set power flow object instance
                drv = sim.InputsAnalysisDriver(self.circuit)

                self.LOCK()
                self.session.run(drv,
                                 post_func=self.post_inputs_analysis,
                                 prog_func=self.ui.progressBar.setValue,
                                 text_func=self.ui.progress_label.setText)

            else:
                warning_msg('Another inputs analysis is being run...')
        else:
            pass

    def post_inputs_analysis(self):
        """

        :return:
        """
        results = self.session.inputs_analysis

        if results is not None:
            self.remove_simulation(SimulationTypes.InputsAnalysis_run)
            self.update_available_results()
            self.colour_diagrams()

        if not self.session.is_anything_running():
            self.UNLOCK()

    def storage_location(self):
        """
        Add storage markers to the schematic
        """

        if self.circuit.valid_for_simulation():

            if self.ui.actionStorage_location_suggestion.isChecked():

                ts_results = self.session.power_flow_ts

                if ts_results is not None:

                    # perform a time series analysis
                    ts_analysis = grid_analysis.TimeSeriesResultsAnalysis(self.circuit, ts_results)

                    # get the indices of the buses selected for storage
                    idx = np.where(ts_analysis.buses_selected_for_storage_frequency > 0)[0]

                    if len(idx) > 0:

                        frequencies = ts_analysis.buses_selected_for_storage_frequency[idx]

                        fmax = np.max(frequencies)

                        # prepare the color map
                        seq: List[Tuple[float, str]] = [(0, 'green'),
                                                        (0.6, 'orange'),
                                                        (1.0, 'red')]
                        cmap = LinearSegmentedColormap.from_list(name='vcolors', colors=seq)

                        self.buses_for_storage = list()
                        colors = list()

                        # get all batteries grouped by bus
                        batt_by_bus = self.circuit.get_batteries_by_bus()

                        for i, freq in zip(idx, frequencies):

                            bus = self.circuit.buses[i]
                            batts = batt_by_bus.get(bus, None)

                            # add a marker to the bus if there are no batteries in it
                            if batts is None:
                                self.buses_for_storage.append(bus)
                                r, g, b, a = cmap(freq / fmax)
                                color = QtGui.QColor(r * 255, g * 255, b * 255, a * 255)
                                colors.append(color)

                        self.set_big_bus_marker_colours(buses=self.buses_for_storage, colors=colors, tool_tips=None)
                    else:

                        info_msg('No problems were detected, therefore no storage is suggested',
                                 'Storage location')

                else:
                    warning_msg('There is no time series simulation.\n It is needed for this functionality.',
                                'Storage location')

            else:

                # delete the red dots
                self.clear_big_bus_markers()
        else:
            pass

    def run_sigma_analysis(self):
        """
        Run the sigma analysis
        """
        if self.circuit.valid_for_simulation():
            options = self.get_selected_power_flow_options()
            bus_names = np.array([b.name for b in self.circuit.buses])
            sigma_driver = sim.SigmaAnalysisDriver(grid=self.circuit, options=options)
            sigma_driver.run()

            if not sigma_driver.results.converged:
                error_msg("Sigma coefficients did not converge :(")

            self.sigma_dialogue = SigmaAnalysisGUI(parent=self,
                                                   results=sigma_driver.results,
                                                   bus_names=bus_names)
            self.sigma_dialogue.resize(int(1.61 * 600.0), 550)  # golden ratio
            self.sigma_dialogue.show()  # exec leaves the parent on hold

    def run_investments_evaluation(self) -> None:
        """
        Run investments evaluation
        """
        if self.circuit.valid_for_simulation():

            if len(self.circuit.investments_groups) > 0:

                if not self.session.is_this_running(SimulationTypes.InvestmentsEvaluation_run):

                    if self.ui.internal_investment_methods_radioButton.isChecked():
                        # evaluation method
                        method = self.investment_evaluation_method_dict[
                            self.ui.investment_evaluation_method_ComboBox.currentText()
                        ]
<<<<<<< HEAD

                        obj_fn_tpe = self.investment_evaluation_objfunc_dict[
                            self.ui.investment_evaluation_objfunc_ComboBox.currentText()
                        ]

                        fn_ptr = None

                    elif self.ui.plugins_investment_methods_radioButton.isChecked():

=======

                        obj_fn_tpe = self.investment_evaluation_objfunc_dict[
                            self.ui.investment_evaluation_objfunc_ComboBox.currentText()
                        ]

                        fn_ptr = None

                    elif self.ui.plugins_investment_methods_radioButton.isChecked():

>>>>>>> 8458d87e
                        method = InvestmentEvaluationMethod.FromPlugin
                        obj_fn_tpe = InvestmentsEvaluationObjectives.FromPlugin
                        fn_ptr = self.plugins_investment_evaluation_method_dict[
                            self.ui.plugins_investment_evaluation_method_ComboBox.currentText()
                        ]
                    else:
                        raise Exception("Unrecognized investment simulation mode")

                    # maximum number of function evaluations as a factor of the number of investments
                    max_eval = self.ui.max_investments_evluation_number_spinBox.value() * len(
                        self.circuit.investments_groups)

                    # compose the options
                    options = sim.InvestmentsEvaluationOptions(solver=method,
                                                               max_eval=max_eval,
                                                               pf_options=self.get_selected_power_flow_options(),
                                                               objf_tpe=obj_fn_tpe,
                                                               plugin_fcn_ptr=fn_ptr
                                                               )

                    opf_time_series_results = self.get_opf_ts_results(
                        use_opf=self.ui.actionOpf_to_Power_flow.isChecked()
                    )

                    drv = sim.InvestmentsEvaluationDriver(grid=self.circuit,
                                                          options=options,
                                                          time_indices=self.get_time_indices(),
                                                          opf_time_series_results=opf_time_series_results,
                                                          clustering_results=self.get_clustering_results(),
                                                          engine=self.get_preferred_engine()
                                                          )

                    self.session.run(drv,
                                     post_func=self.post_run_investments_evaluation,
                                     prog_func=self.ui.progressBar.setValue,
                                     text_func=self.ui.progress_label.setText)
                    self.add_simulation(SimulationTypes.InvestmentsEvaluation_run)
                    self.LOCK()

                else:
                    warning_msg('Another contingency analysis is being executed now...')
            else:
                warning_msg("There are no investment groups, "
                            "you need to create some so that GridCal can evaluate them ;)")

        else:
            pass

    def post_run_investments_evaluation(self) -> None:
        """
        Post investments evaluation
        """
        results = self.session.investments_evaluation

        # update the results in the circuit structures
        if results is not None:
            self.remove_simulation(SimulationTypes.InvestmentsEvaluation_run)

            self.ui.progress_label.setText('Colouring investments evaluation results in the grid...')
            QtGui.QGuiApplication.processEvents()

            self.update_available_results()
            self.colour_diagrams()
        else:
            error_msg('Something went wrong, There are no investments evaluation results.')

        if not self.session.is_anything_running():
            self.UNLOCK()

    def get_clustering_results(self) -> Union[sim.ClusteringResults, None]:
        """
        Get the clustering results if available
        :return: ClusteringResults or None
        """
        if self.ui.actionUse_clustering.isChecked():
            clustering_results = self.session.clustering

            if clustering_results is not None:
                n = len(clustering_results.time_indices)

                if n != self.ui.cluster_number_spinBox.value():
                    error_msg("The number of clusters in the stored results is different from the specified :(\n"
                              "Run another clustering analysis.")

                    return None
                else:
                    # all ok
                    return clustering_results
            else:
                # no results ...
                warning_msg("There are no clustering results.")
                self.ui.actionUse_clustering.setChecked(False)
                return None

        else:
            # not marked ...
            return None

    def run_clustering(self):
        """
        Run a clustering analysis
        """
        if self.circuit.valid_for_simulation() > 0 and self.circuit.get_time_number() > 0:

            if not self.session.is_this_running(SimulationTypes.ClusteringAnalysis_run):

                n_points = self.ui.cluster_number_spinBox.value()
                nt = self.circuit.get_time_number()
                if n_points < nt:

                    self.add_simulation(SimulationTypes.ClusteringAnalysis_run)

                    self.LOCK()

                    # get the power flow options from the GUI
                    options = sim.ClusteringAnalysisOptions(n_points=n_points)

                    drv = sim.ClusteringDriver(grid=self.circuit,
                                               options=options)
                    self.session.run(drv,
                                     post_func=self.post_clustering,
                                     prog_func=self.ui.progressBar.setValue,
                                     text_func=self.ui.progress_label.setText)

                else:
                    warning_msg('You cannot find {0} clusters for {1} time steps.\n'
                                'Modify the number of clusters in the ML settings.'.format(n_points, nt),
                                title="Clustering")

            else:
                warning_msg('Another clustering is being executed now...')
        else:
            pass

    def post_clustering(self):
        """
        Action performed after the short circuit.
        Returns:

        """
        # update the results in the circuit structures
        self.remove_simulation(SimulationTypes.ClusteringAnalysis_run)

        results = self.session.clustering
        if results is not None:

            self.update_available_results()
        else:
            error_msg('Something went wrong, There are no power short circuit results.')

        if not self.session.is_anything_running():
            self.UNLOCK()

    def fuse_devices(self):
        """
        Fuse the devices per node into a single device per category
        """
        ok = yes_no_question("This action will fuse all the devices per node and per category. Are you sure?",
                             "Fuse devices")

        if ok:
            deleted_devices = self.circuit.fuse_devices()

            for diagram_widget in self.diagram_widgets_list:
                diagram_widget.delete_diagram_elements(elements=deleted_devices)

    def run_topology_processor(self):
        """
        Run the topology processor on the grid completelly
        """

        if not self.session.is_this_running(SimulationTypes.TopologyProcessor_run):

            self.LOCK()

            self.add_simulation(SimulationTypes.TopologyProcessor_run)

            self.ui.progress_label.setText('Running topology processing...')
            QtGui.QGuiApplication.processEvents()

            drv = sim.TopologyProcessorDriver(self.circuit)

            self.session.run(drv,
                             post_func=self.post_topology_processor,
                             prog_func=self.ui.progressBar.setValue,
                             text_func=self.ui.progress_label.setText)

        else:
            warning_msg('Another simulation of the same type is running...')

    def post_topology_processor(self):
        """
        Actions after the topology processor is done
        """

        self.remove_simulation(SimulationTypes.TopologyProcessor_run)
        # self.update_available_results()
        # self.colour_diagrams()

        if not self.session.is_anything_running():
            self.UNLOCK()

    def activate_clustering(self):
        """
        When activating the use of clustering, also activate time series
        :return:
        """
        if self.ui.actionUse_clustering.isChecked():

            # check if there are clustering results yet
            clustering_results = self.session.clustering

            if clustering_results is not None:
                n = len(clustering_results.time_indices)

                if n != self.ui.cluster_number_spinBox.value():
                    error_msg("The number of clusters in the stored results is different from the specified :(\n"
                              "Run another clustering analysis.")
                    self.ui.actionUse_clustering.setChecked(False)
                    return None
                else:
                    # all ok
                    self.ui.actionactivate_time_series.setChecked(True)
                    return None
            else:
                # no results ...
                warning_msg("There are no clustering results.")
                self.ui.actionUse_clustering.setChecked(False)
                return None

    def get_nodal_capacity_options(self) -> sim.NodalCapacityOptions:
        """
        Get the nodal capacity options
        :return: NodalCapacityOptions
        """

        bus_dict = self.circuit.get_bus_index_dict()
        sel_buses = self.get_selected_buses()
        capacity_nodes_idx = np.array([bus_dict[b] for _, b, _ in sel_buses])

        method = self.nodal_capacity_methods_dict[self.ui.nodal_capacity_method_comboBox.currentText()]

        opt = sim.NodalCapacityOptions(opf_options=self.get_opf_options(),
                                       capacity_nodes_idx=capacity_nodes_idx,
                                       method=method)

        return opt

    def run_nodal_capacity(self):
        """
        OPF Time Series run
        """
        if self.circuit.valid_for_simulation():

            if not self.session.is_this_running(SimulationTypes.NodalCapacityTimeSeries_run):

                # get the power flow options from the GUI
                options = self.get_nodal_capacity_options()

                if len(options.capacity_nodes_idx) == 0:
                    error_msg(text="For this simulation, you need to select some buses from the interface",
                              title="Nodal hosting capacity")
                    return

                if self.ts_flag():
                    time_indices = self.get_time_indices()
                    clustering_results = self.get_clustering_results()
                else:
                    # snapshot
                    time_indices = None
                    clustering_results = None

                self.add_simulation(SimulationTypes.NodalCapacityTimeSeries_run)

                self.LOCK()

                # Compile the grid
                self.ui.progress_label.setText('Compiling the grid...')
                QtGui.QGuiApplication.processEvents()

                if options is not None:
                    # create the OPF time series instance
                    # if non_sequential:
                    drv = sim.NodalCapacityTimeSeriesDriver(grid=self.circuit,
                                                            options=options,
                                                            time_indices=time_indices,
                                                            clustering_results=clustering_results)

                    drv.engine = self.get_preferred_engine()

                    self.session.run(drv,
                                     post_func=self.post_nodal_capacity,
                                     prog_func=self.ui.progressBar.setValue,
                                     text_func=self.ui.progress_label.setText)

            else:
                warning_msg('Another OPF time series is running already...')

        else:
            pass

    def post_nodal_capacity(self):
        """
        Post OPF Time Series
        """

        results = self.session.nodal_capacity_optimization_ts

        if results is not None:

            # expand the clusters
            results.expand_clustered_results()

            # remove from the current simulations
            self.remove_simulation(SimulationTypes.NodalCapacityTimeSeries_run)

            if results is not None:
                self.update_available_results()

                self.colour_diagrams()

        else:
            pass

        if not self.session.is_anything_running():
            self.UNLOCK()

    def automatic_pf_precission(self):
        """
        Find the automatic tolerance
        :return:
        """
        tolerance, tol_idx = self.circuit.get_automatic_precision()

        if tol_idx > 12:
            tol_idx = 12

        self.ui.tolerance_spinBox.setValue(tol_idx)<|MERGE_RESOLUTION|>--- conflicted
+++ resolved
@@ -585,29 +585,10 @@
         self.ui.resultsTableView.setModel(None)
         self.ui.resultsLogsTreeView.setModel(None)
 
-<<<<<<< HEAD
-    def get_compatible_from_to_buses_and_inter_branches(self) -> Tuple[
-        bool,
-        List[Tuple[int, dev.Bus]],
-        List[Tuple[int, dev.Bus]],
-        List[Tuple[int, object, float]],
-        List[Tuple[int, object, float]],
-        List[dev.Area | dev.Zone | dev.Country], List[dev.Area | dev.Zone | dev.Country]]:
-        """
-        Get the lists that help defining the inter area objects
-        :return: success?,
-                 list of tuples bus idx, Bus in the areas from,
-                 list of tuples bus idx, Bus in the areas to,
-                 List of inter area Branches (branch index, branch object, flow sense w.r.t the area exchange),
-                 List of inter area HVDC (branch index, branch object, flow sense w.r.t the area exchange),
-                 List of areas from,
-                 List of areas to
-=======
     def get_compatible_from_to_buses_and_inter_branches(self) -> dev.InterAggregationInfo:
         """
         Get the lists that help defining the inter area objects
         :return: InterAggregationInfo
->>>>>>> 8458d87e
         """
         dev_tpe_from = self.exchange_places_dict[self.ui.fromComboBox.currentText()]
         devs_from = self.circuit.get_elements_by_type(dev_tpe_from)
@@ -637,20 +618,12 @@
             dlg.setModal(True)
             dlg.exec()
 
-<<<<<<< HEAD
-            return False, [], [], [], [], [], []
-=======
             return dev.InterAggregationInfo(False, [], [], [], [], [], [])
->>>>>>> 8458d87e
 
         lst_br = self.circuit.get_inter_buses_branches(buses_from_set, buses_to_set)
         lst_br_hvdc = self.circuit.get_inter_buses_hvdc_branches(buses_from_set, buses_to_set)
 
-<<<<<<< HEAD
-        return True, lst_from, lst_to, lst_br, lst_br_hvdc, objects_from, objects_to
-=======
         return dev.InterAggregationInfo(True, lst_from, lst_to, lst_br, lst_br_hvdc, objects_from, objects_to)
->>>>>>> 8458d87e
 
     def get_selected_power_flow_options(self) -> sim.PowerFlowOptions:
         """
@@ -1301,12 +1274,7 @@
                 threshold = self.ui.atcThresholdSpinBox.value()
                 max_report_elements = 5  # TODO: self.ui.ntcReportLimitingElementsSpinBox.value()
                 # available transfer capacity inter areas
-<<<<<<< HEAD
-                (compatible_areas, lst_from, lst_to, lst_br,
-                 lst_hvdc_br, areas_from, areas_to) = self.get_compatible_from_to_buses_and_inter_branches()
-=======
                 info: dev.InterAggregationInfo = self.get_compatible_from_to_buses_and_inter_branches()
->>>>>>> 8458d87e
 
                 if not info.valid:
                     return
@@ -1420,13 +1388,7 @@
                     max_report_elements = 5  # TODO: self.ui.ntcReportLimitingElementsSpinBox.value()
 
                     # available transfer capacity inter areas
-<<<<<<< HEAD
-                    (compatible_areas,
-                     lst_from, lst_to, lst_br,
-                     lst_hvdc_br, areas_from, areas_to) = self.get_compatible_from_to_buses_and_inter_branches()
-=======
                     info: dev.InterAggregationInfo = self.get_compatible_from_to_buses_and_inter_branches()
->>>>>>> 8458d87e
 
                     if not info.valid:
                         return
@@ -1558,11 +1520,7 @@
 
                     if self.ui.atcRadioButton.isChecked():
                         use_alpha = True
-<<<<<<< HEAD
-                        compatible_areas, lst_from, lst_to, lst_br, lst_hvdc_br, areas_from, areas_to = self.get_compatible_from_to_buses_and_inter_branches()
-=======
                         info: dev.InterAggregationInfo = self.get_compatible_from_to_buses_and_inter_branches()
->>>>>>> 8458d87e
 
                         if info.valid:
                             idx_from = info.idx_bus_from
@@ -1924,14 +1882,7 @@
 
         # available transfer capacity inter areas
         if maximize_flows:
-<<<<<<< HEAD
-            (compatible_areas, lst_from, lst_to,
-             lst_br, lst_hvdc_br, areas_from, areas_to) = self.get_compatible_from_to_buses_and_inter_branches()
-            idx_from = np.array([i for i, bus in lst_from])
-            idx_to = np.array([i for i, bus in lst_to])
-=======
             inter_aggregation_info: dev.InterAggregationInfo = self.get_compatible_from_to_buses_and_inter_branches()
->>>>>>> 8458d87e
 
             if len(inter_aggregation_info.lst_from) == 0:
                 error_msg('The area "from" has no buses!')
@@ -2137,12 +2088,7 @@
         """
 
         # available transfer capacity inter areas
-<<<<<<< HEAD
-        (compatible_areas, lst_from, lst_to, lst_br,
-         lst_hvdc_br, areas_from, areas_to) = self.get_compatible_from_to_buses_and_inter_branches()
-=======
         info: dev.InterAggregationInfo = self.get_compatible_from_to_buses_and_inter_branches()
->>>>>>> 8458d87e
 
         if not info.valid:
             error_msg('There are no compatible areas')
@@ -2493,7 +2439,6 @@
                         method = self.investment_evaluation_method_dict[
                             self.ui.investment_evaluation_method_ComboBox.currentText()
                         ]
-<<<<<<< HEAD
 
                         obj_fn_tpe = self.investment_evaluation_objfunc_dict[
                             self.ui.investment_evaluation_objfunc_ComboBox.currentText()
@@ -2503,17 +2448,6 @@
 
                     elif self.ui.plugins_investment_methods_radioButton.isChecked():
 
-=======
-
-                        obj_fn_tpe = self.investment_evaluation_objfunc_dict[
-                            self.ui.investment_evaluation_objfunc_ComboBox.currentText()
-                        ]
-
-                        fn_ptr = None
-
-                    elif self.ui.plugins_investment_methods_radioButton.isChecked():
-
->>>>>>> 8458d87e
                         method = InvestmentEvaluationMethod.FromPlugin
                         obj_fn_tpe = InvestmentsEvaluationObjectives.FromPlugin
                         fn_ptr = self.plugins_investment_evaluation_method_dict[
