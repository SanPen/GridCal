<?xml version="1.0" encoding="UTF-8"?>
<ui version="4.0">
 <class>mainWindow</class>
 <widget class="QMainWindow" name="mainWindow">
  <property name="geometry">
   <rect>
    <x>0</x>
    <y>0</y>
    <width>1194</width>
<<<<<<< HEAD
    <height>770</height>
=======
    <height>773</height>
>>>>>>> 3713909f
   </rect>
  </property>
  <property name="baseSize">
   <size>
    <width>0</width>
    <height>0</height>
   </size>
  </property>
  <property name="windowTitle">
   <string>GridCal</string>
  </property>
  <property name="windowIcon">
   <iconset resource="icons.qrc">
    <normaloff>:/Program icon/GridCal_icon.svg</normaloff>:/Program icon/GridCal_icon.svg</iconset>
  </property>
  <property name="autoFillBackground">
   <bool>false</bool>
  </property>
  <property name="iconSize">
   <size>
    <width>48</width>
    <height>48</height>
   </size>
  </property>
  <property name="toolButtonStyle">
   <enum>Qt::ToolButtonIconOnly</enum>
  </property>
  <property name="documentMode">
   <bool>false</bool>
  </property>
  <property name="tabShape">
   <enum>QTabWidget::Rounded</enum>
  </property>
  <property name="dockNestingEnabled">
   <bool>false</bool>
  </property>
  <property name="unifiedTitleAndToolBarOnMac">
   <bool>false</bool>
  </property>
  <widget class="QWidget" name="centralwidget">
   <layout class="QVBoxLayout" name="verticalLayout">
    <property name="leftMargin">
     <number>0</number>
    </property>
    <property name="topMargin">
     <number>0</number>
    </property>
    <property name="rightMargin">
     <number>0</number>
    </property>
    <property name="bottomMargin">
     <number>0</number>
    </property>
    <item>
     <widget class="QTabWidget" name="tabWidget">
      <property name="currentIndex">
       <number>0</number>
      </property>
      <widget class="QWidget" name="GridTab">
       <attribute name="icon">
        <iconset resource="icons.qrc">
         <normaloff>:/Icons/icons/schematic.svg</normaloff>:/Icons/icons/schematic.svg</iconset>
       </attribute>
       <attribute name="title">
        <string>Model</string>
       </attribute>
       <layout class="QVBoxLayout" name="verticalLayout_9">
        <property name="spacing">
         <number>0</number>
        </property>
        <property name="leftMargin">
         <number>0</number>
        </property>
        <property name="topMargin">
         <number>0</number>
        </property>
        <property name="rightMargin">
         <number>0</number>
        </property>
        <property name="bottomMargin">
         <number>0</number>
        </property>
        <item>
         <widget class="QTabWidget" name="tabWidget_3">
          <property name="tabPosition">
           <enum>QTabWidget::South</enum>
          </property>
          <property name="tabShape">
           <enum>QTabWidget::Rounded</enum>
          </property>
          <property name="currentIndex">
           <number>0</number>
          </property>
          <property name="elideMode">
           <enum>Qt::ElideNone</enum>
          </property>
          <property name="documentMode">
           <bool>true</bool>
          </property>
          <widget class="QWidget" name="GridSectionTab">
           <attribute name="icon">
            <iconset resource="icons.qrc">
             <normaloff>:/Icons/icons/schematic.svg</normaloff>:/Icons/icons/schematic.svg</iconset>
           </attribute>
           <attribute name="title">
            <string>Schematic</string>
           </attribute>
           <layout class="QHBoxLayout" name="horizontalLayout_5">
            <property name="leftMargin">
             <number>0</number>
            </property>
            <property name="topMargin">
             <number>0</number>
            </property>
            <property name="rightMargin">
             <number>0</number>
            </property>
            <property name="bottomMargin">
             <number>0</number>
            </property>
            <item>
             <widget class="QSplitter" name="cascade_grid_splitter">
              <property name="orientation">
               <enum>Qt::Horizontal</enum>
              </property>
              <widget class="QFrame" name="cascade_menu">
               <property name="frameShape">
                <enum>QFrame::NoFrame</enum>
               </property>
               <property name="frameShadow">
                <enum>QFrame::Raised</enum>
               </property>
               <layout class="QVBoxLayout" name="verticalLayout_3">
                <property name="leftMargin">
                 <number>0</number>
                </property>
                <property name="topMargin">
                 <number>0</number>
                </property>
                <property name="rightMargin">
                 <number>0</number>
                </property>
                <property name="bottomMargin">
                 <number>0</number>
                </property>
                <item>
                 <layout class="QVBoxLayout" name="verticalLayout_2">
                  <item>
                   <widget class="QFrame" name="frame_10">
                    <property name="frameShape">
                     <enum>QFrame::NoFrame</enum>
                    </property>
                    <property name="frameShadow">
                     <enum>QFrame::Raised</enum>
                    </property>
                    <layout class="QVBoxLayout" name="verticalLayout_5">
                     <item>
                      <widget class="QFrame" name="frame_11">
                       <property name="frameShape">
                        <enum>QFrame::NoFrame</enum>
                       </property>
                       <property name="frameShadow">
                        <enum>QFrame::Raised</enum>
                       </property>
                       <layout class="QHBoxLayout" name="horizontalLayout_3">
                        <property name="leftMargin">
                         <number>0</number>
                        </property>
                        <property name="topMargin">
                         <number>0</number>
                        </property>
                        <property name="rightMargin">
                         <number>0</number>
                        </property>
                        <property name="bottomMargin">
                         <number>0</number>
                        </property>
                        <item>
                         <widget class="QPushButton" name="run_cascade_pushButton">
                          <property name="toolTip">
                           <string>Run complete cascading process</string>
                          </property>
                          <property name="text">
                           <string/>
                          </property>
                          <property name="icon">
                           <iconset resource="icons.qrc">
                            <normaloff>:/Icons/icons/run_cascade.svg</normaloff>:/Icons/icons/run_cascade.svg</iconset>
                          </property>
                         </widget>
                        </item>
                        <item>
                         <widget class="QPushButton" name="run_cascade_step_pushButton">
                          <property name="toolTip">
                           <string>Run next cascading state</string>
                          </property>
                          <property name="text">
                           <string/>
                          </property>
                          <property name="icon">
                           <iconset resource="icons.qrc">
                            <normaloff>:/Icons/icons/run_cascade_step.svg</normaloff>:/Icons/icons/run_cascade_step.svg</iconset>
                          </property>
                         </widget>
                        </item>
                        <item>
                         <widget class="QPushButton" name="copy_cascade_step_pushButton">
                          <property name="toolTip">
                           <string>Copy cascade state to normal grid state</string>
                          </property>
                          <property name="text">
                           <string/>
                          </property>
                          <property name="icon">
                           <iconset resource="icons.qrc">
                            <normaloff>:/Icons/icons/copy.svg</normaloff>:/Icons/icons/copy.svg</iconset>
                          </property>
                         </widget>
                        </item>
                        <item>
                         <spacer name="horizontalSpacer_2">
                          <property name="orientation">
                           <enum>Qt::Horizontal</enum>
                          </property>
                          <property name="sizeHint" stdset="0">
                           <size>
                            <width>40</width>
                            <height>20</height>
                           </size>
                          </property>
                         </spacer>
                        </item>
                        <item>
                         <widget class="QPushButton" name="clear_cascade_pushButton">
                          <property name="text">
                           <string/>
                          </property>
                          <property name="icon">
                           <iconset resource="icons.qrc">
                            <normaloff>:/Icons/icons/delete.svg</normaloff>:/Icons/icons/delete.svg</iconset>
                          </property>
                         </widget>
                        </item>
                       </layout>
                      </widget>
                     </item>
                     <item>
                      <widget class="QLabel" name="label_27">
                       <property name="text">
                        <string>Cascading steps</string>
                       </property>
                      </widget>
                     </item>
                     <item>
                      <widget class="QTableView" name="cascade_tableView"/>
                     </item>
                    </layout>
                   </widget>
                  </item>
                 </layout>
                </item>
               </layout>
              </widget>
              <widget class="QFrame" name="frame_6">
               <property name="frameShape">
                <enum>QFrame::NoFrame</enum>
               </property>
               <property name="frameShadow">
                <enum>QFrame::Raised</enum>
               </property>
               <layout class="QVBoxLayout" name="verticalLayout_34">
                <item>
                 <widget class="QFrame" name="grid_colouring_frame">
                  <property name="maximumSize">
                   <size>
                    <width>16777215</width>
                    <height>34</height>
                   </size>
                  </property>
                  <property name="frameShape">
                   <enum>QFrame::NoFrame</enum>
                  </property>
                  <property name="frameShadow">
                   <enum>QFrame::Raised</enum>
                  </property>
                  <layout class="QGridLayout" name="gridLayout_20">
                   <property name="leftMargin">
                    <number>1</number>
                   </property>
                   <property name="topMargin">
                    <number>1</number>
                   </property>
                   <property name="rightMargin">
                    <number>1</number>
                   </property>
                   <property name="bottomMargin">
                    <number>1</number>
                   </property>
                   <item row="1" column="6">
                    <widget class="QComboBox" name="simulation_results_step_comboBox">
                     <property name="minimumSize">
                      <size>
                       <width>256</width>
                       <height>0</height>
                      </size>
                     </property>
                     <property name="toolTip">
                      <string>Steps in the simulation</string>
                     </property>
                    </widget>
                   </item>
                   <item row="1" column="0">
                    <spacer name="horizontalSpacer_19">
                     <property name="orientation">
                      <enum>Qt::Horizontal</enum>
                     </property>
                     <property name="sizeHint" stdset="0">
                      <size>
                       <width>40</width>
                       <height>20</height>
                      </size>
                     </property>
                    </spacer>
                   </item>
                   <item row="1" column="7">
                    <widget class="QPushButton" name="view_next_simulation_step_pushButton">
                     <property name="toolTip">
                      <string>Next</string>
                     </property>
                     <property name="text">
                      <string/>
                     </property>
                     <property name="icon">
                      <iconset resource="icons.qrc">
                       <normaloff>:/Icons/icons/next.svg</normaloff>:/Icons/icons/next.svg</iconset>
                     </property>
                    </widget>
                   </item>
                   <item row="1" column="2">
                    <widget class="QComboBox" name="available_results_to_color_comboBox">
                     <property name="minimumSize">
                      <size>
                       <width>164</width>
                       <height>0</height>
                      </size>
                     </property>
                     <property name="toolTip">
                      <string>Available results</string>
                     </property>
                    </widget>
                   </item>
                   <item row="1" column="5">
                    <widget class="QPushButton" name="view_previous_simulation_step_pushButton">
                     <property name="toolTip">
                      <string>Previous</string>
                     </property>
                     <property name="text">
                      <string/>
                     </property>
                     <property name="icon">
                      <iconset resource="icons.qrc">
                       <normaloff>:/Icons/icons/prev.svg</normaloff>:/Icons/icons/prev.svg</iconset>
                     </property>
                    </widget>
                   </item>
                   <item row="1" column="4">
                    <widget class="QPushButton" name="colour_results_pushButton">
                     <property name="toolTip">
                      <string>Color the grid with the selected study</string>
                     </property>
                     <property name="text">
                      <string/>
                     </property>
                     <property name="icon">
                      <iconset resource="icons.qrc">
                       <normaloff>:/Icons/icons/color_grid.svg</normaloff>:/Icons/icons/color_grid.svg</iconset>
                     </property>
                    </widget>
                   </item>
                   <item row="1" column="1">
                    <widget class="QPushButton" name="show_map_pushButton">
                     <property name="toolTip">
                      <string>Show coloured map</string>
                     </property>
                     <property name="text">
                      <string/>
                     </property>
                     <property name="icon">
                      <iconset resource="icons.qrc">
                       <normaloff>:/Icons/icons/show_color_controls.svg</normaloff>:/Icons/icons/show_color_controls.svg</iconset>
                     </property>
                    </widget>
                   </item>
                  </layout>
                 </widget>
                </item>
                <item>
                 <widget class="QFrame" name="frame_33">
                  <property name="frameShape">
                   <enum>QFrame::NoFrame</enum>
                  </property>
                  <property name="frameShadow">
                   <enum>QFrame::Raised</enum>
                  </property>
                  <layout class="QVBoxLayout" name="verticalLayout_30">
                   <property name="leftMargin">
                    <number>0</number>
                   </property>
                   <property name="topMargin">
                    <number>0</number>
                   </property>
                   <property name="rightMargin">
                    <number>0</number>
                   </property>
                   <property name="bottomMargin">
                    <number>0</number>
                   </property>
                   <item>
                    <layout class="QHBoxLayout" name="schematic_layout"/>
                   </item>
                  </layout>
                 </widget>
                </item>
               </layout>
              </widget>
             </widget>
            </item>
           </layout>
          </widget>
          <widget class="QWidget" name="DataTab">
           <attribute name="icon">
            <iconset resource="icons.qrc">
             <normaloff>:/Icons/icons/data.svg</normaloff>:/Icons/icons/data.svg</iconset>
           </attribute>
           <attribute name="title">
            <string>Objects</string>
           </attribute>
           <layout class="QVBoxLayout" name="verticalLayout_8">
            <property name="leftMargin">
             <number>0</number>
            </property>
            <property name="topMargin">
             <number>0</number>
            </property>
            <property name="rightMargin">
             <number>0</number>
            </property>
            <property name="bottomMargin">
             <number>0</number>
            </property>
            <item>
             <widget class="QSplitter" name="dataStructuresSplitter">
              <property name="orientation">
               <enum>Qt::Horizontal</enum>
              </property>
              <widget class="QFrame" name="frame_26">
               <property name="frameShape">
                <enum>QFrame::NoFrame</enum>
               </property>
               <property name="frameShadow">
                <enum>QFrame::Raised</enum>
               </property>
               <layout class="QVBoxLayout" name="verticalLayout_27">
                <property name="rightMargin">
                 <number>0</number>
                </property>
                <item>
                 <widget class="QFrame" name="frame_55">
                  <property name="frameShape">
                   <enum>QFrame::NoFrame</enum>
                  </property>
                  <property name="frameShadow">
                   <enum>QFrame::Raised</enum>
                  </property>
                  <layout class="QHBoxLayout" name="horizontalLayout_29">
                   <property name="leftMargin">
                    <number>0</number>
                   </property>
                   <property name="topMargin">
                    <number>4</number>
                   </property>
                   <property name="rightMargin">
                    <number>0</number>
                   </property>
                   <property name="bottomMargin">
                    <number>5</number>
                   </property>
                   <item>
                    <widget class="QLabel" name="label_3">
                     <property name="text">
                      <string>Object types</string>
                     </property>
                    </widget>
                   </item>
                  </layout>
                 </widget>
                </item>
                <item>
                 <widget class="QListView" name="dataStructuresListView"/>
                </item>
                <item>
                 <widget class="QFrame" name="frame_17">
                  <property name="frameShape">
                   <enum>QFrame::NoFrame</enum>
                  </property>
                  <property name="frameShadow">
                   <enum>QFrame::Raised</enum>
                  </property>
                  <layout class="QHBoxLayout" name="horizontalLayout_26">
                   <property name="leftMargin">
                    <number>0</number>
                   </property>
                   <property name="topMargin">
                    <number>0</number>
                   </property>
                   <property name="rightMargin">
                    <number>0</number>
                   </property>
                   <property name="bottomMargin">
                    <number>0</number>
                   </property>
                   <item>
                    <widget class="QPushButton" name="analyze_objects_pushButton">
                     <property name="toolTip">
                      <string>Launch the grid analysis interface</string>
                     </property>
                     <property name="text">
                      <string/>
                     </property>
                     <property name="icon">
                      <iconset resource="icons.qrc">
                       <normaloff>:/Icons/icons/inputs_analysis 2.svg</normaloff>:/Icons/icons/inputs_analysis 2.svg</iconset>
                     </property>
                    </widget>
                   </item>
                   <item>
                    <spacer name="horizontalSpacer_14">
                     <property name="orientation">
                      <enum>Qt::Horizontal</enum>
                     </property>
                     <property name="sizeHint" stdset="0">
                      <size>
                       <width>40</width>
                       <height>20</height>
                      </size>
                     </property>
                    </spacer>
                   </item>
                  </layout>
                 </widget>
                </item>
               </layout>
              </widget>
              <widget class="QSplitter" name="templatesSplitter">
               <property name="sizePolicy">
                <sizepolicy hsizetype="Expanding" vsizetype="MinimumExpanding">
                 <horstretch>0</horstretch>
                 <verstretch>0</verstretch>
                </sizepolicy>
               </property>
               <property name="orientation">
                <enum>Qt::Horizontal</enum>
               </property>
               <widget class="QFrame" name="frame_38">
                <property name="frameShape">
                 <enum>QFrame::NoFrame</enum>
                </property>
                <property name="frameShadow">
                 <enum>QFrame::Raised</enum>
                </property>
                <layout class="QVBoxLayout" name="verticalLayout_26">
                 <property name="leftMargin">
                  <number>0</number>
                 </property>
                 <property name="rightMargin">
                  <number>0</number>
                 </property>
                 <item>
                  <widget class="QFrame" name="frame_54">
                   <property name="minimumSize">
                    <size>
                     <width>0</width>
                     <height>25</height>
                    </size>
                   </property>
                   <property name="frameShape">
                    <enum>QFrame::NoFrame</enum>
                   </property>
                   <property name="frameShadow">
                    <enum>QFrame::Raised</enum>
                   </property>
                   <layout class="QHBoxLayout" name="horizontalLayout_28">
                    <property name="leftMargin">
                     <number>0</number>
                    </property>
                    <property name="topMargin">
                     <number>0</number>
                    </property>
                    <property name="rightMargin">
                     <number>0</number>
                    </property>
                    <property name="bottomMargin">
                     <number>0</number>
                    </property>
                    <item>
                     <widget class="QComboBox" name="property_comboBox">
                      <property name="minimumSize">
                       <size>
                        <width>120</width>
                        <height>0</height>
                       </size>
                      </property>
                     </widget>
                    </item>
                    <item>
                     <widget class="QLineEdit" name="smart_search_lineEdit">
                      <property name="minimumSize">
                       <size>
                        <width>120</width>
                        <height>0</height>
                       </size>
                      </property>
                      <property name="toolTip">
                       <string>&lt;!DOCTYPE HTML PUBLIC &quot;-//W3C//DTD HTML 4.0//EN&quot; &quot;http://www.w3.org/TR/REC-html40/strict.dtd&quot;&gt;
&lt;html&gt;&lt;head&gt;&lt;meta name=&quot;qrichtext&quot; content=&quot;1&quot; /&gt;&lt;style type=&quot;text/css&quot;&gt;
p, li { white-space: pre-wrap; }
&lt;/style&gt;&lt;/head&gt;&lt;body style=&quot; font-family:'MS Shell Dlg 2'; font-size:8pt; font-weight:400; font-style:normal;&quot;&gt;
&lt;p style=&quot; margin-top:12px; margin-bottom:12px; margin-left:0px; margin-right:0px; -qt-block-indent:0; text-indent:0px;&quot;&gt;Write search criteria. i.e.:&lt;/p&gt;
&lt;p style=&quot; margin-top:12px; margin-bottom:12px; margin-left:0px; margin-right:0px; -qt-block-indent:0; text-indent:0px;&quot;&gt;&amp;gt;=20: Is greater or equal to 20&lt;/p&gt;
&lt;p style=&quot; margin-top:12px; margin-bottom:12px; margin-left:0px; margin-right:0px; -qt-block-indent:0; text-indent:0px;&quot;&gt;==bus1: Is exacty equal to bus1&lt;/p&gt;
&lt;p style=&quot; margin-top:12px; margin-bottom:12px; margin-left:0px; margin-right:0px; -qt-block-indent:0; text-indent:0px;&quot;&gt;&amp;gt;Bus2: Is greater than Bus2&lt;/p&gt;
&lt;p style=&quot; margin-top:12px; margin-bottom:12px; margin-left:0px; margin-right:0px; -qt-block-indent:0; text-indent:0px;&quot;&gt;== 30: Is equal to 30&lt;/p&gt;
&lt;p style=&quot; margin-top:12px; margin-bottom:12px; margin-left:0px; margin-right:0px; -qt-block-indent:0; text-indent:0px;&quot;&gt;*bus : Contains the word bus&lt;/p&gt;&lt;/body&gt;&lt;/html&gt;</string>
                      </property>
                     </widget>
                    </item>
                    <item>
                     <widget class="QPushButton" name="filter_pushButton">
                      <property name="toolTip">
                       <string>Smart filter</string>
                      </property>
                      <property name="text">
                       <string/>
                      </property>
                      <property name="icon">
                       <iconset resource="icons.qrc">
                        <normaloff>:/Icons/icons/magnifying_glass.svg</normaloff>:/Icons/icons/magnifying_glass.svg</iconset>
                      </property>
                     </widget>
                    </item>
                    <item>
                     <widget class="QPushButton" name="highlight_selection_buses_pushButton">
                      <property name="toolTip">
                       <string>Highlight the buses of the selected elements</string>
                      </property>
                      <property name="text">
                       <string/>
                      </property>
                      <property name="icon">
                       <iconset resource="icons.qrc">
                        <normaloff>:/Icons/icons/highlight.svg</normaloff>:/Icons/icons/highlight.svg</iconset>
                      </property>
                     </widget>
                    </item>
                    <item>
                     <widget class="QPushButton" name="busViewerButton">
                      <property name="toolTip">
                       <string>open bus viewer</string>
                      </property>
                      <property name="text">
                       <string/>
                      </property>
                      <property name="icon">
                       <iconset resource="icons.qrc">
                        <normaloff>:/Icons/icons/grid_icon.svg</normaloff>:/Icons/icons/grid_icon.svg</iconset>
                      </property>
                     </widget>
                    </item>
                    <item>
                     <widget class="QPushButton" name="copyObjectsTableButton">
                      <property name="toolTip">
                       <string>Copy the displayed table to the clipboard</string>
                      </property>
                      <property name="text">
                       <string/>
                      </property>
                      <property name="icon">
                       <iconset resource="icons.qrc">
                        <normaloff>:/Icons/icons/copy.svg</normaloff>:/Icons/icons/copy.svg</iconset>
                      </property>
                     </widget>
                    </item>
                    <item>
                     <widget class="QPushButton" name="setValueToColumnButton">
                      <property name="toolTip">
                       <string>Set value to column</string>
                      </property>
                      <property name="text">
                       <string/>
                      </property>
                      <property name="icon">
                       <iconset resource="icons.qrc">
                        <normaloff>:/Icons/icons/copy2down.svg</normaloff>:/Icons/icons/copy2down.svg</iconset>
                      </property>
                     </widget>
                    </item>
                    <item>
                     <widget class="QPushButton" name="highlight_by_property_pushButton">
                      <property name="toolTip">
                       <string>Highlight the schematic buses based on the values of the selected property</string>
                      </property>
                      <property name="text">
                       <string/>
                      </property>
                      <property name="icon">
                       <iconset resource="icons.qrc">
                        <normaloff>:/Icons/icons/highlight2.svg</normaloff>:/Icons/icons/highlight2.svg</iconset>
                      </property>
                     </widget>
                    </item>
                    <item>
                     <widget class="QPushButton" name="clear_highlight_pushButton">
                      <property name="toolTip">
                       <string>Clear the bus highlight</string>
                      </property>
                      <property name="text">
                       <string/>
                      </property>
                      <property name="icon">
                       <iconset resource="icons.qrc">
                        <normaloff>:/Icons/icons/unhighlight.svg</normaloff>:/Icons/icons/unhighlight.svg</iconset>
                      </property>
                     </widget>
                    </item>
                    <item>
                     <widget class="QPushButton" name="delete_and_reduce_pushButton">
                      <property name="toolTip">
                       <string>&lt;html&gt;&lt;head/&gt;&lt;body&gt;&lt;p&gt;Delete and reduce.&lt;/p&gt;&lt;p&gt;Applicable to buses, it removes a bus and places its objects (loads, generators, etc.) into the next feasible bus of higher voltage.&lt;/p&gt;&lt;/body&gt;&lt;/html&gt;</string>
                      </property>
                      <property name="text">
                       <string/>
                      </property>
                      <property name="icon">
                       <iconset resource="icons.qrc">
                        <normaloff>:/Icons/icons/schematic.svg</normaloff>:/Icons/icons/schematic.svg</iconset>
                      </property>
                     </widget>
                    </item>
                    <item>
                     <spacer name="horizontalSpacer_6">
                      <property name="orientation">
                       <enum>Qt::Horizontal</enum>
                      </property>
                      <property name="sizeHint" stdset="0">
                       <size>
                        <width>40</width>
                        <height>20</height>
                       </size>
                      </property>
                     </spacer>
                    </item>
                   </layout>
                  </widget>
                 </item>
                 <item>
                  <widget class="QTableView" name="dataStructureTableView"/>
                 </item>
                 <item>
                  <widget class="QFrame" name="frame_9">
                   <property name="frameShape">
                    <enum>QFrame::NoFrame</enum>
                   </property>
                   <property name="frameShadow">
                    <enum>QFrame::Raised</enum>
                   </property>
                   <layout class="QHBoxLayout" name="horizontalLayout_25">
                    <property name="leftMargin">
                     <number>0</number>
                    </property>
                    <property name="topMargin">
                     <number>0</number>
                    </property>
                    <property name="rightMargin">
                     <number>0</number>
                    </property>
                    <property name="bottomMargin">
                     <number>0</number>
                    </property>
                    <item>
                     <widget class="QPushButton" name="add_object_pushButton">
                      <property name="toolTip">
                       <string>Add new object</string>
                      </property>
                      <property name="text">
                       <string/>
                      </property>
                      <property name="icon">
                       <iconset resource="icons.qrc">
                        <normaloff>:/Icons/icons/plus.svg</normaloff>:/Icons/icons/plus.svg</iconset>
                      </property>
                     </widget>
                    </item>
                    <item>
                     <widget class="QPushButton" name="delete_selected_objects_pushButton">
                      <property name="toolTip">
                       <string>Delete selection</string>
                      </property>
                      <property name="text">
                       <string/>
                      </property>
                      <property name="icon">
                       <iconset resource="icons.qrc">
                        <normaloff>:/Icons/icons/delete.svg</normaloff>:/Icons/icons/delete.svg</iconset>
                      </property>
                     </widget>
                    </item>
                    <item>
                     <spacer name="horizontalSpacer_9">
                      <property name="orientation">
                       <enum>Qt::Horizontal</enum>
                      </property>
                      <property name="sizeHint" stdset="0">
                       <size>
                        <width>40</width>
                        <height>20</height>
                       </size>
                      </property>
                     </spacer>
                    </item>
                    <item>
                     <widget class="QPushButton" name="processTemplatesPushButton">
                      <property name="toolTip">
                       <string>Process templates</string>
                      </property>
                      <property name="text">
                       <string/>
                      </property>
                      <property name="icon">
                       <iconset resource="icons.qrc">
                        <normaloff>:/Icons/icons/calculator.svg</normaloff>:/Icons/icons/calculator.svg</iconset>
                      </property>
                     </widget>
                    </item>
                    <item>
                     <widget class="QPushButton" name="viewTemplatesButton">
                      <property name="toolTip">
                       <string>View templates catalogue</string>
                      </property>
                      <property name="text">
                       <string/>
                      </property>
                      <property name="icon">
                       <iconset resource="icons.qrc">
                        <normaloff>:/Icons/icons/Catalogue.svg</normaloff>:/Icons/icons/Catalogue.svg</iconset>
                      </property>
                     </widget>
                    </item>
                   </layout>
                  </widget>
                 </item>
                </layout>
               </widget>
               <widget class="QFrame" name="templatesFrame">
                <property name="frameShape">
                 <enum>QFrame::NoFrame</enum>
                </property>
                <property name="frameShadow">
                 <enum>QFrame::Raised</enum>
                </property>
                <layout class="QVBoxLayout" name="verticalLayout_29">
                 <property name="leftMargin">
                  <number>0</number>
                 </property>
                 <item>
                  <widget class="QFrame" name="frame_56">
                   <property name="frameShape">
                    <enum>QFrame::NoFrame</enum>
                   </property>
                   <property name="frameShadow">
                    <enum>QFrame::Raised</enum>
                   </property>
                   <layout class="QHBoxLayout" name="horizontalLayout_30">
                    <property name="leftMargin">
                     <number>0</number>
                    </property>
                    <property name="topMargin">
                     <number>5</number>
                    </property>
                    <property name="rightMargin">
                     <number>0</number>
                    </property>
                    <property name="bottomMargin">
                     <number>4</number>
                    </property>
                    <item>
                     <widget class="QLabel" name="label_53">
                      <property name="layoutDirection">
                       <enum>Qt::RightToLeft</enum>
                      </property>
                      <property name="text">
                       <string>Templates</string>
                      </property>
                      <property name="alignment">
                       <set>Qt::AlignCenter</set>
                      </property>
                     </widget>
                    </item>
                   </layout>
                  </widget>
                 </item>
                 <item>
                  <widget class="QTreeView" name="catalogueTreeView"/>
                 </item>
                 <item>
                  <widget class="QFrame" name="frame_53">
                   <property name="frameShape">
                    <enum>QFrame::NoFrame</enum>
                   </property>
                   <property name="frameShadow">
                    <enum>QFrame::Raised</enum>
                   </property>
                   <layout class="QHBoxLayout" name="horizontalLayout_27">
                    <property name="leftMargin">
                     <number>0</number>
                    </property>
                    <property name="topMargin">
                     <number>0</number>
                    </property>
                    <property name="rightMargin">
                     <number>0</number>
                    </property>
                    <property name="bottomMargin">
                     <number>0</number>
                    </property>
                    <item>
                     <widget class="QPushButton" name="assignTemplateButton">
                      <property name="toolTip">
                       <string>Assign template to selected element</string>
                      </property>
                      <property name="text">
                       <string/>
                      </property>
                      <property name="icon">
                       <iconset resource="icons.qrc">
                        <normaloff>:/Icons/icons/copy2left.svg</normaloff>:/Icons/icons/copy2left.svg</iconset>
                      </property>
                     </widget>
                    </item>
                    <item>
                     <spacer name="horizontalSpacer_20">
                      <property name="orientation">
                       <enum>Qt::Horizontal</enum>
                      </property>
                      <property name="sizeHint" stdset="0">
                       <size>
                        <width>40</width>
                        <height>20</height>
                       </size>
                      </property>
                     </spacer>
                    </item>
                   </layout>
                  </widget>
                 </item>
                </layout>
               </widget>
              </widget>
             </widget>
            </item>
           </layout>
          </widget>
          <widget class="QWidget" name="catalogueTab">
           <attribute name="icon">
            <iconset resource="icons.qrc">
             <normaloff>:/Icons/icons/Catalogue.svg</normaloff>:/Icons/icons/Catalogue.svg</iconset>
           </attribute>
           <attribute name="title">
            <string>Types catalogue</string>
           </attribute>
           <layout class="QVBoxLayout" name="verticalLayout_32">
            <property name="leftMargin">
             <number>0</number>
            </property>
            <property name="topMargin">
             <number>0</number>
            </property>
            <property name="rightMargin">
             <number>0</number>
            </property>
            <property name="bottomMargin">
             <number>0</number>
            </property>
            <item>
             <widget class="QSplitter" name="catalogueSplitter">
              <property name="orientation">
               <enum>Qt::Horizontal</enum>
              </property>
              <widget class="QFrame" name="frame_34">
               <property name="frameShape">
                <enum>QFrame::NoFrame</enum>
               </property>
               <property name="frameShadow">
                <enum>QFrame::Raised</enum>
               </property>
               <layout class="QVBoxLayout" name="verticalLayout_19">
                <property name="rightMargin">
                 <number>0</number>
                </property>
                <item>
                 <widget class="QLabel" name="label_51">
                  <property name="minimumSize">
                   <size>
                    <width>0</width>
                    <height>24</height>
                   </size>
                  </property>
                  <property name="text">
                   <string>Data structures</string>
                  </property>
                 </widget>
                </item>
                <item>
                 <widget class="QListView" name="catalogueDataStructuresListView"/>
                </item>
               </layout>
              </widget>
              <widget class="QFrame" name="frame_35">
               <property name="frameShape">
                <enum>QFrame::NoFrame</enum>
               </property>
               <property name="frameShadow">
                <enum>QFrame::Raised</enum>
               </property>
               <layout class="QGridLayout" name="gridLayout_18">
                <property name="leftMargin">
                 <number>0</number>
                </property>
                <item row="0" column="0">
                 <widget class="QLabel" name="label_52">
                  <property name="minimumSize">
                   <size>
                    <width>0</width>
                    <height>24</height>
                   </size>
                  </property>
                  <property name="text">
                   <string>Elements data (double click to edit)</string>
                  </property>
                 </widget>
                </item>
                <item row="0" column="1">
                 <spacer name="horizontalSpacer_16">
                  <property name="orientation">
                   <enum>Qt::Horizontal</enum>
                  </property>
                  <property name="sizeHint" stdset="0">
                   <size>
                    <width>40</width>
                    <height>20</height>
                   </size>
                  </property>
                 </spacer>
                </item>
                <item row="0" column="2">
                 <widget class="QPushButton" name="catalogue_add_pushButton">
                  <property name="toolTip">
                   <string>Add</string>
                  </property>
                  <property name="text">
                   <string/>
                  </property>
                  <property name="icon">
                   <iconset resource="icons.qrc">
                    <normaloff>:/Icons/icons/plus.svg</normaloff>:/Icons/icons/plus.svg</iconset>
                  </property>
                 </widget>
                </item>
                <item row="0" column="3">
                 <widget class="QPushButton" name="catalogue_edit_pushButton">
                  <property name="toolTip">
                   <string>Edit</string>
                  </property>
                  <property name="text">
                   <string/>
                  </property>
                  <property name="icon">
                   <iconset resource="icons.qrc">
                    <normaloff>:/Icons/icons/edit.svg</normaloff>:/Icons/icons/edit.svg</iconset>
                  </property>
                 </widget>
                </item>
                <item row="0" column="4">
                 <widget class="QPushButton" name="catalogue_delete_pushButton">
                  <property name="toolTip">
                   <string>Delete</string>
                  </property>
                  <property name="text">
                   <string/>
                  </property>
                  <property name="icon">
                   <iconset resource="icons.qrc">
                    <normaloff>:/Icons/icons/minus.svg</normaloff>:/Icons/icons/minus.svg</iconset>
                  </property>
                 </widget>
                </item>
                <item row="1" column="0" rowspan="2" colspan="5">
                 <widget class="QTableView" name="catalogueTableView"/>
                </item>
               </layout>
              </widget>
             </widget>
            </item>
           </layout>
          </widget>
          <widget class="QWidget" name="timeEventsTab">
           <attribute name="icon">
            <iconset resource="icons.qrc">
             <normaloff>:/Icons/icons/clock.svg</normaloff>:/Icons/icons/clock.svg</iconset>
           </attribute>
           <attribute name="title">
            <string>Time events</string>
           </attribute>
           <layout class="QVBoxLayout" name="verticalLayout_14">
            <property name="leftMargin">
             <number>0</number>
            </property>
            <property name="topMargin">
             <number>0</number>
            </property>
            <property name="rightMargin">
             <number>0</number>
            </property>
            <property name="bottomMargin">
             <number>0</number>
            </property>
            <item>
             <widget class="QFrame" name="frame">
              <property name="frameShape">
               <enum>QFrame::NoFrame</enum>
              </property>
              <property name="frameShadow">
               <enum>QFrame::Raised</enum>
              </property>
              <layout class="QHBoxLayout" name="horizontalLayout">
               <property name="leftMargin">
                <number>1</number>
               </property>
               <property name="topMargin">
                <number>2</number>
               </property>
               <property name="rightMargin">
                <number>1</number>
               </property>
               <property name="bottomMargin">
                <number>2</number>
               </property>
               <item>
                <widget class="QPushButton" name="new_profiles_structure_pushButton">
                 <property name="toolTip">
                  <string>Create profiles</string>
                 </property>
                 <property name="text">
                  <string/>
                 </property>
                 <property name="icon">
                  <iconset resource="icons.qrc">
                   <normaloff>:/Icons/icons/new.svg</normaloff>:/Icons/icons/new.svg</iconset>
                 </property>
                </widget>
               </item>
               <item>
                <widget class="QPushButton" name="delete_profiles_structure_pushButton">
                 <property name="toolTip">
                  <string>Delete profiles</string>
                 </property>
                 <property name="text">
                  <string/>
                 </property>
                 <property name="icon">
                  <iconset resource="icons.qrc">
                   <normaloff>:/Icons/icons/delete.svg</normaloff>:/Icons/icons/delete.svg</iconset>
                 </property>
                </widget>
               </item>
               <item>
                <widget class="QPushButton" name="edit_profiles_pushButton">
                 <property name="toolTip">
                  <string>Import profiles</string>
                 </property>
                 <property name="text">
                  <string/>
                 </property>
                 <property name="icon">
                  <iconset resource="icons.qrc">
                   <normaloff>:/Icons/icons/import_profiles.svg</normaloff>:/Icons/icons/import_profiles.svg</iconset>
                 </property>
                 <property name="flat">
                  <bool>false</bool>
                 </property>
                </widget>
               </item>
               <item>
                <spacer name="horizontalSpacer">
                 <property name="orientation">
                  <enum>Qt::Horizontal</enum>
                 </property>
                 <property name="sizeHint" stdset="0">
                  <size>
                   <width>183</width>
                   <height>20</height>
                  </size>
                 </property>
                </spacer>
               </item>
               <item>
                <widget class="QPushButton" name="undo_pushButton">
                 <property name="toolTip">
                  <string>Un-do action (only for the current profile)</string>
                 </property>
                 <property name="text">
                  <string/>
                 </property>
                 <property name="icon">
                  <iconset resource="icons.qrc">
                   <normaloff>:/Icons/icons/undo.svg</normaloff>:/Icons/icons/undo.svg</iconset>
                 </property>
                </widget>
               </item>
               <item>
                <widget class="QPushButton" name="redo_pushButton">
                 <property name="toolTip">
                  <string>Re-do action (only for the current profile)</string>
                 </property>
                 <property name="text">
                  <string/>
                 </property>
                 <property name="icon">
                  <iconset resource="icons.qrc">
                   <normaloff>:/Icons/icons/redo.svg</normaloff>:/Icons/icons/redo.svg</iconset>
                 </property>
                </widget>
               </item>
               <item>
                <widget class="QPushButton" name="copy_profile_pushButton">
                 <property name="toolTip">
                  <string>Copy displayed profile</string>
                 </property>
                 <property name="statusTip">
                  <string/>
                 </property>
                 <property name="text">
                  <string/>
                 </property>
                 <property name="icon">
                  <iconset resource="icons.qrc">
                   <normaloff>:/Icons/icons/copy.svg</normaloff>:/Icons/icons/copy.svg</iconset>
                 </property>
                </widget>
               </item>
               <item>
                <widget class="QPushButton" name="paste_profiles_pushButton">
                 <property name="toolTip">
                  <string>Paste clipboard into the displayed profile</string>
                 </property>
                 <property name="text">
                  <string/>
                 </property>
                 <property name="icon">
                  <iconset resource="icons.qrc">
                   <normaloff>:/Icons/icons/paste.svg</normaloff>:/Icons/icons/paste.svg</iconset>
                 </property>
                </widget>
               </item>
               <item>
                <widget class="QPushButton" name="set_linear_combination_profile_pushButton">
                 <property name="toolTip">
                  <string>&lt;html&gt;&lt;head/&gt;&lt;body&gt;&lt;p&gt;Copy the selected profile into the profiles selected next to this button&lt;/p&gt;&lt;/body&gt;&lt;/html&gt;</string>
                 </property>
                 <property name="text">
                  <string/>
                 </property>
                 <property name="icon">
                  <iconset resource="icons.qrc">
                   <normaloff>:/Icons/icons/copy2right.svg</normaloff>:/Icons/icons/copy2right.svg</iconset>
                 </property>
                </widget>
               </item>
               <item>
                <widget class="QComboBox" name="device_type_magnitude_comboBox_2">
                 <property name="toolTip">
                  <string>Profile where to copy the current profile</string>
                 </property>
                </widget>
               </item>
               <item>
                <spacer name="horizontalSpacer_7">
                 <property name="orientation">
                  <enum>Qt::Horizontal</enum>
                 </property>
                 <property name="sizeHint" stdset="0">
                  <size>
                   <width>183</width>
                   <height>20</height>
                  </size>
                 </property>
                </spacer>
               </item>
               <item>
                <widget class="QPushButton" name="set_profile_state_button">
                 <property name="toolTip">
                  <string>Assign the values of the selected time step into the grid</string>
                 </property>
                 <property name="text">
                  <string/>
                 </property>
                 <property name="icon">
                  <iconset resource="icons.qrc">
                   <normaloff>:/Icons/icons/copy2left.svg</normaloff>:/Icons/icons/copy2left.svg</iconset>
                 </property>
                </widget>
               </item>
               <item>
                <widget class="QComboBox" name="profile_time_selection_comboBox">
                 <property name="minimumSize">
                  <size>
                   <width>200</width>
                   <height>0</height>
                  </size>
                 </property>
                 <property name="toolTip">
                  <string>Time step selector</string>
                 </property>
                </widget>
               </item>
               <item>
                <widget class="QComboBox" name="profile_device_type_comboBox">
                 <property name="toolTip">
                  <string>Device type</string>
                 </property>
                </widget>
               </item>
               <item>
                <widget class="QComboBox" name="device_type_magnitude_comboBox">
                 <property name="toolTip">
                  <string>Magnitude with profile</string>
                 </property>
                </widget>
               </item>
               <item>
                <widget class="QPushButton" name="plot_time_series_pushButton">
                 <property name="toolTip">
                  <string>PLot the selected object's profile</string>
                 </property>
                 <property name="text">
                  <string/>
                 </property>
                 <property name="icon">
                  <iconset resource="icons.qrc">
                   <normaloff>:/Icons/icons/plot.svg</normaloff>:/Icons/icons/plot.svg</iconset>
                 </property>
                </widget>
               </item>
              </layout>
             </widget>
            </item>
            <item>
             <widget class="QTableView" name="profiles_tableView">
              <property name="layoutDirection">
               <enum>Qt::LeftToRight</enum>
              </property>
              <property name="alternatingRowColors">
               <bool>true</bool>
              </property>
              <property name="selectionMode">
               <enum>QAbstractItemView::ContiguousSelection</enum>
              </property>
             </widget>
            </item>
            <item>
             <widget class="QFrame" name="frame_12">
              <property name="frameShape">
               <enum>QFrame::NoFrame</enum>
              </property>
              <property name="frameShadow">
               <enum>QFrame::Raised</enum>
              </property>
              <layout class="QHBoxLayout" name="horizontalLayout_4">
               <property name="leftMargin">
                <number>1</number>
               </property>
               <property name="topMargin">
                <number>2</number>
               </property>
               <property name="rightMargin">
                <number>1</number>
               </property>
               <property name="bottomMargin">
                <number>2</number>
               </property>
               <item>
                <widget class="QPushButton" name="profile_add_pushButton">
                 <property name="toolTip">
                  <string>Add value to the profile</string>
                 </property>
                 <property name="text">
                  <string/>
                 </property>
                 <property name="icon">
                  <iconset resource="icons.qrc">
                   <normaloff>:/Icons/icons/plus.svg</normaloff>:/Icons/icons/plus.svg</iconset>
                 </property>
                </widget>
               </item>
               <item>
                <widget class="QPushButton" name="profile_subtract_pushButton">
                 <property name="toolTip">
                  <string>Subtract value from the profile</string>
                 </property>
                 <property name="text">
                  <string/>
                 </property>
                 <property name="icon">
                  <iconset resource="icons.qrc">
                   <normaloff>:/Icons/icons/minus.svg</normaloff>:/Icons/icons/minus.svg</iconset>
                 </property>
                </widget>
               </item>
               <item>
                <widget class="QPushButton" name="profile_multiply_pushButton">
                 <property name="toolTip">
                  <string>Multiply the profile by a value</string>
                 </property>
                 <property name="text">
                  <string/>
                 </property>
                 <property name="icon">
                  <iconset resource="icons.qrc">
                   <normaloff>:/Icons/icons/multiply.svg</normaloff>:/Icons/icons/multiply.svg</iconset>
                 </property>
                </widget>
               </item>
               <item>
                <widget class="QPushButton" name="profile_divide_pushButton">
                 <property name="toolTip">
                  <string>Divide the profile by a value</string>
                 </property>
                 <property name="text">
                  <string/>
                 </property>
                 <property name="icon">
                  <iconset resource="icons.qrc">
                   <normaloff>:/Icons/icons/divide.svg</normaloff>:/Icons/icons/divide.svg</iconset>
                 </property>
                </widget>
               </item>
               <item>
                <widget class="QPushButton" name="set_profile_value_pushButton">
                 <property name="toolTip">
                  <string>Set the value to all or to the selection</string>
                 </property>
                 <property name="text">
                  <string/>
                 </property>
                 <property name="icon">
                  <iconset resource="icons.qrc">
                   <normaloff>:/Icons/icons/copy2up.svg</normaloff>:/Icons/icons/copy2up.svg</iconset>
                 </property>
                </widget>
               </item>
               <item>
                <widget class="QDoubleSpinBox" name="profile_factor_doubleSpinBox">
                 <property name="minimum">
                  <double>-999999.000000000000000</double>
                 </property>
                 <property name="maximum">
                  <double>9999999.000000000000000</double>
                 </property>
                 <property name="value">
                  <double>1.000000000000000</double>
                 </property>
                </widget>
               </item>
               <item>
                <spacer name="horizontalSpacer_13">
                 <property name="orientation">
                  <enum>Qt::Horizontal</enum>
                 </property>
                 <property name="sizeHint" stdset="0">
                  <size>
                   <width>267</width>
                   <height>20</height>
                  </size>
                 </property>
                </spacer>
               </item>
               <item>
                <widget class="QLabel" name="profile_label">
                 <property name="text">
                  <string>...</string>
                 </property>
                </widget>
               </item>
               <item>
                <widget class="QLabel" name="label_36">
                 <property name="text">
                  <string>Start</string>
                 </property>
                </widget>
               </item>
               <item>
                <widget class="QSlider" name="profile_start_slider">
                 <property name="orientation">
                  <enum>Qt::Horizontal</enum>
                 </property>
                </widget>
               </item>
               <item>
                <widget class="QLabel" name="label_35">
                 <property name="text">
                  <string>End</string>
                 </property>
                </widget>
               </item>
               <item>
                <widget class="QSlider" name="profile_end_slider">
                 <property name="orientation">
                  <enum>Qt::Horizontal</enum>
                 </property>
                </widget>
               </item>
              </layout>
             </widget>
            </item>
           </layout>
          </widget>
          <widget class="QWidget" name="compiledArraysTab">
           <attribute name="icon">
            <iconset resource="icons.qrc">
             <normaloff>:/Icons/icons/squares.svg</normaloff>:/Icons/icons/squares.svg</iconset>
           </attribute>
           <attribute name="title">
            <string>Compiled arrays</string>
           </attribute>
           <layout class="QHBoxLayout" name="horizontalLayout_7">
            <property name="leftMargin">
             <number>0</number>
            </property>
            <property name="topMargin">
             <number>0</number>
            </property>
            <property name="rightMargin">
             <number>0</number>
            </property>
            <property name="bottomMargin">
             <number>0</number>
            </property>
            <item>
             <widget class="QSplitter" name="simulationDataSplitter">
              <property name="orientation">
               <enum>Qt::Horizontal</enum>
              </property>
              <widget class="QFrame" name="frame_28">
               <property name="frameShape">
                <enum>QFrame::NoFrame</enum>
               </property>
               <property name="frameShadow">
                <enum>QFrame::Raised</enum>
               </property>
               <layout class="QGridLayout" name="gridLayout_19">
                <property name="rightMargin">
                 <number>0</number>
                </property>
                <item row="1" column="0" colspan="4">
                 <widget class="QListView" name="simulationDataStructuresListView"/>
                </item>
                <item row="0" column="0">
                 <widget class="QPushButton" name="compute_simulation_data_pushButton">
                  <property name="maximumSize">
                   <size>
                    <width>32</width>
                    <height>16777215</height>
                   </size>
                  </property>
                  <property name="toolTip">
                   <string>Update the islands dispayed</string>
                  </property>
                  <property name="text">
                   <string/>
                  </property>
                  <property name="icon">
                   <iconset resource="icons.qrc">
                    <normaloff>:/Icons/icons/calculator.svg</normaloff>:/Icons/icons/calculator.svg</iconset>
                  </property>
                 </widget>
                </item>
                <item row="0" column="1">
                 <widget class="QPushButton" name="exportSimulationDataButton">
                  <property name="maximumSize">
                   <size>
                    <width>32</width>
                    <height>16777215</height>
                   </size>
                  </property>
                  <property name="toolTip">
                   <string>Export simulation data</string>
                  </property>
                  <property name="text">
                   <string/>
                  </property>
                  <property name="icon">
                   <iconset resource="icons.qrc">
                    <normaloff>:/Icons/icons/save.svg</normaloff>:/Icons/icons/save.svg</iconset>
                  </property>
                 </widget>
                </item>
                <item row="0" column="2" colspan="2">
                 <widget class="QComboBox" name="simulation_data_island_comboBox"/>
                </item>
               </layout>
              </widget>
              <widget class="QFrame" name="frame_29">
               <property name="frameShape">
                <enum>QFrame::NoFrame</enum>
               </property>
               <property name="frameShadow">
                <enum>QFrame::Raised</enum>
               </property>
               <layout class="QGridLayout" name="gridLayout_23">
                <property name="leftMargin">
                 <number>0</number>
                </property>
                <property name="topMargin">
                 <number>8</number>
                </property>
                <item row="0" column="3">
                 <widget class="QComboBox" name="arrayModeComboBox"/>
                </item>
                <item row="0" column="5">
                 <spacer name="horizontalSpacer_23">
                  <property name="orientation">
                   <enum>Qt::Horizontal</enum>
                  </property>
                  <property name="sizeHint" stdset="0">
                   <size>
                    <width>510</width>
                    <height>20</height>
                   </size>
                  </property>
                 </spacer>
                </item>
                <item row="1" column="0" colspan="7">
                 <widget class="QTableView" name="simulationDataStructureTableView"/>
                </item>
                <item row="0" column="1">
                 <widget class="QPushButton" name="copyArraysToNumpyButton">
                  <property name="toolTip">
                   <string>Copy to data frame to clipboard in array format</string>
                  </property>
                  <property name="text">
                   <string/>
                  </property>
                  <property name="icon">
                   <iconset resource="icons.qrc">
                    <normaloff>:/Icons/icons/array.svg</normaloff>:/Icons/icons/array.svg</iconset>
                  </property>
                 </widget>
                </item>
                <item row="0" column="6">
                 <widget class="QPushButton" name="plotArraysButton">
                  <property name="minimumSize">
                   <size>
                    <width>32</width>
                    <height>0</height>
                   </size>
                  </property>
                  <property name="toolTip">
                   <string>Plot values</string>
                  </property>
                  <property name="text">
                   <string/>
                  </property>
                  <property name="icon">
                   <iconset resource="icons.qrc">
                    <normaloff>:/Icons/icons/plot.svg</normaloff>:/Icons/icons/plot.svg</iconset>
                  </property>
                 </widget>
                </item>
                <item row="0" column="2">
                 <widget class="QPushButton" name="copyArraysButton">
                  <property name="minimumSize">
                   <size>
                    <width>32</width>
                    <height>0</height>
                   </size>
                  </property>
                  <property name="toolTip">
                   <string>Copy array to clipboard</string>
                  </property>
                  <property name="text">
                   <string/>
                  </property>
                  <property name="icon">
                   <iconset resource="icons.qrc">
                    <normaloff>:/Icons/icons/copy.svg</normaloff>:/Icons/icons/copy.svg</iconset>
                  </property>
                 </widget>
                </item>
               </layout>
              </widget>
             </widget>
            </item>
           </layout>
          </widget>
          <widget class="QWidget" name="commentsTab">
           <attribute name="icon">
            <iconset resource="icons.qrc">
             <normaloff>:/Icons/icons/edit.svg</normaloff>:/Icons/icons/edit.svg</iconset>
           </attribute>
           <attribute name="title">
            <string>Comments</string>
           </attribute>
           <layout class="QVBoxLayout" name="verticalLayout_18">
            <item>
             <widget class="QTextEdit" name="comments_textEdit">
              <property name="toolTip">
               <string>Write here some comments about the grid</string>
              </property>
             </widget>
            </item>
           </layout>
          </widget>
         </widget>
        </item>
       </layout>
      </widget>
      <widget class="QWidget" name="ResultsTab">
       <attribute name="icon">
        <iconset resource="icons.qrc">
         <normaloff>:/Icons/icons/plot.svg</normaloff>:/Icons/icons/plot.svg</iconset>
       </attribute>
       <attribute name="title">
        <string>Results</string>
       </attribute>
       <layout class="QVBoxLayout" name="verticalLayout_13">
        <property name="leftMargin">
         <number>0</number>
        </property>
        <property name="topMargin">
         <number>0</number>
        </property>
        <property name="rightMargin">
         <number>0</number>
        </property>
        <property name="bottomMargin">
         <number>0</number>
        </property>
        <item>
         <widget class="QSplitter" name="results_splitter">
          <property name="orientation">
           <enum>Qt::Horizontal</enum>
          </property>
          <widget class="QFrame" name="frame_16">
           <property name="frameShape">
            <enum>QFrame::NoFrame</enum>
           </property>
           <property name="frameShadow">
            <enum>QFrame::Raised</enum>
           </property>
           <layout class="QVBoxLayout" name="verticalLayout_23">
            <property name="leftMargin">
             <number>0</number>
            </property>
            <property name="topMargin">
             <number>0</number>
            </property>
            <property name="rightMargin">
             <number>0</number>
            </property>
            <property name="bottomMargin">
             <number>0</number>
            </property>
            <item>
             <widget class="QSplitter" name="splitter">
              <property name="orientation">
               <enum>Qt::Vertical</enum>
              </property>
              <widget class="QFrame" name="frame_61">
               <property name="frameShape">
                <enum>QFrame::NoFrame</enum>
               </property>
               <property name="frameShadow">
                <enum>QFrame::Raised</enum>
               </property>
               <layout class="QVBoxLayout" name="verticalLayout_10">
                <property name="topMargin">
                 <number>8</number>
                </property>
                <property name="rightMargin">
                 <number>0</number>
                </property>
                <item>
                 <widget class="QFrame" name="frame_62">
                  <property name="frameShape">
                   <enum>QFrame::NoFrame</enum>
                  </property>
                  <property name="frameShadow">
                   <enum>QFrame::Raised</enum>
                  </property>
                  <layout class="QHBoxLayout" name="horizontalLayout_34">
                   <property name="leftMargin">
                    <number>0</number>
                   </property>
                   <property name="topMargin">
                    <number>0</number>
                   </property>
                   <property name="rightMargin">
                    <number>0</number>
                   </property>
                   <property name="bottomMargin">
                    <number>0</number>
                   </property>
                   <item>
                    <widget class="QLabel" name="label_16">
                     <property name="minimumSize">
                      <size>
                       <width>0</width>
                       <height>24</height>
                      </size>
                     </property>
                     <property name="text">
                      <string>Session results</string>
                     </property>
                    </widget>
                   </item>
                   <item>
                    <spacer name="horizontalSpacer_22">
                     <property name="orientation">
                      <enum>Qt::Horizontal</enum>
                     </property>
                     <property name="sizeHint" stdset="0">
                      <size>
                       <width>40</width>
                       <height>20</height>
                      </size>
                     </property>
                    </spacer>
                   </item>
                   <item>
                    <widget class="QPushButton" name="deleteDriverButton">
                     <property name="toolTip">
                      <string>Delete selected driver</string>
                     </property>
                     <property name="text">
                      <string/>
                     </property>
                     <property name="icon">
                      <iconset resource="icons.qrc">
                       <normaloff>:/Icons/icons/minus.svg</normaloff>:/Icons/icons/minus.svg</iconset>
                     </property>
                    </widget>
                   </item>
                  </layout>
                 </widget>
                </item>
                <item>
                 <widget class="QTreeView" name="results_treeView">
                  <property name="animated">
                   <bool>true</bool>
                  </property>
                 </widget>
                </item>
               </layout>
              </widget>
              <widget class="QFrame" name="frame_14">
               <property name="frameShape">
                <enum>QFrame::NoFrame</enum>
               </property>
               <property name="frameShadow">
                <enum>QFrame::Raised</enum>
               </property>
               <layout class="QVBoxLayout" name="verticalLayout_6">
                <property name="rightMargin">
                 <number>0</number>
                </property>
                <item>
                 <widget class="QFrame" name="frame_60">
                  <property name="frameShape">
                   <enum>QFrame::NoFrame</enum>
                  </property>
                  <property name="frameShadow">
                   <enum>QFrame::Raised</enum>
                  </property>
                  <layout class="QHBoxLayout" name="horizontalLayout_33">
                   <property name="leftMargin">
                    <number>0</number>
                   </property>
                   <property name="topMargin">
                    <number>0</number>
                   </property>
                   <property name="rightMargin">
                    <number>0</number>
                   </property>
                   <property name="bottomMargin">
                    <number>0</number>
                   </property>
                   <item>
                    <widget class="QLabel" name="label_37">
                     <property name="text">
                      <string>Disk persistance</string>
                     </property>
                    </widget>
                   </item>
                   <item>
                    <spacer name="horizontalSpacer_21">
                     <property name="orientation">
                      <enum>Qt::Horizontal</enum>
                     </property>
                     <property name="sizeHint" stdset="0">
                      <size>
                       <width>40</width>
                       <height>20</height>
                      </size>
                     </property>
                    </spacer>
                   </item>
                   <item>
                    <widget class="QPushButton" name="loadResultFromDiskButton">
                     <property name="toolTip">
                      <string>Load result from the gridcal file</string>
                     </property>
                     <property name="text">
                      <string/>
                     </property>
                     <property name="icon">
                      <iconset resource="icons.qrc">
                       <normaloff>:/Icons/icons/loadc.svg</normaloff>:/Icons/icons/loadc.svg</iconset>
                     </property>
                    </widget>
                   </item>
                  </layout>
                 </widget>
                </item>
                <item>
                 <widget class="QTreeView" name="diskSessionsTreeView">
                  <property name="animated">
                   <bool>true</bool>
                  </property>
                 </widget>
                </item>
               </layout>
              </widget>
             </widget>
            </item>
           </layout>
          </widget>
          <widget class="QFrame" name="frame_5">
           <property name="frameShape">
            <enum>QFrame::NoFrame</enum>
           </property>
           <property name="frameShadow">
            <enum>QFrame::Raised</enum>
           </property>
           <layout class="QVBoxLayout" name="verticalLayout_24">
            <property name="leftMargin">
             <number>0</number>
            </property>
            <property name="rightMargin">
             <number>8</number>
            </property>
            <item>
             <widget class="QFrame" name="frame_8">
              <property name="frameShape">
               <enum>QFrame::NoFrame</enum>
              </property>
              <property name="frameShadow">
               <enum>QFrame::Raised</enum>
              </property>
              <layout class="QHBoxLayout" name="horizontalLayout_2">
               <property name="leftMargin">
                <number>0</number>
               </property>
               <property name="topMargin">
                <number>0</number>
               </property>
               <property name="rightMargin">
                <number>0</number>
               </property>
               <property name="bottomMargin">
                <number>0</number>
               </property>
               <item>
                <widget class="QPushButton" name="copy_results_pushButton">
                 <property name="toolTip">
                  <string>Copy to data frame to clipboard</string>
                 </property>
                 <property name="text">
                  <string/>
                 </property>
                 <property name="icon">
                  <iconset resource="icons.qrc">
                   <normaloff>:/Icons/icons/copy.svg</normaloff>:/Icons/icons/copy.svg</iconset>
                 </property>
                </widget>
               </item>
               <item>
                <widget class="QPushButton" name="copy_numpy_button">
                 <property name="toolTip">
                  <string>Copy data in numpy format to clipboard</string>
                 </property>
                 <property name="text">
                  <string/>
                 </property>
                 <property name="icon">
                  <iconset resource="icons.qrc">
                   <normaloff>:/Icons/icons/array.svg</normaloff>:/Icons/icons/array.svg</iconset>
                 </property>
                </widget>
               </item>
               <item>
                <widget class="QPushButton" name="saveResultsButton">
                 <property name="toolTip">
                  <string>Export data</string>
                 </property>
                 <property name="text">
                  <string/>
                 </property>
                 <property name="icon">
                  <iconset resource="icons.qrc">
                   <normaloff>:/Icons/icons/save.svg</normaloff>:/Icons/icons/save.svg</iconset>
                 </property>
                </widget>
               </item>
               <item>
                <widget class="QCheckBox" name="results_as_cdf_checkBox">
                 <property name="toolTip">
                  <string>Results as cummulative density functions</string>
                 </property>
                 <property name="statusTip">
                  <string/>
                 </property>
                 <property name="text">
                  <string/>
                 </property>
                 <property name="icon">
                  <iconset resource="icons.qrc">
                   <normaloff>:/Icons/icons/cdf.svg</normaloff>:/Icons/icons/cdf.svg</iconset>
                 </property>
                </widget>
               </item>
               <item>
                <widget class="QCheckBox" name="results_as_abs_checkBox">
                 <property name="toolTip">
                  <string>Results as absolute values</string>
                 </property>
                 <property name="statusTip">
                  <string/>
                 </property>
                 <property name="text">
                  <string/>
                 </property>
                 <property name="icon">
                  <iconset resource="icons.qrc">
                   <normaloff>:/Icons/icons/abs.svg</normaloff>:/Icons/icons/abs.svg</iconset>
                 </property>
                </widget>
               </item>
               <item>
                <widget class="QLabel" name="units_label">
                 <property name="text">
                  <string/>
                 </property>
                </widget>
               </item>
               <item>
                <spacer name="horizontalSpacer_4">
                 <property name="orientation">
                  <enum>Qt::Horizontal</enum>
                 </property>
                 <property name="sizeHint" stdset="0">
                  <size>
                   <width>40</width>
                   <height>20</height>
                  </size>
                 </property>
                </spacer>
               </item>
               <item>
                <widget class="QLineEdit" name="sear_results_lineEdit"/>
               </item>
               <item>
                <widget class="QPushButton" name="search_results_Button">
                 <property name="text">
                  <string/>
                 </property>
                 <property name="icon">
                  <iconset resource="icons.qrc">
                   <normaloff>:/Icons/icons/magnifying_glass.svg</normaloff>:/Icons/icons/magnifying_glass.svg</iconset>
                 </property>
                </widget>
               </item>
               <item>
                <spacer name="horizontalSpacer_17">
                 <property name="orientation">
                  <enum>Qt::Horizontal</enum>
                 </property>
                 <property name="sizeHint" stdset="0">
                  <size>
                   <width>40</width>
                   <height>20</height>
                  </size>
                 </property>
                </spacer>
               </item>
               <item>
                <widget class="QPushButton" name="plot_data_pushButton">
                 <property name="toolTip">
                  <string>Plot the data in a separated window</string>
                 </property>
                 <property name="text">
                  <string/>
                 </property>
                 <property name="icon">
                  <iconset resource="icons.qrc">
                   <normaloff>:/Icons/icons/plot.svg</normaloff>:/Icons/icons/plot.svg</iconset>
                 </property>
                </widget>
               </item>
              </layout>
             </widget>
            </item>
            <item>
             <widget class="QTableView" name="resultsTableView">
              <property name="alternatingRowColors">
               <bool>true</bool>
              </property>
              <property name="selectionMode">
               <enum>QAbstractItemView::ExtendedSelection</enum>
              </property>
              <property name="selectionBehavior">
               <enum>QAbstractItemView::SelectItems</enum>
              </property>
             </widget>
            </item>
           </layout>
          </widget>
         </widget>
        </item>
       </layout>
      </widget>
      <widget class="QWidget" name="main_console_tab">
       <attribute name="icon">
        <iconset resource="icons.qrc">
         <normaloff>:/Icons/icons/console.svg</normaloff>:/Icons/icons/console.svg</iconset>
       </attribute>
       <attribute name="title">
        <string>Console</string>
       </attribute>
       <layout class="QVBoxLayout" name="verticalLayout_22">
        <property name="leftMargin">
         <number>0</number>
        </property>
        <property name="topMargin">
         <number>0</number>
        </property>
        <property name="rightMargin">
         <number>0</number>
        </property>
        <property name="bottomMargin">
         <number>0</number>
        </property>
        <item>
         <widget class="QTabWidget" name="tabWidget_2">
          <property name="tabPosition">
           <enum>QTabWidget::South</enum>
          </property>
          <property name="currentIndex">
           <number>0</number>
          </property>
          <widget class="QWidget" name="tab_7">
           <attribute name="icon">
            <iconset resource="icons.qrc">
             <normaloff>:/Icons/icons/data.svg</normaloff>:/Icons/icons/data.svg</iconset>
           </attribute>
           <attribute name="title">
            <string>Text output</string>
           </attribute>
           <layout class="QVBoxLayout" name="verticalLayout_28">
            <property name="leftMargin">
             <number>0</number>
            </property>
            <property name="topMargin">
             <number>0</number>
            </property>
            <property name="rightMargin">
             <number>0</number>
            </property>
            <property name="bottomMargin">
             <number>0</number>
            </property>
            <item>
             <widget class="QPlainTextEdit" name="outputTextEdit">
              <property name="palette">
               <palette>
                <active>
                 <colorrole role="WindowText">
                  <brush brushstyle="SolidPattern">
                   <color alpha="255">
                    <red>0</red>
                    <green>0</green>
                    <blue>0</blue>
                   </color>
                  </brush>
                 </colorrole>
                 <colorrole role="Button">
                  <brush brushstyle="SolidPattern">
                   <color alpha="255">
                    <red>255</red>
                    <green>255</green>
                    <blue>255</blue>
                   </color>
                  </brush>
                 </colorrole>
                 <colorrole role="Light">
                  <brush brushstyle="SolidPattern">
                   <color alpha="255">
                    <red>255</red>
                    <green>255</green>
                    <blue>255</blue>
                   </color>
                  </brush>
                 </colorrole>
                 <colorrole role="Midlight">
                  <brush brushstyle="SolidPattern">
                   <color alpha="255">
                    <red>255</red>
                    <green>255</green>
                    <blue>255</blue>
                   </color>
                  </brush>
                 </colorrole>
                 <colorrole role="Dark">
                  <brush brushstyle="SolidPattern">
                   <color alpha="255">
                    <red>127</red>
                    <green>127</green>
                    <blue>127</blue>
                   </color>
                  </brush>
                 </colorrole>
                 <colorrole role="Mid">
                  <brush brushstyle="SolidPattern">
                   <color alpha="255">
                    <red>170</red>
                    <green>170</green>
                    <blue>170</blue>
                   </color>
                  </brush>
                 </colorrole>
                 <colorrole role="Text">
                  <brush brushstyle="SolidPattern">
                   <color alpha="255">
                    <red>0</red>
                    <green>0</green>
                    <blue>0</blue>
                   </color>
                  </brush>
                 </colorrole>
                 <colorrole role="BrightText">
                  <brush brushstyle="SolidPattern">
                   <color alpha="255">
                    <red>255</red>
                    <green>255</green>
                    <blue>255</blue>
                   </color>
                  </brush>
                 </colorrole>
                 <colorrole role="ButtonText">
                  <brush brushstyle="SolidPattern">
                   <color alpha="255">
                    <red>0</red>
                    <green>0</green>
                    <blue>0</blue>
                   </color>
                  </brush>
                 </colorrole>
                 <colorrole role="Base">
                  <brush brushstyle="SolidPattern">
                   <color alpha="255">
                    <red>255</red>
                    <green>255</green>
                    <blue>255</blue>
                   </color>
                  </brush>
                 </colorrole>
                 <colorrole role="Window">
                  <brush brushstyle="SolidPattern">
                   <color alpha="255">
                    <red>255</red>
                    <green>255</green>
                    <blue>255</blue>
                   </color>
                  </brush>
                 </colorrole>
                 <colorrole role="Shadow">
                  <brush brushstyle="SolidPattern">
                   <color alpha="255">
                    <red>0</red>
                    <green>0</green>
                    <blue>0</blue>
                   </color>
                  </brush>
                 </colorrole>
                 <colorrole role="AlternateBase">
                  <brush brushstyle="SolidPattern">
                   <color alpha="255">
                    <red>255</red>
                    <green>255</green>
                    <blue>255</blue>
                   </color>
                  </brush>
                 </colorrole>
                 <colorrole role="ToolTipBase">
                  <brush brushstyle="SolidPattern">
                   <color alpha="255">
                    <red>255</red>
                    <green>255</green>
                    <blue>220</blue>
                   </color>
                  </brush>
                 </colorrole>
                 <colorrole role="ToolTipText">
                  <brush brushstyle="SolidPattern">
                   <color alpha="255">
                    <red>0</red>
                    <green>0</green>
                    <blue>0</blue>
                   </color>
                  </brush>
                 </colorrole>
                 <colorrole role="PlaceholderText">
                  <brush brushstyle="SolidPattern">
                   <color alpha="128">
                    <red>0</red>
                    <green>0</green>
                    <blue>0</blue>
                   </color>
                  </brush>
                 </colorrole>
                </active>
                <inactive>
                 <colorrole role="WindowText">
                  <brush brushstyle="SolidPattern">
                   <color alpha="255">
                    <red>0</red>
                    <green>0</green>
                    <blue>0</blue>
                   </color>
                  </brush>
                 </colorrole>
                 <colorrole role="Button">
                  <brush brushstyle="SolidPattern">
                   <color alpha="255">
                    <red>255</red>
                    <green>255</green>
                    <blue>255</blue>
                   </color>
                  </brush>
                 </colorrole>
                 <colorrole role="Light">
                  <brush brushstyle="SolidPattern">
                   <color alpha="255">
                    <red>255</red>
                    <green>255</green>
                    <blue>255</blue>
                   </color>
                  </brush>
                 </colorrole>
                 <colorrole role="Midlight">
                  <brush brushstyle="SolidPattern">
                   <color alpha="255">
                    <red>255</red>
                    <green>255</green>
                    <blue>255</blue>
                   </color>
                  </brush>
                 </colorrole>
                 <colorrole role="Dark">
                  <brush brushstyle="SolidPattern">
                   <color alpha="255">
                    <red>127</red>
                    <green>127</green>
                    <blue>127</blue>
                   </color>
                  </brush>
                 </colorrole>
                 <colorrole role="Mid">
                  <brush brushstyle="SolidPattern">
                   <color alpha="255">
                    <red>170</red>
                    <green>170</green>
                    <blue>170</blue>
                   </color>
                  </brush>
                 </colorrole>
                 <colorrole role="Text">
                  <brush brushstyle="SolidPattern">
                   <color alpha="255">
                    <red>0</red>
                    <green>0</green>
                    <blue>0</blue>
                   </color>
                  </brush>
                 </colorrole>
                 <colorrole role="BrightText">
                  <brush brushstyle="SolidPattern">
                   <color alpha="255">
                    <red>255</red>
                    <green>255</green>
                    <blue>255</blue>
                   </color>
                  </brush>
                 </colorrole>
                 <colorrole role="ButtonText">
                  <brush brushstyle="SolidPattern">
                   <color alpha="255">
                    <red>0</red>
                    <green>0</green>
                    <blue>0</blue>
                   </color>
                  </brush>
                 </colorrole>
                 <colorrole role="Base">
                  <brush brushstyle="SolidPattern">
                   <color alpha="255">
                    <red>255</red>
                    <green>255</green>
                    <blue>255</blue>
                   </color>
                  </brush>
                 </colorrole>
                 <colorrole role="Window">
                  <brush brushstyle="SolidPattern">
                   <color alpha="255">
                    <red>255</red>
                    <green>255</green>
                    <blue>255</blue>
                   </color>
                  </brush>
                 </colorrole>
                 <colorrole role="Shadow">
                  <brush brushstyle="SolidPattern">
                   <color alpha="255">
                    <red>0</red>
                    <green>0</green>
                    <blue>0</blue>
                   </color>
                  </brush>
                 </colorrole>
                 <colorrole role="AlternateBase">
                  <brush brushstyle="SolidPattern">
                   <color alpha="255">
                    <red>255</red>
                    <green>255</green>
                    <blue>255</blue>
                   </color>
                  </brush>
                 </colorrole>
                 <colorrole role="ToolTipBase">
                  <brush brushstyle="SolidPattern">
                   <color alpha="255">
                    <red>255</red>
                    <green>255</green>
                    <blue>220</blue>
                   </color>
                  </brush>
                 </colorrole>
                 <colorrole role="ToolTipText">
                  <brush brushstyle="SolidPattern">
                   <color alpha="255">
                    <red>0</red>
                    <green>0</green>
                    <blue>0</blue>
                   </color>
                  </brush>
                 </colorrole>
                 <colorrole role="PlaceholderText">
                  <brush brushstyle="SolidPattern">
                   <color alpha="128">
                    <red>0</red>
                    <green>0</green>
                    <blue>0</blue>
                   </color>
                  </brush>
                 </colorrole>
                </inactive>
                <disabled>
                 <colorrole role="WindowText">
                  <brush brushstyle="SolidPattern">
                   <color alpha="255">
                    <red>127</red>
                    <green>127</green>
                    <blue>127</blue>
                   </color>
                  </brush>
                 </colorrole>
                 <colorrole role="Button">
                  <brush brushstyle="SolidPattern">
                   <color alpha="255">
                    <red>255</red>
                    <green>255</green>
                    <blue>255</blue>
                   </color>
                  </brush>
                 </colorrole>
                 <colorrole role="Light">
                  <brush brushstyle="SolidPattern">
                   <color alpha="255">
                    <red>255</red>
                    <green>255</green>
                    <blue>255</blue>
                   </color>
                  </brush>
                 </colorrole>
                 <colorrole role="Midlight">
                  <brush brushstyle="SolidPattern">
                   <color alpha="255">
                    <red>255</red>
                    <green>255</green>
                    <blue>255</blue>
                   </color>
                  </brush>
                 </colorrole>
                 <colorrole role="Dark">
                  <brush brushstyle="SolidPattern">
                   <color alpha="255">
                    <red>127</red>
                    <green>127</green>
                    <blue>127</blue>
                   </color>
                  </brush>
                 </colorrole>
                 <colorrole role="Mid">
                  <brush brushstyle="SolidPattern">
                   <color alpha="255">
                    <red>170</red>
                    <green>170</green>
                    <blue>170</blue>
                   </color>
                  </brush>
                 </colorrole>
                 <colorrole role="Text">
                  <brush brushstyle="SolidPattern">
                   <color alpha="255">
                    <red>127</red>
                    <green>127</green>
                    <blue>127</blue>
                   </color>
                  </brush>
                 </colorrole>
                 <colorrole role="BrightText">
                  <brush brushstyle="SolidPattern">
                   <color alpha="255">
                    <red>255</red>
                    <green>255</green>
                    <blue>255</blue>
                   </color>
                  </brush>
                 </colorrole>
                 <colorrole role="ButtonText">
                  <brush brushstyle="SolidPattern">
                   <color alpha="255">
                    <red>127</red>
                    <green>127</green>
                    <blue>127</blue>
                   </color>
                  </brush>
                 </colorrole>
                 <colorrole role="Base">
                  <brush brushstyle="SolidPattern">
                   <color alpha="255">
                    <red>255</red>
                    <green>255</green>
                    <blue>255</blue>
                   </color>
                  </brush>
                 </colorrole>
                 <colorrole role="Window">
                  <brush brushstyle="SolidPattern">
                   <color alpha="255">
                    <red>255</red>
                    <green>255</green>
                    <blue>255</blue>
                   </color>
                  </brush>
                 </colorrole>
                 <colorrole role="Shadow">
                  <brush brushstyle="SolidPattern">
                   <color alpha="255">
                    <red>0</red>
                    <green>0</green>
                    <blue>0</blue>
                   </color>
                  </brush>
                 </colorrole>
                 <colorrole role="AlternateBase">
                  <brush brushstyle="SolidPattern">
                   <color alpha="255">
                    <red>255</red>
                    <green>255</green>
                    <blue>255</blue>
                   </color>
                  </brush>
                 </colorrole>
                 <colorrole role="ToolTipBase">
                  <brush brushstyle="SolidPattern">
                   <color alpha="255">
                    <red>255</red>
                    <green>255</green>
                    <blue>220</blue>
                   </color>
                  </brush>
                 </colorrole>
                 <colorrole role="ToolTipText">
                  <brush brushstyle="SolidPattern">
                   <color alpha="255">
                    <red>0</red>
                    <green>0</green>
                    <blue>0</blue>
                   </color>
                  </brush>
                 </colorrole>
                 <colorrole role="PlaceholderText">
                  <brush brushstyle="SolidPattern">
                   <color alpha="128">
                    <red>0</red>
                    <green>0</green>
                    <blue>0</blue>
                   </color>
                  </brush>
                 </colorrole>
                </disabled>
               </palette>
              </property>
              <property name="font">
               <font>
                <family>Cousine</family>
                <pointsize>9</pointsize>
               </font>
              </property>
              <property name="frameShape">
               <enum>QFrame::NoFrame</enum>
              </property>
              <property name="lineWrapMode">
               <enum>QPlainTextEdit::NoWrap</enum>
              </property>
              <property name="plainText">
               <string notr="true"/>
              </property>
              <property name="textInteractionFlags">
               <set>Qt::LinksAccessibleByMouse|Qt::TextEditable|Qt::TextEditorInteraction|Qt::TextSelectableByKeyboard|Qt::TextSelectableByMouse</set>
              </property>
             </widget>
            </item>
           </layout>
          </widget>
          <widget class="QWidget" name="pythonConsoleTab">
           <attribute name="icon">
            <iconset resource="icons.qrc">
             <normaloff>:/Icons/icons/console.svg</normaloff>:/Icons/icons/console.svg</iconset>
           </attribute>
           <attribute name="title">
            <string>Python console</string>
           </attribute>
           <layout class="QVBoxLayout" name="verticalLayout_33">
            <property name="leftMargin">
             <number>0</number>
            </property>
            <property name="topMargin">
             <number>0</number>
            </property>
            <property name="rightMargin">
             <number>0</number>
            </property>
            <property name="bottomMargin">
             <number>0</number>
            </property>
           </layout>
          </widget>
         </widget>
        </item>
       </layout>
      </widget>
      <widget class="QWidget" name="SettingsTab">
       <attribute name="icon">
        <iconset resource="icons.qrc">
         <normaloff>:/Icons/icons/gear.svg</normaloff>:/Icons/icons/gear.svg</iconset>
       </attribute>
       <attribute name="title">
        <string>Settings</string>
       </attribute>
       <layout class="QGridLayout" name="gridLayout_8">
        <item row="0" column="3">
         <widget class="QTabWidget" name="settings_tabWidget">
          <property name="enabled">
           <bool>true</bool>
          </property>
          <property name="tabPosition">
           <enum>QTabWidget::South</enum>
          </property>
          <property name="currentIndex">
           <number>0</number>
          </property>
          <property name="elideMode">
           <enum>Qt::ElideNone</enum>
          </property>
          <property name="documentMode">
           <bool>false</bool>
          </property>
          <property name="tabBarAutoHide">
           <bool>false</bool>
          </property>
          <widget class="QWidget" name="tab_3">
           <attribute name="icon">
            <iconset resource="icons.qrc">
             <normaloff>:/Icons/icons/pf.svg</normaloff>:/Icons/icons/pf.svg</iconset>
           </attribute>
           <attribute name="title">
            <string>PF</string>
           </attribute>
           <attribute name="toolTip">
            <string>Power flow settings</string>
           </attribute>
           <layout class="QHBoxLayout" name="horizontalLayout_23">
            <item>
             <widget class="QFrame" name="frame_13">
              <property name="frameShape">
               <enum>QFrame::NoFrame</enum>
              </property>
              <property name="frameShadow">
               <enum>QFrame::Raised</enum>
              </property>
              <layout class="QGridLayout" name="gridLayout_9">
               <property name="topMargin">
                <number>0</number>
               </property>
               <item row="2" column="0">
                <widget class="QFrame" name="frame_19">
                 <property name="frameShape">
                  <enum>QFrame::NoFrame</enum>
                 </property>
                 <property name="frameShadow">
                  <enum>QFrame::Raised</enum>
                 </property>
                 <layout class="QGridLayout" name="gridLayout_22">
                  <item row="11" column="1">
                   <widget class="QSpinBox" name="max_iterations_spinBox">
                    <property name="toolTip">
                     <string>&lt;html&gt;&lt;head/&gt;&lt;body&gt;&lt;p&gt;Maximum numberof iterations to use.&lt;/p&gt;&lt;p&gt;&lt;br/&gt;&lt;/p&gt;&lt;p&gt;Tipical values: &lt;/p&gt;&lt;p&gt;Newton Raphson: 5&lt;/p&gt;&lt;p&gt;Levenberg-Marquards: 20&lt;/p&gt;&lt;p&gt;Fast decoupled: 10&lt;/p&gt;&lt;p&gt;Others: 20&lt;/p&gt;&lt;/body&gt;&lt;/html&gt;</string>
                    </property>
                    <property name="minimum">
                     <number>1</number>
                    </property>
                    <property name="maximum">
                     <number>1000</number>
                    </property>
                    <property name="value">
                     <number>40</number>
                    </property>
                   </widget>
                  </item>
                  <item row="3" column="0" colspan="2">
                   <widget class="QCheckBox" name="helm_retry_checkBox">
                    <property name="toolTip">
                     <string>&lt;html&gt;&lt;head/&gt;&lt;body&gt;&lt;p&gt;If the selected method does not converge, try a list of methods that may help&lt;/p&gt;&lt;/body&gt;&lt;/html&gt;</string>
                    </property>
                    <property name="text">
                     <string>Retry with other methods if failed</string>
                    </property>
                    <property name="checked">
                     <bool>true</bool>
                    </property>
                   </widget>
                  </item>
                  <item row="9" column="0">
                   <widget class="QLabel" name="label_5">
                    <property name="text">
                     <string>Precision</string>
                    </property>
                   </widget>
                  </item>
                  <item row="5" column="0" colspan="2">
                   <widget class="QCheckBox" name="ignore_single_node_islands_checkBox">
                    <property name="toolTip">
                     <string>If active, the islands of a single node are ignored.</string>
                    </property>
                    <property name="text">
                     <string>Ignore single node islands</string>
                    </property>
                    <property name="checked">
                     <bool>true</bool>
                    </property>
                   </widget>
                  </item>
                  <item row="2" column="0" colspan="2">
                   <widget class="QLabel" name="label_86">
                    <property name="text">
                     <string/>
                    </property>
                   </widget>
                  </item>
                  <item row="10" column="0">
                   <widget class="QLabel" name="label_11">
                    <property name="text">
                     <string>Acceleration</string>
                    </property>
                   </widget>
                  </item>
                  <item row="9" column="1">
                   <widget class="QSpinBox" name="tolerance_spinBox">
                    <property name="toolTip">
                     <string>&lt;html&gt;&lt;head/&gt;&lt;body&gt;&lt;p&gt;Exponent of the precission to use.&lt;/p&gt;&lt;p&gt;precision = 1x10^-factor&lt;/p&gt;&lt;p&gt;i.e.&lt;/p&gt;&lt;p&gt;factor=3&lt;/p&gt;&lt;p&gt;precision = 1e-3&lt;/p&gt;&lt;/body&gt;&lt;/html&gt;</string>
                    </property>
                    <property name="prefix">
                     <string>1e-</string>
                    </property>
                    <property name="minimum">
                     <number>1</number>
                    </property>
                    <property name="maximum">
                     <number>15</number>
                    </property>
                    <property name="value">
                     <number>4</number>
                    </property>
                   </widget>
                  </item>
                  <item row="12" column="1">
                   <widget class="QSpinBox" name="verbositySpinBox">
                    <property name="toolTip">
                     <string>Level of console information. 0: None, 1: some information, 2: all the information</string>
                    </property>
                    <property name="maximum">
                     <number>2</number>
                    </property>
                   </widget>
                  </item>
                  <item row="7" column="0" colspan="2">
                   <widget class="QCheckBox" name="use_voltage_guess_checkBox">
                    <property name="text">
                     <string>Use voltage guess</string>
                    </property>
                   </widget>
                  </item>
                  <item row="10" column="1">
                   <widget class="QDoubleSpinBox" name="muSpinBox">
                    <property name="toolTip">
                     <string>Factor by which multiply each jacobian result. In practice this is used to slow down troublesome solutions.</string>
                    </property>
                    <property name="decimals">
                     <number>4</number>
                    </property>
                    <property name="minimum">
                     <double>0.000100000000000</double>
                    </property>
                    <property name="maximum">
                     <double>1.000000000000000</double>
                    </property>
                    <property name="singleStep">
                     <double>0.100000000000000</double>
                    </property>
                    <property name="value">
                     <double>1.000000000000000</double>
                    </property>
                   </widget>
                  </item>
                  <item row="11" column="0">
                   <widget class="QLabel" name="label_6">
                    <property name="text">
                     <string>Max. iterations</string>
                    </property>
                   </widget>
                  </item>
                  <item row="1" column="0" colspan="2">
                   <widget class="QComboBox" name="solver_comboBox"/>
                  </item>
                  <item row="13" column="0" colspan="2">
                   <widget class="QLabel" name="label_22">
                    <property name="text">
                     <string/>
                    </property>
                   </widget>
                  </item>
                  <item row="4" column="0" colspan="2">
                   <widget class="QCheckBox" name="distributed_slack_checkBox">
                    <property name="toolTip">
                     <string>&lt;html&gt;&lt;head/&gt;&lt;body&gt;&lt;p&gt;If active, the slack power is distributed among the generators according to their installed power &amp;quot;Snom&amp;quot;&lt;/p&gt;&lt;/body&gt;&lt;/html&gt;</string>
                    </property>
                    <property name="text">
                     <string>Distributed slack</string>
                    </property>
                   </widget>
                  </item>
                  <item row="0" column="0">
                   <widget class="QLabel" name="label_2">
                    <property name="text">
                     <string>Solver</string>
                    </property>
                   </widget>
                  </item>
                  <item row="14" column="0">
                   <spacer name="verticalSpacer_10">
                    <property name="orientation">
                     <enum>Qt::Vertical</enum>
                    </property>
                    <property name="sizeHint" stdset="0">
                     <size>
                      <width>20</width>
                      <height>40</height>
                     </size>
                    </property>
                   </spacer>
                  </item>
                  <item row="6" column="0" colspan="2">
                   <widget class="QCheckBox" name="auto_precision_checkBox">
                    <property name="toolTip">
                     <string>If active, GridCal finds a precission that suits the magnitude of the power injections so that the power flow is meaningful</string>
                    </property>
                    <property name="text">
                     <string>Automatic precision</string>
                    </property>
                   </widget>
                  </item>
                  <item row="12" column="0">
                   <widget class="QLabel" name="label_23">
                    <property name="text">
                     <string>Verbosity</string>
                    </property>
                   </widget>
                  </item>
                  <item row="8" column="0" colspan="2">
                   <widget class="QLabel" name="label_87">
                    <property name="text">
                     <string/>
                    </property>
                   </widget>
                  </item>
                 </layout>
                </widget>
               </item>
               <item row="2" column="1">
                <widget class="QFrame" name="frame_36">
                 <property name="frameShape">
                  <enum>QFrame::NoFrame</enum>
                 </property>
                 <property name="frameShadow">
                  <enum>QFrame::Plain</enum>
                 </property>
                 <layout class="QVBoxLayout" name="verticalLayout_4">
                  <item>
                   <widget class="QLabel" name="label_48">
                    <property name="text">
                     <string>Reactive power control mode</string>
                    </property>
                   </widget>
                  </item>
                  <item>
                   <widget class="QComboBox" name="reactive_power_control_mode_comboBox"/>
                  </item>
                  <item>
                   <widget class="QLabel" name="label_64">
                    <property name="text">
                     <string/>
                    </property>
                   </widget>
                  </item>
                  <item>
                   <widget class="QLabel" name="label_50">
                    <property name="text">
                     <string>Transformer taps control mode</string>
                    </property>
                   </widget>
                  </item>
                  <item>
                   <widget class="QComboBox" name="taps_control_mode_comboBox"/>
                  </item>
                  <item>
                   <widget class="QLabel" name="label_65">
                    <property name="text">
                     <string/>
                    </property>
                   </widget>
                  </item>
                  <item>
                   <widget class="QCheckBox" name="temperature_correction_checkBox">
                    <property name="toolTip">
                     <string>Correct the branches resistance using the temperature</string>
                    </property>
                    <property name="text">
                     <string>Apply temperature correction</string>
                    </property>
                   </widget>
                  </item>
                  <item>
                   <widget class="QCheckBox" name="apply_impedance_tolerances_checkBox">
                    <property name="text">
                     <string>Apply impedance tolerances</string>
                    </property>
                   </widget>
                  </item>
                  <item>
                   <widget class="QCheckBox" name="dispatch_storage_checkBox">
                    <property name="toolTip">
                     <string>&lt;html&gt;&lt;head/&gt;&lt;body&gt;&lt;p&gt;When enabled, the storage devices beheave as actual storage devices taking into account their energy limitations when delivering power.&lt;/p&gt;&lt;p&gt;When disabled, the storage devices beheave exactly as controlled generators&lt;/p&gt;&lt;/body&gt;&lt;/html&gt;</string>
                    </property>
                    <property name="text">
                     <string>dispatch storage</string>
                    </property>
                   </widget>
                  </item>
                  <item>
                   <spacer name="verticalSpacer_14">
                    <property name="orientation">
                     <enum>Qt::Vertical</enum>
                    </property>
                    <property name="sizeHint" stdset="0">
                     <size>
                      <width>20</width>
                      <height>40</height>
                     </size>
                    </property>
                   </spacer>
                  </item>
                 </layout>
                </widget>
               </item>
               <item row="1" column="0" colspan="2">
                <widget class="Line" name="line_14">
                 <property name="palette">
                  <palette>
                   <active>
                    <colorrole role="WindowText">
                     <brush brushstyle="SolidPattern">
                      <color alpha="255">
                       <red>186</red>
                       <green>189</green>
                       <blue>182</blue>
                      </color>
                     </brush>
                    </colorrole>
                   </active>
                   <inactive>
                    <colorrole role="WindowText">
                     <brush brushstyle="SolidPattern">
                      <color alpha="255">
                       <red>186</red>
                       <green>189</green>
                       <blue>182</blue>
                      </color>
                     </brush>
                    </colorrole>
                   </inactive>
                   <disabled>
                    <colorrole role="WindowText">
                     <brush brushstyle="SolidPattern">
                      <color alpha="255">
                       <red>190</red>
                       <green>190</green>
                       <blue>190</blue>
                      </color>
                     </brush>
                    </colorrole>
                   </disabled>
                  </palette>
                 </property>
                 <property name="frameShadow">
                  <enum>QFrame::Plain</enum>
                 </property>
                 <property name="lineWidth">
                  <number>4</number>
                 </property>
                 <property name="orientation">
                  <enum>Qt::Horizontal</enum>
                 </property>
                </widget>
               </item>
               <item row="0" column="0" colspan="2">
                <widget class="QFrame" name="frame_20">
                 <property name="frameShape">
                  <enum>QFrame::NoFrame</enum>
                 </property>
                 <property name="frameShadow">
                  <enum>QFrame::Raised</enum>
                 </property>
                 <layout class="QHBoxLayout" name="horizontalLayout_9">
                  <property name="leftMargin">
                   <number>0</number>
                  </property>
                  <property name="topMargin">
                   <number>0</number>
                  </property>
                  <property name="rightMargin">
                   <number>0</number>
                  </property>
                  <property name="bottomMargin">
                   <number>0</number>
                  </property>
                  <item>
                   <widget class="QLabel" name="label_63">
                    <property name="minimumSize">
                     <size>
                      <width>24</width>
                      <height>24</height>
                     </size>
                    </property>
                    <property name="maximumSize">
                     <size>
                      <width>24</width>
                      <height>24</height>
                     </size>
                    </property>
                    <property name="text">
                     <string/>
                    </property>
                    <property name="pixmap">
                     <pixmap resource="icons.qrc">:/Icons/icons/pf.svg</pixmap>
                    </property>
                    <property name="scaledContents">
                     <bool>true</bool>
                    </property>
                   </widget>
                  </item>
                  <item>
                   <widget class="QLabel" name="label_17">
                    <property name="palette">
                     <palette>
                      <active>
                       <colorrole role="WindowText">
                        <brush brushstyle="SolidPattern">
                         <color alpha="255">
                          <red>85</red>
                          <green>87</green>
                          <blue>83</blue>
                         </color>
                        </brush>
                       </colorrole>
                      </active>
                      <inactive>
                       <colorrole role="WindowText">
                        <brush brushstyle="SolidPattern">
                         <color alpha="255">
                          <red>85</red>
                          <green>87</green>
                          <blue>83</blue>
                         </color>
                        </brush>
                       </colorrole>
                      </inactive>
                      <disabled>
                       <colorrole role="WindowText">
                        <brush brushstyle="SolidPattern">
                         <color alpha="255">
                          <red>190</red>
                          <green>190</green>
                          <blue>190</blue>
                         </color>
                        </brush>
                       </colorrole>
                      </disabled>
                     </palette>
                    </property>
                    <property name="font">
                     <font>
                      <pointsize>16</pointsize>
                     </font>
                    </property>
                    <property name="text">
                     <string>Power flow</string>
                    </property>
                    <property name="alignment">
                     <set>Qt::AlignBottom|Qt::AlignLeading|Qt::AlignLeft</set>
                    </property>
                   </widget>
                  </item>
                 </layout>
                </widget>
               </item>
              </layout>
             </widget>
            </item>
            <item>
             <spacer name="horizontalSpacer_5">
              <property name="orientation">
               <enum>Qt::Horizontal</enum>
              </property>
              <property name="sizeHint" stdset="0">
               <size>
                <width>40</width>
                <height>20</height>
               </size>
              </property>
             </spacer>
            </item>
           </layout>
          </widget>
          <widget class="QWidget" name="tab_5">
           <attribute name="icon">
            <iconset resource="icons.qrc">
             <normaloff>:/Icons/icons/continuation_power_flow.svg</normaloff>:/Icons/icons/continuation_power_flow.svg</iconset>
           </attribute>
           <attribute name="title">
            <string>CPF</string>
           </attribute>
           <layout class="QHBoxLayout" name="horizontalLayout_10">
            <item>
             <widget class="QFrame" name="frame_21">
              <property name="frameShape">
               <enum>QFrame::NoFrame</enum>
              </property>
              <property name="frameShadow">
               <enum>QFrame::Raised</enum>
              </property>
              <layout class="QGridLayout" name="gridLayout_2">
               <property name="topMargin">
                <number>0</number>
               </property>
               <item row="2" column="1" colspan="2">
                <widget class="QSpinBox" name="vs_max_iterations_spinBox">
                 <property name="minimum">
                  <number>1</number>
                 </property>
                 <property name="maximum">
                  <number>300</number>
                 </property>
                 <property name="value">
                  <number>20</number>
                 </property>
                </widget>
               </item>
               <item row="3" column="0">
                <widget class="QLabel" name="label_8">
                 <property name="text">
                  <string>Stop at</string>
                 </property>
                </widget>
               </item>
               <item row="15" column="0" colspan="3">
                <widget class="QLabel" name="label_25">
                 <property name="text">
                  <string>Refer to the NTC areas (Linear tab)</string>
                 </property>
                </widget>
               </item>
               <item row="3" column="1" colspan="2">
                <widget class="QComboBox" name="vc_stop_at_comboBox"/>
               </item>
               <item row="8" column="1" colspan="2">
                <widget class="QDoubleSpinBox" name="alpha_doubleSpinBox">
                 <property name="minimum">
                  <double>-99.000000000000000</double>
                 </property>
                 <property name="value">
                  <double>2.000000000000000</double>
                 </property>
                </widget>
               </item>
               <item row="1" column="0" colspan="3">
                <widget class="Line" name="line_17">
                 <property name="palette">
                  <palette>
                   <active>
                    <colorrole role="WindowText">
                     <brush brushstyle="SolidPattern">
                      <color alpha="255">
                       <red>186</red>
                       <green>189</green>
                       <blue>182</blue>
                      </color>
                     </brush>
                    </colorrole>
                   </active>
                   <inactive>
                    <colorrole role="WindowText">
                     <brush brushstyle="SolidPattern">
                      <color alpha="255">
                       <red>186</red>
                       <green>189</green>
                       <blue>182</blue>
                      </color>
                     </brush>
                    </colorrole>
                   </inactive>
                   <disabled>
                    <colorrole role="WindowText">
                     <brush brushstyle="SolidPattern">
                      <color alpha="255">
                       <red>190</red>
                       <green>190</green>
                       <blue>190</blue>
                      </color>
                     </brush>
                    </colorrole>
                   </disabled>
                  </palette>
                 </property>
                 <property name="frameShadow">
                  <enum>QFrame::Plain</enum>
                 </property>
                 <property name="lineWidth">
                  <number>4</number>
                 </property>
                 <property name="orientation">
                  <enum>Qt::Horizontal</enum>
                 </property>
                </widget>
               </item>
               <item row="11" column="1" colspan="2">
                <widget class="QComboBox" name="vs_departure_comboBox"/>
               </item>
               <item row="9" column="0">
                <widget class="QLabel" name="label_107">
                 <property name="text">
                  <string/>
                 </property>
                </widget>
               </item>
               <item row="11" column="0">
                <widget class="QLabel" name="label_19">
                 <property name="text">
                  <string>Now</string>
                 </property>
                </widget>
               </item>
               <item row="10" column="0" colspan="3">
                <widget class="QRadioButton" name="start_vs_from_selected_radioButton">
                 <property name="text">
                  <string>Use departure and target points from time series</string>
                 </property>
                </widget>
               </item>
               <item row="12" column="1" colspan="2">
                <widget class="QComboBox" name="vs_target_comboBox"/>
               </item>
               <item row="14" column="0" colspan="3">
                <widget class="QRadioButton" name="atcRadioButton">
                 <property name="text">
                  <string>Available transfer capacity</string>
                 </property>
                </widget>
               </item>
               <item row="4" column="0">
                <widget class="QLabel" name="label_106">
                 <property name="text">
                  <string/>
                 </property>
                </widget>
               </item>
               <item row="8" column="0">
                <widget class="QLabel" name="label_18">
                 <property name="text">
                  <string>&lt;html&gt;&lt;head/&gt;&lt;body&gt;&lt;p&gt;Lambda factor&lt;/p&gt;&lt;/body&gt;&lt;/html&gt;</string>
                 </property>
                </widget>
               </item>
               <item row="2" column="0">
                <widget class="QLabel" name="label_29">
                 <property name="text">
                  <string>Max. Iterations</string>
                 </property>
                </widget>
               </item>
               <item row="12" column="0">
                <widget class="QLabel" name="label_20">
                 <property name="text">
                  <string>Target</string>
                 </property>
                </widget>
               </item>
               <item row="13" column="0">
                <widget class="QLabel" name="label_108">
                 <property name="text">
                  <string/>
                 </property>
                </widget>
               </item>
               <item row="0" column="0" colspan="3">
                <widget class="QFrame" name="frame_44">
                 <property name="frameShape">
                  <enum>QFrame::NoFrame</enum>
                 </property>
                 <property name="frameShadow">
                  <enum>QFrame::Raised</enum>
                 </property>
                 <layout class="QHBoxLayout" name="horizontalLayout_16">
                  <property name="leftMargin">
                   <number>0</number>
                  </property>
                  <property name="topMargin">
                   <number>0</number>
                  </property>
                  <property name="rightMargin">
                   <number>0</number>
                  </property>
                  <property name="bottomMargin">
                   <number>0</number>
                  </property>
                  <item>
                   <widget class="QLabel" name="label_74">
                    <property name="minimumSize">
                     <size>
                      <width>24</width>
                      <height>24</height>
                     </size>
                    </property>
                    <property name="maximumSize">
                     <size>
                      <width>24</width>
                      <height>24</height>
                     </size>
                    </property>
                    <property name="text">
                     <string/>
                    </property>
                    <property name="pixmap">
                     <pixmap resource="icons.qrc">:/Icons/icons/continuation_power_flow.svg</pixmap>
                    </property>
                    <property name="scaledContents">
                     <bool>true</bool>
                    </property>
                   </widget>
                  </item>
                  <item>
                   <widget class="QLabel" name="label_46">
                    <property name="palette">
                     <palette>
                      <active>
                       <colorrole role="WindowText">
                        <brush brushstyle="SolidPattern">
                         <color alpha="255">
                          <red>85</red>
                          <green>87</green>
                          <blue>83</blue>
                         </color>
                        </brush>
                       </colorrole>
                      </active>
                      <inactive>
                       <colorrole role="WindowText">
                        <brush brushstyle="SolidPattern">
                         <color alpha="255">
                          <red>85</red>
                          <green>87</green>
                          <blue>83</blue>
                         </color>
                        </brush>
                       </colorrole>
                      </inactive>
                      <disabled>
                       <colorrole role="WindowText">
                        <brush brushstyle="SolidPattern">
                         <color alpha="255">
                          <red>190</red>
                          <green>190</green>
                          <blue>190</blue>
                         </color>
                        </brush>
                       </colorrole>
                      </disabled>
                     </palette>
                    </property>
                    <property name="font">
                     <font>
                      <pointsize>16</pointsize>
                     </font>
                    </property>
                    <property name="text">
                     <string>Continuation power flow</string>
                    </property>
                    <property name="alignment">
                     <set>Qt::AlignBottom|Qt::AlignLeading|Qt::AlignLeft</set>
                    </property>
                   </widget>
                  </item>
                 </layout>
                </widget>
               </item>
               <item row="5" column="0" colspan="3">
                <widget class="QLabel" name="label_67">
                 <property name="font">
                  <font>
                   <pointsize>12</pointsize>
                  </font>
                 </property>
                 <property name="text">
                  <string>Simulation mode</string>
                 </property>
                </widget>
               </item>
               <item row="7" column="0" colspan="3">
                <widget class="QRadioButton" name="start_vs_from_default_radioButton">
                 <property name="text">
                  <string>Use alpha target from current situation</string>
                 </property>
                 <property name="checked">
                  <bool>true</bool>
                 </property>
                </widget>
               </item>
               <item row="16" column="0" colspan="3">
                <spacer name="verticalSpacer_7">
                 <property name="orientation">
                  <enum>Qt::Vertical</enum>
                 </property>
                 <property name="sizeHint" stdset="0">
                  <size>
                   <width>20</width>
                   <height>40</height>
                  </size>
                 </property>
                </spacer>
               </item>
              </layout>
             </widget>
            </item>
            <item>
             <spacer name="horizontalSpacer_24">
              <property name="orientation">
               <enum>Qt::Horizontal</enum>
              </property>
              <property name="sizeHint" stdset="0">
               <size>
                <width>589</width>
                <height>20</height>
               </size>
              </property>
             </spacer>
            </item>
           </layout>
          </widget>
          <widget class="QWidget" name="tab_4">
           <attribute name="icon">
            <iconset resource="icons.qrc">
             <normaloff>:/Icons/icons/dcopf.svg</normaloff>:/Icons/icons/dcopf.svg</iconset>
           </attribute>
           <attribute name="title">
            <string>OPF</string>
           </attribute>
           <attribute name="toolTip">
            <string>Optimal power flow settings</string>
           </attribute>
           <layout class="QGridLayout" name="gridLayout_10">
            <item row="1" column="0">
             <spacer name="verticalSpacer_2">
              <property name="orientation">
               <enum>Qt::Vertical</enum>
              </property>
              <property name="sizeHint" stdset="0">
               <size>
                <width>20</width>
                <height>260</height>
               </size>
              </property>
             </spacer>
            </item>
            <item row="0" column="4">
             <spacer name="horizontalSpacer_10">
              <property name="orientation">
               <enum>Qt::Horizontal</enum>
              </property>
              <property name="sizeHint" stdset="0">
               <size>
                <width>40</width>
                <height>20</height>
               </size>
              </property>
             </spacer>
            </item>
            <item row="0" column="0">
             <widget class="QFrame" name="frame_30">
              <property name="frameShape">
               <enum>QFrame::NoFrame</enum>
              </property>
              <property name="frameShadow">
               <enum>QFrame::Raised</enum>
              </property>
              <layout class="QVBoxLayout" name="verticalLayout_20">
               <property name="topMargin">
                <number>0</number>
               </property>
               <item>
                <widget class="QFrame" name="frame_43">
                 <property name="frameShape">
                  <enum>QFrame::NoFrame</enum>
                 </property>
                 <property name="frameShadow">
                  <enum>QFrame::Raised</enum>
                 </property>
                 <layout class="QHBoxLayout" name="horizontalLayout_15">
                  <property name="leftMargin">
                   <number>0</number>
                  </property>
                  <property name="topMargin">
                   <number>0</number>
                  </property>
                  <property name="rightMargin">
                   <number>0</number>
                  </property>
                  <property name="bottomMargin">
                   <number>0</number>
                  </property>
                  <item>
                   <widget class="QLabel" name="label_72">
                    <property name="minimumSize">
                     <size>
                      <width>24</width>
                      <height>24</height>
                     </size>
                    </property>
                    <property name="maximumSize">
                     <size>
                      <width>24</width>
                      <height>24</height>
                     </size>
                    </property>
                    <property name="text">
                     <string/>
                    </property>
                    <property name="pixmap">
                     <pixmap resource="icons.qrc">:/Icons/icons/dcopf.svg</pixmap>
                    </property>
                    <property name="scaledContents">
                     <bool>true</bool>
                    </property>
                   </widget>
                  </item>
                  <item>
                   <widget class="QLabel" name="label_73">
                    <property name="palette">
                     <palette>
                      <active>
                       <colorrole role="WindowText">
                        <brush brushstyle="SolidPattern">
                         <color alpha="255">
                          <red>85</red>
                          <green>87</green>
                          <blue>83</blue>
                         </color>
                        </brush>
                       </colorrole>
                      </active>
                      <inactive>
                       <colorrole role="WindowText">
                        <brush brushstyle="SolidPattern">
                         <color alpha="255">
                          <red>85</red>
                          <green>87</green>
                          <blue>83</blue>
                         </color>
                        </brush>
                       </colorrole>
                      </inactive>
                      <disabled>
                       <colorrole role="WindowText">
                        <brush brushstyle="SolidPattern">
                         <color alpha="255">
                          <red>190</red>
                          <green>190</green>
                          <blue>190</blue>
                         </color>
                        </brush>
                       </colorrole>
                      </disabled>
                     </palette>
                    </property>
                    <property name="font">
                     <font>
                      <pointsize>16</pointsize>
                     </font>
                    </property>
                    <property name="text">
                     <string>Optimal Power Flow</string>
                    </property>
                    <property name="alignment">
                     <set>Qt::AlignBottom|Qt::AlignLeading|Qt::AlignLeft</set>
                    </property>
                   </widget>
                  </item>
                 </layout>
                </widget>
               </item>
               <item>
                <widget class="Line" name="line_16">
                 <property name="palette">
                  <palette>
                   <active>
                    <colorrole role="WindowText">
                     <brush brushstyle="SolidPattern">
                      <color alpha="255">
                       <red>186</red>
                       <green>189</green>
                       <blue>182</blue>
                      </color>
                     </brush>
                    </colorrole>
                   </active>
                   <inactive>
                    <colorrole role="WindowText">
                     <brush brushstyle="SolidPattern">
                      <color alpha="255">
                       <red>186</red>
                       <green>189</green>
                       <blue>182</blue>
                      </color>
                     </brush>
                    </colorrole>
                   </inactive>
                   <disabled>
                    <colorrole role="WindowText">
                     <brush brushstyle="SolidPattern">
                      <color alpha="255">
                       <red>190</red>
                       <green>190</green>
                       <blue>190</blue>
                      </color>
                     </brush>
                    </colorrole>
                   </disabled>
                  </palette>
                 </property>
                 <property name="frameShadow">
                  <enum>QFrame::Plain</enum>
                 </property>
                 <property name="lineWidth">
                  <number>4</number>
                 </property>
                 <property name="orientation">
                  <enum>Qt::Horizontal</enum>
                 </property>
                </widget>
               </item>
               <item>
                <widget class="QFrame" name="frame_2">
                 <property name="frameShape">
                  <enum>QFrame::NoFrame</enum>
                 </property>
                 <property name="frameShadow">
                  <enum>QFrame::Raised</enum>
                 </property>
                 <layout class="QGridLayout" name="gridLayout_3">
                  <item row="6" column="0" colspan="2">
                   <widget class="QCheckBox" name="skipOpfGenerationLimitsCheckBox">
                    <property name="text">
                     <string>Skip generation limits</string>
                    </property>
                   </widget>
                  </item>
                  <item row="0" column="1">
                   <widget class="QComboBox" name="lpf_solver_comboBox">
                    <property name="toolTip">
                     <string>Choose the optimal power flow method</string>
                    </property>
                   </widget>
                  </item>
                  <item row="5" column="1">
                   <widget class="QDoubleSpinBox" name="opfContingencyToleranceSpinBox">
                    <property name="toolTip">
                     <string>LODF matrix tolerance choosing contingencies</string>
                    </property>
                    <property name="decimals">
                     <number>4</number>
                    </property>
                    <property name="value">
                     <double>0.050000000000000</double>
                    </property>
                   </widget>
                  </item>
                  <item row="1" column="1">
                   <widget class="QComboBox" name="opf_time_grouping_comboBox">
                    <property name="toolTip">
                     <string>&lt;html&gt;&lt;head/&gt;&lt;body&gt;&lt;p&gt;Choose the time grouping to possibly shorten the solution time.&lt;/p&gt;&lt;p&gt;This splits the time series by week, month, etc. and the subproblems are solved sequentially.&lt;/p&gt;&lt;/body&gt;&lt;/html&gt;</string>
                    </property>
                   </widget>
                  </item>
                  <item row="2" column="1">
                   <widget class="QComboBox" name="opfZonalGroupByComboBox"/>
                  </item>
                  <item row="5" column="0">
                   <widget class="QLabel" name="label_104">
                    <property name="text">
                     <string>Contingency tolerance</string>
                    </property>
                   </widget>
                  </item>
                  <item row="3" column="1">
                   <widget class="QComboBox" name="mip_solver_comboBox">
                    <property name="toolTip">
                     <string>Choose the external mixed integer programming solver</string>
                    </property>
                   </widget>
                  </item>
                  <item row="4" column="1">
                   <widget class="QSpinBox" name="opfTolSpinBox">
                    <property name="prefix">
                     <string>1e</string>
                    </property>
                    <property name="minimum">
                     <number>-99</number>
                    </property>
                   </widget>
                  </item>
                  <item row="3" column="0">
                   <widget class="QLabel" name="label_10">
                    <property name="text">
                     <string>MIP solver</string>
                    </property>
                   </widget>
                  </item>
                  <item row="4" column="0">
                   <widget class="QLabel" name="label_44">
                    <property name="text">
                     <string>Convergence tolerance</string>
                    </property>
                   </widget>
                  </item>
                  <item row="2" column="0">
                   <widget class="QLabel" name="label_103">
                    <property name="text">
                     <string>Zone grouping</string>
                    </property>
                   </widget>
                  </item>
                  <item row="0" column="0">
                   <widget class="QLabel" name="label_42">
                    <property name="text">
                     <string>Method</string>
                    </property>
                   </widget>
                  </item>
                  <item row="7" column="0" colspan="2">
                   <widget class="QCheckBox" name="considerContingenciesOpfCheckBox">
                    <property name="text">
                     <string>Consider contingencies</string>
                    </property>
                   </widget>
                  </item>
                  <item row="1" column="0">
                   <widget class="QLabel" name="label_4">
                    <property name="text">
                     <string>Time grouping</string>
                    </property>
                   </widget>
                  </item>
                  <item row="8" column="0" colspan="2">
                   <widget class="QCheckBox" name="opfMaximizeExcahngeCheckBox">
                    <property name="text">
                     <string>Maximize area exchange</string>
                    </property>
                   </widget>
                  </item>
                 </layout>
                </widget>
               </item>
               <item>
                <spacer name="verticalSpacer_18">
                 <property name="orientation">
                  <enum>Qt::Vertical</enum>
                 </property>
                 <property name="sizeHint" stdset="0">
                  <size>
                   <width>20</width>
                   <height>365</height>
                  </size>
                 </property>
                </spacer>
               </item>
              </layout>
             </widget>
            </item>
            <item row="0" column="1" rowspan="2">
             <widget class="QFrame" name="frame_65">
              <property name="frameShape">
               <enum>QFrame::NoFrame</enum>
              </property>
              <property name="frameShadow">
               <enum>QFrame::Raised</enum>
              </property>
              <layout class="QGridLayout" name="gridLayout_15">
<<<<<<< HEAD
               <property name="topMargin">
                <number>0</number>
               </property>
=======
               <item row="8" column="1">
                <spacer name="verticalSpacer_17">
                 <property name="orientation">
                  <enum>Qt::Vertical</enum>
                 </property>
                 <property name="sizeHint" stdset="0">
                  <size>
                   <width>20</width>
                   <height>365</height>
                  </size>
                 </property>
                </spacer>
               </item>
               <item row="2" column="0" rowspan="2" colspan="3">
                <widget class="QFrame" name="frame_67">
                 <property name="frameShape">
                  <enum>QFrame::NoFrame</enum>
                 </property>
                 <property name="frameShadow">
                  <enum>QFrame::Raised</enum>
                 </property>
                 <layout class="QGridLayout" name="gridLayout_24">
                  <item row="5" column="1">
                   <widget class="QSpinBox" name="ntcOpfTolSpinBox">
                    <property name="toolTip">
                     <string>This value determines if the convergence is reached</string>
                    </property>
                    <property name="suffix">
                     <string/>
                    </property>
                    <property name="prefix">
                     <string>1e</string>
                    </property>
                    <property name="minimum">
                     <number>-99</number>
                    </property>
                    <property name="value">
                     <number>-3</number>
                    </property>
                   </widget>
                  </item>
                  <item row="6" column="1">
                   <widget class="QSpinBox" name="trmSpinBox">
                    <property name="suffix">
                     <string> MW</string>
                    </property>
                    <property name="maximum">
                     <number>1500</number>
                    </property>
                    <property name="singleStep">
                     <number>10</number>
                    </property>
                    <property name="value">
                     <number>400</number>
                    </property>
                    <property name="displayIntegerBase">
                     <number>10</number>
                    </property>
                   </widget>
                  </item>
                  <item row="6" column="0">
                   <widget class="QLabel" name="label_23">
                    <property name="toolTip">
                     <string>Transmission reliability margin (TRM)</string>
                    </property>
                    <property name="text">
                     <string>Transmission reliability margin (TRM)</string>
                    </property>
                   </widget>
                  </item>
                  <item row="4" column="0">
                   <widget class="QCheckBox" name="ntcFeasibilityCheckCheckBox">
                    <property name="text">
                     <string>Check feasibility</string>
                    </property>
                    <property name="checked">
                     <bool>false</bool>
                    </property>
                   </widget>
                  </item>
                  <item row="2" column="0" colspan="2">
                   <widget class="QCheckBox" name="skipNtcGenerationLimitsCheckBox">
                    <property name="toolTip">
                     <string>If activated, the generation limits are not considered</string>
                    </property>
                    <property name="text">
                     <string>Skip generation limits</string>
                    </property>
                    <property name="checked">
                     <bool>true</bool>
                    </property>
                   </widget>
                  </item>
                  <item row="3" column="0">
                   <widget class="QCheckBox" name="ntcDispatchAllAreasCheckBox">
                    <property name="text">
                     <string>Dispatch all areas</string>
                    </property>
                   </widget>
                  </item>
                  <item row="5" column="0">
                   <widget class="QLabel" name="label_101">
                    <property name="toolTip">
                     <string>&lt;html&gt;&lt;head/&gt;&lt;body&gt;&lt;p&gt;This tolerance determines the maximum value of a slack variable that produces an error&lt;/p&gt;&lt;/body&gt;&lt;/html&gt;</string>
                    </property>
                    <property name="text">
                     <string>Slack variables' tolerance</string>
                    </property>
                   </widget>
                  </item>
                  <item row="0" column="0" colspan="2">
                   <widget class="QRadioButton" name="proportionalRedispatchRadioButton">
                    <property name="toolTip">
                     <string>The generation is modified as a linear combination of it's current dispatch</string>
                    </property>
                    <property name="text">
                     <string>Proportional redispatch</string>
                    </property>
                    <property name="checked">
                     <bool>true</bool>
                    </property>
                   </widget>
                  </item>
                  <item row="1" column="0" colspan="2">
                   <widget class="QRadioButton" name="optimalRedispatchRadioButton">
                    <property name="toolTip">
                     <string>The generation is modified so that the transference is maximal.</string>
                    </property>
                    <property name="text">
                     <string>Optimal dispatch</string>
                    </property>
                    <property name="checked">
                     <bool>false</bool>
                    </property>
                   </widget>
                  </item>
                 </layout>
                </widget>
               </item>
               <item row="4" column="0" colspan="3">
                <widget class="QFrame" name="frame_51">
                 <property name="frameShape">
                  <enum>QFrame::NoFrame</enum>
                 </property>
                 <property name="frameShadow">
                  <enum>QFrame::Raised</enum>
                 </property>
                 <layout class="QGridLayout" name="gridLayout_25">
                  <item row="0" column="0">
                   <widget class="QLabel" name="label_64">
                    <property name="font">
                     <font>
                      <weight>75</weight>
                      <bold>true</bold>
                     </font>
                    </property>
                    <property name="toolTip">
                     <string>Determine the branches that enter the optimization</string>
                    </property>
                    <property name="text">
                     <string>Branch monitoring selection criteria</string>
                    </property>
                   </widget>
                  </item>
                  <item row="1" column="0">
                   <widget class="QRadioButton" name="ntcSelectBasedOnExchangeSensitivityRadioButton">
                    <property name="toolTip">
                     <string>&lt;html&gt;&lt;head/&gt;&lt;body&gt;&lt;p&gt;A branch is monitored solely based on its contribution to the inter-area excahge sensitivity. Therefore a branch is selected if it's alpha value is greater than the set alpha %&lt;/p&gt;&lt;/body&gt;&lt;/html&gt;</string>
                    </property>
                    <property name="text">
                     <string>Branch exchange sensitivity (α)</string>
                    </property>
                    <property name="checked">
                     <bool>true</bool>
                    </property>
                   </widget>
                  </item>
                  <item row="1" column="1">
                   <widget class="QSpinBox" name="ntcAlphaSpinBox">
                    <property name="toolTip">
                     <string>Minimum exchange contribution (Alpha)</string>
                    </property>
                    <property name="suffix">
                     <string>%</string>
                    </property>
                    <property name="maximum">
                     <number>100</number>
                    </property>
                    <property name="value">
                     <number>5</number>
                    </property>
                   </widget>
                  </item>
                  <item row="2" column="0">
                   <widget class="QRadioButton" name="ntcSelectBasedOnAcerCriteriaRadioButton">
                    <property name="toolTip">
                     <string>&lt;html&gt;&lt;head/&gt;&lt;body&gt;&lt;p&gt;This criteria springs from the ACER (Agency for the Cooperation for Energy Regulators).&lt;/p&gt;&lt;p&gt;It determines that a branch is only relevant to be considered in a NTC calculation if the flow due to the exchange is over a percentage (70%) &lt;/p&gt;&lt;p&gt;&lt;br/&gt;&lt;/p&gt;&lt;p&gt;A branch is monitored only if:&lt;/p&gt;&lt;p&gt;(branch_rate * 70%) / branch_alpha &amp;lt;= total exchange rating&lt;/p&gt;&lt;/body&gt;&lt;/html&gt;</string>
                    </property>
                    <property name="text">
                     <string>Branch rating contribution (ACER)</string>
                    </property>
                   </widget>
                  </item>
                  <item row="2" column="1">
                   <widget class="QSpinBox" name="ntcLoadRuleSpinBox">
                    <property name="suffix">
                     <string>%</string>
                    </property>
                    <property name="maximum">
                     <number>100</number>
                    </property>
                    <property name="value">
                     <number>70</number>
                    </property>
                   </widget>
                  </item>
                 </layout>
                </widget>
               </item>
>>>>>>> 3713909f
               <item row="0" column="0">
                <widget class="QLabel" name="label_97">
                 <property name="minimumSize">
                  <size>
                   <width>24</width>
                   <height>24</height>
                  </size>
                 </property>
                 <property name="maximumSize">
                  <size>
                   <width>24</width>
                   <height>24</height>
                  </size>
                 </property>
                 <property name="text">
                  <string/>
                 </property>
                 <property name="pixmap">
                  <pixmap resource="icons.qrc">:/Icons/icons/ntc_opf.svg</pixmap>
                 </property>
                 <property name="scaledContents">
                  <bool>true</bool>
                 </property>
                </widget>
               </item>
               <item row="0" column="1" colspan="2">
                <widget class="QLabel" name="label_96">
                 <property name="palette">
                  <palette>
                   <active>
                    <colorrole role="WindowText">
                     <brush brushstyle="SolidPattern">
                      <color alpha="255">
                       <red>85</red>
                       <green>87</green>
                       <blue>83</blue>
                      </color>
                     </brush>
                    </colorrole>
                   </active>
                   <inactive>
                    <colorrole role="WindowText">
                     <brush brushstyle="SolidPattern">
                      <color alpha="255">
                       <red>85</red>
                       <green>87</green>
                       <blue>83</blue>
                      </color>
                     </brush>
                    </colorrole>
                   </inactive>
                   <disabled>
                    <colorrole role="WindowText">
                     <brush brushstyle="SolidPattern">
                      <color alpha="255">
                       <red>190</red>
                       <green>190</green>
                       <blue>190</blue>
                      </color>
                     </brush>
                    </colorrole>
                   </disabled>
                  </palette>
                 </property>
                 <property name="font">
                  <font>
                   <pointsize>16</pointsize>
                  </font>
                 </property>
                 <property name="text">
                  <string>NTC optimization</string>
                 </property>
                </widget>
               </item>
               <item row="5" column="0" rowspan="2" colspan="3">
                <widget class="QFrame" name="frame_4">
                 <property name="frameShape">
                  <enum>QFrame::NoFrame</enum>
                 </property>
                 <property name="frameShadow">
                  <enum>QFrame::Raised</enum>
                 </property>
                 <property name="lineWidth">
                  <number>1</number>
                 </property>
                 <layout class="QGridLayout" name="gridLayout_5">
                  <item row="4" column="1">
                   <widget class="QDoubleSpinBox" name="contingencyGenerationThresholdDoubleSpinBox">
                    <property name="toolTip">
                     <string>Generation power to trip as contingency</string>
                    </property>
                    <property name="suffix">
                     <string> MW</string>
                    </property>
                    <property name="decimals">
                     <number>0</number>
                    </property>
                    <property name="maximum">
                     <double>5000.000000000000000</double>
                    </property>
                    <property name="singleStep">
                     <double>50.000000000000000</double>
                    </property>
                    <property name="value">
                     <double>1000.000000000000000</double>
                    </property>
                   </widget>
                  </item>
                  <item row="3" column="0">
                   <widget class="QCheckBox" name="considerContingenciesGeneratorOpfCheckBox">
                    <property name="text">
                     <string>Consider generator contingencies</string>
                    </property>
                    <property name="checked">
                     <bool>true</bool>
                    </property>
                   </widget>
                  </item>
                  <item row="4" column="0">
                   <widget class="QLabel" name="contingencyPowerTripLabel">
                    <property name="text">
                     <string>Generation power contingency</string>
                    </property>
                   </widget>
                  </item>
                  <item row="0" column="0">
                   <widget class="QLabel" name="label_105">
                    <property name="font">
                     <font>
                      <weight>75</weight>
                      <bold>true</bold>
                     </font>
                    </property>
                    <property name="text">
                     <string>Contingencies</string>
                    </property>
                   </widget>
                  </item>
                  <item row="1" column="0">
                   <widget class="QCheckBox" name="considerContingenciesNtcOpfCheckBox">
                    <property name="toolTip">
                     <string>If activated, the N-1 contingencies are considered</string>
                    </property>
                    <property name="text">
                     <string>Consider branch contingencies</string>
                    </property>
                    <property name="checked">
                     <bool>true</bool>
                    </property>
                   </widget>
                  </item>
                  <item row="2" column="0">
                   <widget class="QCheckBox" name="considerContingenciesHvdcOpfCheckBox">
                    <property name="text">
                     <string>Consider hvdc contingencies</string>
                    </property>
                    <property name="checked">
                     <bool>true</bool>
                    </property>
                   </widget>
                  </item>
                 </layout>
                </widget>
               </item>
               <item row="2" column="3">
                <widget class="QFrame" name="frame_68">
                 <property name="frameShape">
                  <enum>QFrame::NoFrame</enum>
                 </property>
                 <property name="frameShadow">
                  <enum>QFrame::Raised</enum>
                 </property>
                 <layout class="QFormLayout" name="formLayout">
                  <item row="0" column="0" colspan="2">
                   <widget class="QLabel" name="label_102">
                    <property name="font">
                     <font>
                      <weight>75</weight>
                      <bold>true</bold>
                     </font>
                    </property>
                    <property name="text">
                     <string>Objective function weights</string>
                    </property>
                   </widget>
                  </item>
                  <item row="1" column="0">
                   <widget class="QLabel" name="label_26">
                    <property name="text">
                     <string>Power shift</string>
                    </property>
                   </widget>
                  </item>
                  <item row="1" column="1">
                   <widget class="QSpinBox" name="weightPowerShiftSpinBox">
                    <property name="suffix">
                     <string/>
                    </property>
                    <property name="prefix">
                     <string>1e</string>
                    </property>
                    <property name="minimum">
                     <number>-99</number>
                    </property>
                    <property name="value">
                     <number>5</number>
                    </property>
                   </widget>
                  </item>
                  <item row="2" column="0">
                   <widget class="QLabel" name="label_40">
                    <property name="text">
                     <string>Generation cost</string>
                    </property>
                   </widget>
                  </item>
                  <item row="2" column="1">
                   <widget class="QSpinBox" name="weightGenCostSpinBox">
                    <property name="suffix">
                     <string/>
                    </property>
                    <property name="prefix">
                     <string>1e</string>
                    </property>
                    <property name="minimum">
                     <number>-99</number>
                    </property>
                    <property name="value">
                     <number>2</number>
                    </property>
                   </widget>
                  </item>
                  <item row="3" column="0">
                   <widget class="QLabel" name="label_98">
                    <property name="text">
                     <string>Overloads</string>
                    </property>
                   </widget>
                  </item>
                  <item row="3" column="1">
                   <widget class="QSpinBox" name="weightsOverloadsSpinBox">
                    <property name="suffix">
                     <string/>
                    </property>
                    <property name="prefix">
                     <string>1e</string>
                    </property>
                    <property name="minimum">
                     <number>-99</number>
                    </property>
                    <property name="value">
                     <number>3</number>
                    </property>
                   </widget>
                  </item>
                 </layout>
                </widget>
               </item>
               <item row="1" column="0" colspan="4">
                <widget class="Line" name="line_27">
                 <property name="palette">
                  <palette>
                   <active>
                    <colorrole role="WindowText">
                     <brush brushstyle="SolidPattern">
                      <color alpha="255">
                       <red>186</red>
                       <green>189</green>
                       <blue>182</blue>
                      </color>
                     </brush>
                    </colorrole>
                   </active>
                   <inactive>
                    <colorrole role="WindowText">
                     <brush brushstyle="SolidPattern">
                      <color alpha="255">
                       <red>186</red>
                       <green>189</green>
                       <blue>182</blue>
                      </color>
                     </brush>
                    </colorrole>
                   </inactive>
                   <disabled>
                    <colorrole role="WindowText">
                     <brush brushstyle="SolidPattern">
                      <color alpha="255">
                       <red>190</red>
                       <green>190</green>
                       <blue>190</blue>
                      </color>
                     </brush>
                    </colorrole>
                   </disabled>
                  </palette>
                 </property>
                 <property name="frameShadow">
                  <enum>QFrame::Plain</enum>
                 </property>
                 <property name="lineWidth">
                  <number>4</number>
                 </property>
                 <property name="orientation">
                  <enum>Qt::Horizontal</enum>
                 </property>
                </widget>
               </item>
              </layout>
             </widget>
            </item>
           </layout>
          </widget>
          <widget class="QWidget" name="tab_9">
           <attribute name="icon">
            <iconset resource="icons.qrc">
             <normaloff>:/Icons/icons/ptdf.svg</normaloff>:/Icons/icons/ptdf.svg</iconset>
           </attribute>
           <attribute name="title">
            <string>Linear</string>
           </attribute>
           <attribute name="toolTip">
            <string>Linear calculations related settings</string>
           </attribute>
           <layout class="QHBoxLayout" name="horizontalLayout_8">
            <item>
             <widget class="QFrame" name="frame_64">
              <property name="frameShape">
               <enum>QFrame::NoFrame</enum>
              </property>
              <property name="frameShadow">
               <enum>QFrame::Raised</enum>
              </property>
              <layout class="QGridLayout" name="gridLayout_13">
<<<<<<< HEAD
               <property name="topMargin">
                <number>0</number>
               </property>
               <item row="7" column="0" colspan="2">
                <widget class="QFrame" name="frame_66">
                 <property name="frameShape">
                  <enum>QFrame::NoFrame</enum>
=======
               <item row="6" column="0" colspan="2">
                <widget class="Line" name="line_23">
                 <property name="palette">
                  <palette>
                   <active>
                    <colorrole role="WindowText">
                     <brush brushstyle="SolidPattern">
                      <color alpha="255">
                       <red>186</red>
                       <green>189</green>
                       <blue>182</blue>
                      </color>
                     </brush>
                    </colorrole>
                   </active>
                   <inactive>
                    <colorrole role="WindowText">
                     <brush brushstyle="SolidPattern">
                      <color alpha="255">
                       <red>186</red>
                       <green>189</green>
                       <blue>182</blue>
                      </color>
                     </brush>
                    </colorrole>
                   </inactive>
                   <disabled>
                    <colorrole role="WindowText">
                     <brush brushstyle="SolidPattern">
                      <color alpha="255">
                       <red>190</red>
                       <green>190</green>
                       <blue>190</blue>
                      </color>
                     </brush>
                    </colorrole>
                   </disabled>
                  </palette>
>>>>>>> 3713909f
                 </property>
                 <property name="frameShadow">
                  <enum>QFrame::Plain</enum>
                 </property>
                 <property name="lineWidth">
                  <number>4</number>
                 </property>
                 <property name="orientation">
                  <enum>Qt::Horizontal</enum>
                 </property>
                </widget>
               </item>
               <item row="5" column="1">
                <widget class="QLabel" name="label_61">
                 <property name="palette">
                  <palette>
                   <active>
                    <colorrole role="WindowText">
                     <brush brushstyle="SolidPattern">
                      <color alpha="255">
                       <red>85</red>
                       <green>87</green>
                       <blue>83</blue>
                      </color>
                     </brush>
                    </colorrole>
                   </active>
                   <inactive>
                    <colorrole role="WindowText">
                     <brush brushstyle="SolidPattern">
                      <color alpha="255">
                       <red>85</red>
                       <green>87</green>
                       <blue>83</blue>
                      </color>
                     </brush>
                    </colorrole>
                   </inactive>
                   <disabled>
                    <colorrole role="WindowText">
                     <brush brushstyle="SolidPattern">
                      <color alpha="255">
                       <red>190</red>
                       <green>190</green>
                       <blue>190</blue>
                      </color>
                     </brush>
                    </colorrole>
                   </disabled>
                  </palette>
                 </property>
                 <property name="font">
                  <font>
                   <pointsize>16</pointsize>
                  </font>
                 </property>
                 <property name="text">
                  <string>Linear NTC</string>
                 </property>
                </widget>
               </item>
               <item row="10" column="0" colspan="2">
                <spacer name="verticalSpacer_9">
                 <property name="orientation">
                  <enum>Qt::Vertical</enum>
                 </property>
                 <property name="sizeHint" stdset="0">
                  <size>
                   <width>20</width>
                   <height>150</height>
                  </size>
                 </property>
                </spacer>
               </item>
               <item row="7" column="0" colspan="2">
                <widget class="QFrame" name="frame_66">
                 <property name="frameShape">
                  <enum>QFrame::NoFrame</enum>
                 </property>
                 <property name="frameShadow">
                  <enum>QFrame::Raised</enum>
                 </property>
                 <layout class="QGridLayout" name="gridLayout_16">
                  <item row="3" column="0">
                   <widget class="QLabel" name="label_30">
                    <property name="text">
                     <string>Number of elements to report</string>
                    </property>
                   </widget>
                  </item>
                  <item row="0" column="1">
                   <widget class="QDoubleSpinBox" name="atcPerturbanceSpinBox">
                    <property name="toolTip">
                     <string>Amount of power used to compute the branches sensitivity to the transfer</string>
                    </property>
                    <property name="suffix">
                     <string> MW</string>
                    </property>
                    <property name="maximum">
                     <double>999999999999.000000000000000</double>
                    </property>
                    <property name="value">
                     <double>100.000000000000000</double>
                    </property>
                   </widget>
                  </item>
                  <item row="1" column="0">
                   <widget class="QLabel" name="label_62">
                    <property name="text">
                     <string>Transfer sensitivity threshold</string>
                    </property>
                   </widget>
                  </item>
                  <item row="3" column="1">
                   <widget class="QSpinBox" name="ntcReportLimitingElementsSpinBox">
                    <property name="toolTip">
                     <string>Top NTC limiting elements. Set to -1 to display all.</string>
                    </property>
                    <property name="minimum">
                     <number>0</number>
                    </property>
                    <property name="maximum">
                     <number>999999999</number>
                    </property>
                    <property name="value">
                     <number>5</number>
                    </property>
                   </widget>
                  </item>
                  <item row="0" column="0">
                   <widget class="QLabel" name="label_91">
                    <property name="text">
                     <string>Perturbance power</string>
                    </property>
                   </widget>
                  </item>
                  <item row="1" column="1">
                   <widget class="QDoubleSpinBox" name="atcThresholdSpinBox">
                    <property name="toolTip">
                     <string>Threshold used to discard insensitive branches</string>
                    </property>
                    <property name="decimals">
                     <number>4</number>
                    </property>
                    <property name="maximum">
                     <double>1.000000000000000</double>
                    </property>
                    <property name="value">
                     <double>0.050000000000000</double>
                    </property>
                   </widget>
                  </item>
                  <item row="2" column="0">
                   <widget class="QLabel" name="label_77">
                    <property name="text">
                     <string>Transfer method</string>
                    </property>
                   </widget>
                  </item>
                  <item row="2" column="1">
                   <widget class="QComboBox" name="transferMethodComboBox"/>
                  </item>
                  <item row="4" column="0">
                   <widget class="QCheckBox" name="n1ConsiderationCheckBox">
                    <property name="text">
                     <string>n-1 sensibility consideration</string>
                    </property>
                    <property name="checked">
                     <bool>true</bool>
                    </property>
                   </widget>
                  </item>
                 </layout>
                </widget>
               </item>
               <item row="5" column="0">
                <widget class="QLabel" name="label_90">
                 <property name="minimumSize">
                  <size>
                   <width>24</width>
                   <height>24</height>
                  </size>
                 </property>
                 <property name="maximumSize">
                  <size>
                   <width>24</width>
                   <height>24</height>
                  </size>
                 </property>
                 <property name="text">
                  <string/>
                 </property>
                 <property name="pixmap">
                  <pixmap resource="icons.qrc">:/Icons/icons/atc.svg</pixmap>
                 </property>
                 <property name="scaledContents">
                  <bool>true</bool>
                 </property>
                </widget>
               </item>
              </layout>
             </widget>
            </item>
            <item>
             <widget class="QFrame" name="frame_32">
              <property name="frameShape">
               <enum>QFrame::NoFrame</enum>
              </property>
              <property name="frameShadow">
               <enum>QFrame::Raised</enum>
              </property>
              <layout class="QGridLayout" name="gridLayout_14">
<<<<<<< HEAD
               <property name="topMargin">
                <number>0</number>
               </property>
               <item row="2" column="0" colspan="2">
                <widget class="QCheckBox" name="ptdf_distributed_slack_checkBox">
                 <property name="text">
                  <string>Distributed slack</string>
                 </property>
                 <property name="checked">
                  <bool>false</bool>
                 </property>
                </widget>
               </item>
=======
>>>>>>> 3713909f
               <item row="3" column="0" colspan="2">
                <widget class="QCheckBox" name="ptdf_correct_nonsense_values_checkBox">
                 <property name="text">
                  <string>Correct nonsense values</string>
                 </property>
                 <property name="checked">
                  <bool>false</bool>
                 </property>
                </widget>
               </item>
               <item row="0" column="0" colspan="2">
                <widget class="QFrame" name="frame_42">
                 <property name="frameShape">
                  <enum>QFrame::NoFrame</enum>
                 </property>
                 <property name="frameShadow">
                  <enum>QFrame::Raised</enum>
                 </property>
                 <layout class="QHBoxLayout" name="horizontalLayout_14">
                  <property name="leftMargin">
                   <number>0</number>
                  </property>
                  <property name="topMargin">
                   <number>0</number>
                  </property>
                  <property name="rightMargin">
                   <number>0</number>
                  </property>
                  <property name="bottomMargin">
                   <number>0</number>
                  </property>
                  <item>
                   <widget class="QLabel" name="label_70">
                    <property name="minimumSize">
                     <size>
                      <width>24</width>
                      <height>24</height>
                     </size>
                    </property>
                    <property name="maximumSize">
                     <size>
                      <width>24</width>
                      <height>24</height>
                     </size>
                    </property>
                    <property name="text">
                     <string/>
                    </property>
                    <property name="pixmap">
                     <pixmap resource="icons.qrc">:/Icons/icons/ptdf.svg</pixmap>
                    </property>
                    <property name="scaledContents">
                     <bool>true</bool>
                    </property>
                   </widget>
                  </item>
                  <item>
                   <widget class="QLabel" name="label_71">
                    <property name="palette">
                     <palette>
                      <active>
                       <colorrole role="WindowText">
                        <brush brushstyle="SolidPattern">
                         <color alpha="255">
                          <red>85</red>
                          <green>87</green>
                          <blue>83</blue>
                         </color>
                        </brush>
                       </colorrole>
                      </active>
                      <inactive>
                       <colorrole role="WindowText">
                        <brush brushstyle="SolidPattern">
                         <color alpha="255">
                          <red>85</red>
                          <green>87</green>
                          <blue>83</blue>
                         </color>
                        </brush>
                       </colorrole>
                      </inactive>
                      <disabled>
                       <colorrole role="WindowText">
                        <brush brushstyle="SolidPattern">
                         <color alpha="255">
                          <red>190</red>
                          <green>190</green>
                          <blue>190</blue>
                         </color>
                        </brush>
                       </colorrole>
                      </disabled>
                     </palette>
                    </property>
                    <property name="font">
                     <font>
                      <pointsize>16</pointsize>
                     </font>
                    </property>
                    <property name="text">
                     <string>PTDF / LODF</string>
                    </property>
                    <property name="alignment">
                     <set>Qt::AlignBottom|Qt::AlignLeading|Qt::AlignLeft</set>
                    </property>
                   </widget>
                  </item>
                 </layout>
                </widget>
               </item>
               <item row="7" column="0">
                <spacer name="verticalSpacer_12">
                 <property name="orientation">
                  <enum>Qt::Vertical</enum>
                 </property>
                 <property name="sizeHint" stdset="0">
                  <size>
                   <width>20</width>
                   <height>40</height>
                  </size>
                 </property>
                </spacer>
               </item>
               <item row="4" column="0">
                <widget class="QCheckBox" name="usePfValuesForAtcCheckBox">
                 <property name="toolTip">
                  <string>Use existing power flow values for the contingency initialization in the net transfer capacity and contingency simulations</string>
                 </property>
                 <property name="text">
                  <string>Use power flow values for initialization</string>
                 </property>
                 <property name="checked">
                  <bool>true</bool>
                 </property>
                </widget>
               </item>
               <item row="1" column="0" colspan="2">
                <widget class="Line" name="line_22">
                 <property name="palette">
                  <palette>
                   <active>
                    <colorrole role="WindowText">
                     <brush brushstyle="SolidPattern">
                      <color alpha="255">
                       <red>186</red>
                       <green>189</green>
                       <blue>182</blue>
                      </color>
                     </brush>
                    </colorrole>
                   </active>
                   <inactive>
                    <colorrole role="WindowText">
                     <brush brushstyle="SolidPattern">
                      <color alpha="255">
                       <red>186</red>
                       <green>189</green>
                       <blue>182</blue>
                      </color>
                     </brush>
                    </colorrole>
                   </inactive>
                   <disabled>
                    <colorrole role="WindowText">
                     <brush brushstyle="SolidPattern">
                      <color alpha="255">
                       <red>190</red>
                       <green>190</green>
                       <blue>190</blue>
                      </color>
                     </brush>
                    </colorrole>
                   </disabled>
                  </palette>
                 </property>
                 <property name="frameShadow">
                  <enum>QFrame::Plain</enum>
                 </property>
                 <property name="lineWidth">
                  <number>4</number>
                 </property>
                 <property name="orientation">
                  <enum>Qt::Horizontal</enum>
                 </property>
                </widget>
               </item>
               <item row="2" column="0" colspan="2">
                <widget class="QCheckBox" name="ptdf_distributed_slack_checkBox">
                 <property name="text">
                  <string>Distributed slack</string>
                 </property>
                 <property name="checked">
                  <bool>false</bool>
                 </property>
                </widget>
               </item>
              </layout>
             </widget>
            </item>
            <item>
             <spacer name="horizontalSpacer_8">
              <property name="orientation">
               <enum>Qt::Horizontal</enum>
              </property>
              <property name="sizeHint" stdset="0">
               <size>
                <width>781</width>
                <height>20</height>
               </size>
              </property>
             </spacer>
            </item>
           </layout>
          </widget>
          <widget class="QWidget" name="tab_6">
           <attribute name="icon">
            <iconset resource="icons.qrc">
             <normaloff>:/Icons/icons/stochastic_power_flow.svg</normaloff>:/Icons/icons/stochastic_power_flow.svg</iconset>
           </attribute>
           <attribute name="title">
            <string>Stochastic</string>
           </attribute>
           <attribute name="toolTip">
            <string>Stochastic power flow settings</string>
           </attribute>
           <layout class="QGridLayout" name="gridLayout_12">
            <item row="2" column="2">
             <spacer name="horizontalSpacer_12">
              <property name="orientation">
               <enum>Qt::Horizontal</enum>
              </property>
              <property name="sizeHint" stdset="0">
               <size>
                <width>40</width>
                <height>20</height>
               </size>
              </property>
             </spacer>
            </item>
            <item row="2" column="0">
             <widget class="QFrame" name="frame_15">
              <property name="minimumSize">
               <size>
                <width>300</width>
                <height>0</height>
               </size>
              </property>
              <property name="frameShape">
               <enum>QFrame::NoFrame</enum>
              </property>
              <property name="frameShadow">
               <enum>QFrame::Raised</enum>
              </property>
              <layout class="QGridLayout" name="gridLayout_6">
               <property name="topMargin">
                <number>0</number>
               </property>
               <item row="6" column="1">
                <widget class="QSpinBox" name="max_iterations_stochastic_spinBox">
                 <property name="minimum">
                  <number>10</number>
                 </property>
                 <property name="maximum">
                  <number>99999999</number>
                 </property>
                 <property name="value">
                  <number>1000</number>
                 </property>
                </widget>
               </item>
               <item row="7" column="0">
                <spacer name="verticalSpacer_8">
                 <property name="orientation">
                  <enum>Qt::Vertical</enum>
                 </property>
                 <property name="sizeHint" stdset="0">
                  <size>
                   <width>20</width>
                   <height>40</height>
                  </size>
                 </property>
                </spacer>
               </item>
               <item row="3" column="1">
                <widget class="QComboBox" name="stochastic_pf_method_comboBox"/>
               </item>
               <item row="5" column="1">
                <widget class="QSpinBox" name="tolerance_stochastic_spinBox">
                 <property name="prefix">
                  <string>1e-</string>
                 </property>
                 <property name="minimum">
                  <number>1</number>
                 </property>
                 <property name="maximum">
                  <number>20</number>
                 </property>
                 <property name="value">
                  <number>4</number>
                 </property>
                </widget>
               </item>
               <item row="0" column="0" colspan="2">
                <widget class="QFrame" name="frame_45">
                 <property name="frameShape">
                  <enum>QFrame::NoFrame</enum>
                 </property>
                 <property name="frameShadow">
                  <enum>QFrame::Raised</enum>
                 </property>
                 <layout class="QHBoxLayout" name="horizontalLayout_17">
                  <property name="leftMargin">
                   <number>0</number>
                  </property>
                  <property name="topMargin">
                   <number>0</number>
                  </property>
                  <property name="rightMargin">
                   <number>0</number>
                  </property>
                  <property name="bottomMargin">
                   <number>0</number>
                  </property>
                  <item>
                   <widget class="QLabel" name="label_75">
                    <property name="minimumSize">
                     <size>
                      <width>24</width>
                      <height>24</height>
                     </size>
                    </property>
                    <property name="maximumSize">
                     <size>
                      <width>24</width>
                      <height>24</height>
                     </size>
                    </property>
                    <property name="text">
                     <string/>
                    </property>
                    <property name="pixmap">
                     <pixmap resource="icons.qrc">:/Icons/icons/stochastic_power_flow.svg</pixmap>
                    </property>
                    <property name="scaledContents">
                     <bool>true</bool>
                    </property>
                   </widget>
                  </item>
                  <item>
                   <widget class="QLabel" name="label_47">
                    <property name="palette">
                     <palette>
                      <active>
                       <colorrole role="WindowText">
                        <brush brushstyle="SolidPattern">
                         <color alpha="255">
                          <red>85</red>
                          <green>87</green>
                          <blue>83</blue>
                         </color>
                        </brush>
                       </colorrole>
                      </active>
                      <inactive>
                       <colorrole role="WindowText">
                        <brush brushstyle="SolidPattern">
                         <color alpha="255">
                          <red>85</red>
                          <green>87</green>
                          <blue>83</blue>
                         </color>
                        </brush>
                       </colorrole>
                      </inactive>
                      <disabled>
                       <colorrole role="WindowText">
                        <brush brushstyle="SolidPattern">
                         <color alpha="255">
                          <red>190</red>
                          <green>190</green>
                          <blue>190</blue>
                         </color>
                        </brush>
                       </colorrole>
                      </disabled>
                     </palette>
                    </property>
                    <property name="font">
                     <font>
                      <pointsize>16</pointsize>
                     </font>
                    </property>
                    <property name="text">
                     <string>Stochastic power flow</string>
                    </property>
                    <property name="alignment">
                     <set>Qt::AlignBottom|Qt::AlignLeading|Qt::AlignLeft</set>
                    </property>
                   </widget>
                  </item>
                 </layout>
                </widget>
               </item>
               <item row="1" column="0" colspan="2">
                <widget class="Line" name="line_4">
                 <property name="palette">
                  <palette>
                   <active>
                    <colorrole role="WindowText">
                     <brush brushstyle="SolidPattern">
                      <color alpha="255">
                       <red>186</red>
                       <green>189</green>
                       <blue>182</blue>
                      </color>
                     </brush>
                    </colorrole>
                   </active>
                   <inactive>
                    <colorrole role="WindowText">
                     <brush brushstyle="SolidPattern">
                      <color alpha="255">
                       <red>186</red>
                       <green>189</green>
                       <blue>182</blue>
                      </color>
                     </brush>
                    </colorrole>
                   </inactive>
                   <disabled>
                    <colorrole role="WindowText">
                     <brush brushstyle="SolidPattern">
                      <color alpha="255">
                       <red>190</red>
                       <green>190</green>
                       <blue>190</blue>
                      </color>
                     </brush>
                    </colorrole>
                   </disabled>
                  </palette>
                 </property>
                 <property name="frameShadow">
                  <enum>QFrame::Plain</enum>
                 </property>
                 <property name="lineWidth">
                  <number>4</number>
                 </property>
                 <property name="orientation">
                  <enum>Qt::Horizontal</enum>
                 </property>
                </widget>
               </item>
               <item row="6" column="0">
                <widget class="QLabel" name="label_13">
                 <property name="text">
                  <string>Samples</string>
                 </property>
                </widget>
               </item>
               <item row="3" column="0">
                <widget class="QLabel" name="label_55">
                 <property name="text">
                  <string>Method</string>
                 </property>
                </widget>
               </item>
               <item row="5" column="0">
                <widget class="QLabel" name="label_12">
                 <property name="text">
                  <string>Voltage variance</string>
                 </property>
                </widget>
               </item>
              </layout>
             </widget>
            </item>
            <item row="2" column="1">
             <widget class="QFrame" name="frame_22">
              <property name="frameShape">
               <enum>QFrame::NoFrame</enum>
              </property>
              <property name="frameShadow">
               <enum>QFrame::Raised</enum>
              </property>
              <layout class="QVBoxLayout" name="verticalLayout_11">
               <property name="topMargin">
                <number>0</number>
               </property>
               <item>
                <widget class="QFrame" name="frame_47">
                 <property name="frameShape">
                  <enum>QFrame::NoFrame</enum>
                 </property>
                 <property name="frameShadow">
                  <enum>QFrame::Raised</enum>
                 </property>
                 <layout class="QHBoxLayout" name="horizontalLayout_19">
                  <property name="leftMargin">
                   <number>0</number>
                  </property>
                  <property name="topMargin">
                   <number>0</number>
                  </property>
                  <property name="rightMargin">
                   <number>0</number>
                  </property>
                  <property name="bottomMargin">
                   <number>0</number>
                  </property>
                  <item>
                   <widget class="QLabel" name="label_78">
                    <property name="minimumSize">
                     <size>
                      <width>24</width>
                      <height>24</height>
                     </size>
                    </property>
                    <property name="maximumSize">
                     <size>
                      <width>24</width>
                      <height>24</height>
                     </size>
                    </property>
                    <property name="text">
                     <string/>
                    </property>
                    <property name="pixmap">
                     <pixmap resource="icons.qrc">:/Icons/icons/blackout.svg</pixmap>
                    </property>
                    <property name="scaledContents">
                     <bool>true</bool>
                    </property>
                   </widget>
                  </item>
                  <item>
                   <widget class="QLabel" name="label_79">
                    <property name="palette">
                     <palette>
                      <active>
                       <colorrole role="WindowText">
                        <brush brushstyle="SolidPattern">
                         <color alpha="255">
                          <red>85</red>
                          <green>87</green>
                          <blue>83</blue>
                         </color>
                        </brush>
                       </colorrole>
                      </active>
                      <inactive>
                       <colorrole role="WindowText">
                        <brush brushstyle="SolidPattern">
                         <color alpha="255">
                          <red>85</red>
                          <green>87</green>
                          <blue>83</blue>
                         </color>
                        </brush>
                       </colorrole>
                      </inactive>
                      <disabled>
                       <colorrole role="WindowText">
                        <brush brushstyle="SolidPattern">
                         <color alpha="255">
                          <red>190</red>
                          <green>190</green>
                          <blue>190</blue>
                         </color>
                        </brush>
                       </colorrole>
                      </disabled>
                     </palette>
                    </property>
                    <property name="font">
                     <font>
                      <pointsize>16</pointsize>
                     </font>
                    </property>
                    <property name="text">
                     <string>Cascading</string>
                    </property>
                    <property name="alignment">
                     <set>Qt::AlignBottom|Qt::AlignLeading|Qt::AlignLeft</set>
                    </property>
                   </widget>
                  </item>
                 </layout>
                </widget>
               </item>
               <item>
                <widget class="Line" name="line_10">
                 <property name="palette">
                  <palette>
                   <active>
                    <colorrole role="WindowText">
                     <brush brushstyle="SolidPattern">
                      <color alpha="255">
                       <red>186</red>
                       <green>189</green>
                       <blue>182</blue>
                      </color>
                     </brush>
                    </colorrole>
                   </active>
                   <inactive>
                    <colorrole role="WindowText">
                     <brush brushstyle="SolidPattern">
                      <color alpha="255">
                       <red>186</red>
                       <green>189</green>
                       <blue>182</blue>
                      </color>
                     </brush>
                    </colorrole>
                   </inactive>
                   <disabled>
                    <colorrole role="WindowText">
                     <brush brushstyle="SolidPattern">
                      <color alpha="255">
                       <red>190</red>
                       <green>190</green>
                       <blue>190</blue>
                      </color>
                     </brush>
                    </colorrole>
                   </disabled>
                  </palette>
                 </property>
                 <property name="frameShadow">
                  <enum>QFrame::Plain</enum>
                 </property>
                 <property name="lineWidth">
                  <number>4</number>
                 </property>
                 <property name="orientation">
                  <enum>Qt::Horizontal</enum>
                 </property>
                </widget>
               </item>
               <item>
                <widget class="QLabel" name="label_28">
                 <property name="text">
                  <string>Aditional islands until stop</string>
                 </property>
                </widget>
               </item>
               <item>
                <widget class="QSpinBox" name="cascading_islands_spinBox">
                 <property name="minimum">
                  <number>1</number>
                 </property>
                 <property name="maximum">
                  <number>999999</number>
                 </property>
                 <property name="value">
                  <number>2</number>
                 </property>
                </widget>
               </item>
               <item>
                <spacer name="verticalSpacer_6">
                 <property name="orientation">
                  <enum>Qt::Vertical</enum>
                 </property>
                 <property name="sizeHint" stdset="0">
                  <size>
                   <width>20</width>
                   <height>40</height>
                  </size>
                 </property>
                </spacer>
               </item>
              </layout>
             </widget>
            </item>
           </layout>
          </widget>
          <widget class="QWidget" name="tab">
           <attribute name="icon">
            <iconset resource="icons.qrc">
             <normaloff>:/Icons/icons/area_transfer.svg</normaloff>:/Icons/icons/area_transfer.svg</iconset>
           </attribute>
           <attribute name="title">
            <string>Areas</string>
           </attribute>
           <attribute name="toolTip">
            <string>Area, Zone, etc related settings</string>
           </attribute>
           <layout class="QHBoxLayout" name="horizontalLayout_12">
            <item>
             <widget class="QFrame" name="frame_40">
              <property name="frameShape">
               <enum>QFrame::NoFrame</enum>
              </property>
              <property name="frameShadow">
               <enum>QFrame::Raised</enum>
              </property>
              <layout class="QGridLayout" name="gridLayout_11">
               <property name="topMargin">
                <number>0</number>
               </property>
               <item row="1" column="1">
                <widget class="QLabel" name="label_95">
                 <property name="palette">
                  <palette>
                   <active>
                    <colorrole role="WindowText">
                     <brush brushstyle="SolidPattern">
                      <color alpha="255">
                       <red>85</red>
                       <green>87</green>
                       <blue>83</blue>
                      </color>
                     </brush>
                    </colorrole>
                   </active>
                   <inactive>
                    <colorrole role="WindowText">
                     <brush brushstyle="SolidPattern">
                      <color alpha="255">
                       <red>85</red>
                       <green>87</green>
                       <blue>83</blue>
                      </color>
                     </brush>
                    </colorrole>
                   </inactive>
                   <disabled>
                    <colorrole role="WindowText">
                     <brush brushstyle="SolidPattern">
                      <color alpha="255">
                       <red>190</red>
                       <green>190</green>
                       <blue>190</blue>
                      </color>
                     </brush>
                    </colorrole>
                   </disabled>
                  </palette>
                 </property>
                 <property name="font">
                  <font>
                   <pointsize>16</pointsize>
                  </font>
                 </property>
                 <property name="text">
                  <string>Area transfer configuration</string>
                 </property>
                </widget>
               </item>
               <item row="1" column="0">
                <widget class="QLabel" name="label_92">
                 <property name="minimumSize">
                  <size>
                   <width>24</width>
                   <height>24</height>
                  </size>
                 </property>
                 <property name="maximumSize">
                  <size>
                   <width>24</width>
                   <height>24</height>
                  </size>
                 </property>
                 <property name="text">
                  <string/>
                 </property>
                 <property name="pixmap">
                  <pixmap resource="icons.qrc">:/Icons/icons/area_transfer.svg</pixmap>
                 </property>
                 <property name="scaledContents">
                  <bool>true</bool>
                 </property>
                </widget>
               </item>
               <item row="2" column="0" colspan="3">
                <widget class="Line" name="line_26">
                 <property name="palette">
                  <palette>
                   <active>
                    <colorrole role="WindowText">
                     <brush brushstyle="SolidPattern">
                      <color alpha="255">
                       <red>186</red>
                       <green>189</green>
                       <blue>182</blue>
                      </color>
                     </brush>
                    </colorrole>
                   </active>
                   <inactive>
                    <colorrole role="WindowText">
                     <brush brushstyle="SolidPattern">
                      <color alpha="255">
                       <red>186</red>
                       <green>189</green>
                       <blue>182</blue>
                      </color>
                     </brush>
                    </colorrole>
                   </inactive>
                   <disabled>
                    <colorrole role="WindowText">
                     <brush brushstyle="SolidPattern">
                      <color alpha="255">
                       <red>190</red>
                       <green>190</green>
                       <blue>190</blue>
                      </color>
                     </brush>
                    </colorrole>
                   </disabled>
                  </palette>
                 </property>
                 <property name="frameShadow">
                  <enum>QFrame::Plain</enum>
                 </property>
                 <property name="lineWidth">
                  <number>4</number>
                 </property>
                 <property name="orientation">
                  <enum>Qt::Horizontal</enum>
                 </property>
                </widget>
               </item>
               <item row="3" column="0" colspan="3">
                <widget class="QFrame" name="frame_63">
                 <property name="frameShape">
                  <enum>QFrame::NoFrame</enum>
                 </property>
                 <property name="frameShadow">
                  <enum>QFrame::Raised</enum>
                 </property>
                 <layout class="QGridLayout" name="gridLayout_4">
                  <property name="leftMargin">
                   <number>0</number>
                  </property>
                  <property name="topMargin">
                   <number>0</number>
                  </property>
                  <property name="rightMargin">
                   <number>0</number>
                  </property>
                  <property name="bottomMargin">
                   <number>0</number>
                  </property>
                  <item row="0" column="0">
                   <widget class="QLabel" name="label_41">
                    <property name="text">
                     <string>Areas from</string>
                    </property>
                   </widget>
                  </item>
                  <item row="0" column="1">
                   <widget class="QLabel" name="label_21">
                    <property name="text">
                     <string>Areas to</string>
                    </property>
                   </widget>
                  </item>
                  <item row="1" column="0" colspan="2">
                   <widget class="QSplitter" name="splitter_2">
                    <property name="orientation">
                     <enum>Qt::Horizontal</enum>
                    </property>
                    <widget class="QListView" name="areaFromListView"/>
                    <widget class="QListView" name="areaToListView"/>
                   </widget>
                  </item>
                 </layout>
                </widget>
               </item>
               <item row="4" column="1">
                <spacer name="verticalSpacer_5">
                 <property name="orientation">
                  <enum>Qt::Vertical</enum>
                 </property>
                 <property name="sizeHint" stdset="0">
                  <size>
                   <width>20</width>
                   <height>40</height>
                  </size>
                 </property>
                </spacer>
               </item>
              </layout>
             </widget>
            </item>
            <item>
             <spacer name="horizontalSpacer_11">
              <property name="orientation">
               <enum>Qt::Horizontal</enum>
              </property>
              <property name="sizeHint" stdset="0">
               <size>
                <width>553</width>
                <height>20</height>
               </size>
              </property>
             </spacer>
            </item>
           </layout>
          </widget>
          <widget class="QWidget" name="tab_2">
           <attribute name="icon">
            <iconset resource="icons.qrc">
             <normaloff>:/Icons/icons/ml.svg</normaloff>:/Icons/icons/ml.svg</iconset>
           </attribute>
           <attribute name="title">
            <string>ML</string>
           </attribute>
           <attribute name="toolTip">
            <string>Machine learning related settings</string>
           </attribute>
           <layout class="QHBoxLayout" name="horizontalLayout_6">
            <item>
             <widget class="QFrame" name="frame_18">
              <property name="frameShape">
               <enum>QFrame::NoFrame</enum>
              </property>
              <property name="frameShadow">
               <enum>QFrame::Raised</enum>
              </property>
              <layout class="QGridLayout" name="gridLayout_21">
               <property name="topMargin">
                <number>0</number>
               </property>
               <item row="13" column="0">
                <widget class="QLabel" name="label_88">
                 <property name="minimumSize">
                  <size>
                   <width>24</width>
                   <height>24</height>
                  </size>
                 </property>
                 <property name="maximumSize">
                  <size>
                   <width>24</width>
                   <height>24</height>
                  </size>
                 </property>
                 <property name="text">
                  <string/>
                 </property>
                 <property name="pixmap">
                  <pixmap resource="icons.qrc">:/Icons/icons/color_grid.svg</pixmap>
                 </property>
                 <property name="scaledContents">
                  <bool>true</bool>
                 </property>
                </widget>
               </item>
               <item row="13" column="1">
                <widget class="QLabel" name="label_89">
                 <property name="palette">
                  <palette>
                   <active>
                    <colorrole role="WindowText">
                     <brush brushstyle="SolidPattern">
                      <color alpha="255">
                       <red>85</red>
                       <green>87</green>
                       <blue>83</blue>
                      </color>
                     </brush>
                    </colorrole>
                   </active>
                   <inactive>
                    <colorrole role="WindowText">
                     <brush brushstyle="SolidPattern">
                      <color alpha="255">
                       <red>85</red>
                       <green>87</green>
                       <blue>83</blue>
                      </color>
                     </brush>
                    </colorrole>
                   </inactive>
                   <disabled>
                    <colorrole role="WindowText">
                     <brush brushstyle="SolidPattern">
                      <color alpha="255">
                       <red>190</red>
                       <green>190</green>
                       <blue>190</blue>
                      </color>
                     </brush>
                    </colorrole>
                   </disabled>
                  </palette>
                 </property>
                 <property name="font">
                  <font>
                   <pointsize>16</pointsize>
                  </font>
                 </property>
                 <property name="text">
                  <string>Node grouping</string>
                 </property>
                 <property name="alignment">
                  <set>Qt::AlignBottom|Qt::AlignLeading|Qt::AlignLeft</set>
                 </property>
                </widget>
               </item>
               <item row="8" column="0">
                <widget class="QLabel" name="label_94">
                 <property name="minimumSize">
                  <size>
                   <width>24</width>
                   <height>24</height>
                  </size>
                 </property>
                 <property name="maximumSize">
                  <size>
                   <width>24</width>
                   <height>24</height>
                  </size>
                 </property>
                 <property name="text">
                  <string/>
                 </property>
                 <property name="pixmap">
                  <pixmap resource="icons.qrc">:/Icons/icons/pf_ts_cluster.svg</pixmap>
                 </property>
                 <property name="scaledContents">
                  <bool>true</bool>
                 </property>
                </widget>
               </item>
               <item row="15" column="0" colspan="2">
                <widget class="QDoubleSpinBox" name="node_distances_sigma_doubleSpinBox">
                 <property name="toolTip">
                  <string>Máximum standard deviation to determine the groups</string>
                 </property>
                 <property name="suffix">
                  <string> σ</string>
                 </property>
                 <property name="decimals">
                  <number>6</number>
                 </property>
                 <property name="singleStep">
                  <double>0.010000000000000</double>
                 </property>
                 <property name="value">
                  <double>0.750000000000000</double>
                 </property>
                </widget>
               </item>
               <item row="9" column="0" colspan="3">
                <widget class="Line" name="line_29">
                 <property name="palette">
                  <palette>
                   <active>
                    <colorrole role="WindowText">
                     <brush brushstyle="SolidPattern">
                      <color alpha="255">
                       <red>186</red>
                       <green>189</green>
                       <blue>182</blue>
                      </color>
                     </brush>
                    </colorrole>
                   </active>
                   <inactive>
                    <colorrole role="WindowText">
                     <brush brushstyle="SolidPattern">
                      <color alpha="255">
                       <red>186</red>
                       <green>189</green>
                       <blue>182</blue>
                      </color>
                     </brush>
                    </colorrole>
                   </inactive>
                   <disabled>
                    <colorrole role="WindowText">
                     <brush brushstyle="SolidPattern">
                      <color alpha="255">
                       <red>190</red>
                       <green>190</green>
                       <blue>190</blue>
                      </color>
                     </brush>
                    </colorrole>
                   </disabled>
                  </palette>
                 </property>
                 <property name="frameShadow">
                  <enum>QFrame::Plain</enum>
                 </property>
                 <property name="lineWidth">
                  <number>4</number>
                 </property>
                 <property name="orientation">
                  <enum>Qt::Horizontal</enum>
                 </property>
                </widget>
               </item>
               <item row="14" column="0" colspan="2">
                <widget class="Line" name="line_24">
                 <property name="palette">
                  <palette>
                   <active>
                    <colorrole role="WindowText">
                     <brush brushstyle="SolidPattern">
                      <color alpha="255">
                       <red>186</red>
                       <green>189</green>
                       <blue>182</blue>
                      </color>
                     </brush>
                    </colorrole>
                   </active>
                   <inactive>
                    <colorrole role="WindowText">
                     <brush brushstyle="SolidPattern">
                      <color alpha="255">
                       <red>186</red>
                       <green>189</green>
                       <blue>182</blue>
                      </color>
                     </brush>
                    </colorrole>
                   </inactive>
                   <disabled>
                    <colorrole role="WindowText">
                     <brush brushstyle="SolidPattern">
                      <color alpha="255">
                       <red>190</red>
                       <green>190</green>
                       <blue>190</blue>
                      </color>
                     </brush>
                    </colorrole>
                   </disabled>
                  </palette>
                 </property>
                 <property name="frameShadow">
                  <enum>QFrame::Plain</enum>
                 </property>
                 <property name="lineWidth">
                  <number>4</number>
                 </property>
                 <property name="orientation">
                  <enum>Qt::Horizontal</enum>
                 </property>
                </widget>
               </item>
               <item row="10" column="0" colspan="2">
                <widget class="QLabel" name="label_33">
                 <property name="text">
                  <string>Number of clusters</string>
                 </property>
                </widget>
               </item>
               <item row="17" column="1">
                <spacer name="verticalSpacer_16">
                 <property name="orientation">
                  <enum>Qt::Vertical</enum>
                 </property>
                 <property name="sizeHint" stdset="0">
                  <size>
                   <width>20</width>
                   <height>250</height>
                  </size>
                 </property>
                </spacer>
               </item>
               <item row="11" column="0" colspan="3">
                <widget class="QSpinBox" name="cluster_number_spinBox">
                 <property name="toolTip">
                  <string>&lt;html&gt;&lt;head/&gt;&lt;body&gt;&lt;p&gt;Number of clusters, this affects all the simulations that deal with clustering&lt;/p&gt;&lt;/body&gt;&lt;/html&gt;</string>
                 </property>
                 <property name="suffix">
                  <string> Clusters</string>
                 </property>
                 <property name="minimum">
                  <number>1</number>
                 </property>
                 <property name="maximum">
                  <number>999999</number>
                 </property>
                 <property name="value">
                  <number>200</number>
                 </property>
                </widget>
               </item>
               <item row="8" column="1">
                <widget class="QFrame" name="frame_59">
                 <property name="frameShape">
                  <enum>QFrame::NoFrame</enum>
                 </property>
                 <property name="frameShadow">
                  <enum>QFrame::Raised</enum>
                 </property>
                 <layout class="QHBoxLayout" name="horizontalLayout_32">
                  <property name="leftMargin">
                   <number>0</number>
                  </property>
                  <property name="topMargin">
                   <number>0</number>
                  </property>
                  <property name="rightMargin">
                   <number>0</number>
                  </property>
                  <property name="bottomMargin">
                   <number>0</number>
                  </property>
                  <item>
                   <widget class="QLabel" name="label_93">
                    <property name="palette">
                     <palette>
                      <active>
                       <colorrole role="WindowText">
                        <brush brushstyle="SolidPattern">
                         <color alpha="255">
                          <red>85</red>
                          <green>87</green>
                          <blue>83</blue>
                         </color>
                        </brush>
                       </colorrole>
                      </active>
                      <inactive>
                       <colorrole role="WindowText">
                        <brush brushstyle="SolidPattern">
                         <color alpha="255">
                          <red>85</red>
                          <green>87</green>
                          <blue>83</blue>
                         </color>
                        </brush>
                       </colorrole>
                      </inactive>
                      <disabled>
                       <colorrole role="WindowText">
                        <brush brushstyle="SolidPattern">
                         <color alpha="255">
                          <red>190</red>
                          <green>190</green>
                          <blue>190</blue>
                         </color>
                        </brush>
                       </colorrole>
                      </disabled>
                     </palette>
                    </property>
                    <property name="font">
                     <font>
                      <pointsize>16</pointsize>
                     </font>
                    </property>
                    <property name="text">
                     <string>Clustering</string>
                    </property>
                    <property name="alignment">
                     <set>Qt::AlignBottom|Qt::AlignLeading|Qt::AlignLeft</set>
                    </property>
                   </widget>
                  </item>
                 </layout>
                </widget>
               </item>
               <item row="16" column="0" colspan="2">
                <widget class="QSpinBox" name="node_distances_elements_spinBox">
                 <property name="toolTip">
                  <string>Minimum size of the group</string>
                 </property>
                 <property name="statusTip">
                  <string/>
                 </property>
                 <property name="suffix">
                  <string> elements</string>
                 </property>
                 <property name="minimum">
                  <number>1</number>
                 </property>
                 <property name="maximum">
                  <number>99999</number>
                 </property>
                 <property name="value">
                  <number>2</number>
                 </property>
                </widget>
               </item>
               <item row="12" column="0" colspan="2">
                <widget class="QLabel" name="label_7">
                 <property name="text">
                  <string/>
                 </property>
                </widget>
               </item>
              </layout>
             </widget>
            </item>
            <item>
             <spacer name="horizontalSpacer_3">
              <property name="orientation">
               <enum>Qt::Horizontal</enum>
              </property>
              <property name="sizeHint" stdset="0">
               <size>
                <width>935</width>
                <height>20</height>
               </size>
              </property>
             </spacer>
            </item>
           </layout>
          </widget>
          <widget class="QWidget" name="tab_13">
           <attribute name="icon">
            <iconset resource="icons.qrc">
             <normaloff>:/Icons/icons/automatic_layout.svg</normaloff>:/Icons/icons/automatic_layout.svg</iconset>
           </attribute>
           <attribute name="title">
            <string>Topology</string>
           </attribute>
           <attribute name="toolTip">
            <string>Topology related settings</string>
           </attribute>
           <layout class="QGridLayout" name="gridLayout_17">
            <item row="0" column="1">
             <widget class="QFrame" name="frame_39">
              <property name="frameShape">
               <enum>QFrame::NoFrame</enum>
              </property>
              <property name="frameShadow">
               <enum>QFrame::Raised</enum>
              </property>
              <layout class="QVBoxLayout" name="verticalLayout_36">
               <property name="topMargin">
                <number>0</number>
               </property>
               <item>
                <widget class="QFrame" name="frame_49">
                 <property name="frameShape">
                  <enum>QFrame::NoFrame</enum>
                 </property>
                 <property name="frameShadow">
                  <enum>QFrame::Raised</enum>
                 </property>
                 <layout class="QHBoxLayout" name="horizontalLayout_21">
                  <property name="leftMargin">
                   <number>0</number>
                  </property>
                  <property name="topMargin">
                   <number>0</number>
                  </property>
                  <property name="rightMargin">
                   <number>0</number>
                  </property>
                  <property name="bottomMargin">
                   <number>0</number>
                  </property>
                  <item>
                   <widget class="QLabel" name="label_82">
                    <property name="minimumSize">
                     <size>
                      <width>24</width>
                      <height>24</height>
                     </size>
                    </property>
                    <property name="maximumSize">
                     <size>
                      <width>24</width>
                      <height>24</height>
                     </size>
                    </property>
                    <property name="text">
                     <string/>
                    </property>
                    <property name="pixmap">
                     <pixmap resource="icons.qrc">:/Icons/icons/automatic_layout.svg</pixmap>
                    </property>
                    <property name="scaledContents">
                     <bool>true</bool>
                    </property>
                   </widget>
                  </item>
                  <item>
                   <widget class="QLabel" name="label_83">
                    <property name="palette">
                     <palette>
                      <active>
                       <colorrole role="WindowText">
                        <brush brushstyle="SolidPattern">
                         <color alpha="255">
                          <red>85</red>
                          <green>87</green>
                          <blue>83</blue>
                         </color>
                        </brush>
                       </colorrole>
                      </active>
                      <inactive>
                       <colorrole role="WindowText">
                        <brush brushstyle="SolidPattern">
                         <color alpha="255">
                          <red>85</red>
                          <green>87</green>
                          <blue>83</blue>
                         </color>
                        </brush>
                       </colorrole>
                      </inactive>
                      <disabled>
                       <colorrole role="WindowText">
                        <brush brushstyle="SolidPattern">
                         <color alpha="255">
                          <red>190</red>
                          <green>190</green>
                          <blue>190</blue>
                         </color>
                        </brush>
                       </colorrole>
                      </disabled>
                     </palette>
                    </property>
                    <property name="font">
                     <font>
                      <pointsize>16</pointsize>
                     </font>
                    </property>
                    <property name="text">
                     <string>Node layout</string>
                    </property>
                    <property name="alignment">
                     <set>Qt::AlignBottom|Qt::AlignLeading|Qt::AlignLeft</set>
                    </property>
                   </widget>
                  </item>
                 </layout>
                </widget>
               </item>
               <item>
                <widget class="Line" name="line_21">
                 <property name="palette">
                  <palette>
                   <active>
                    <colorrole role="WindowText">
                     <brush brushstyle="SolidPattern">
                      <color alpha="255">
                       <red>186</red>
                       <green>189</green>
                       <blue>182</blue>
                      </color>
                     </brush>
                    </colorrole>
                   </active>
                   <inactive>
                    <colorrole role="WindowText">
                     <brush brushstyle="SolidPattern">
                      <color alpha="255">
                       <red>186</red>
                       <green>189</green>
                       <blue>182</blue>
                      </color>
                     </brush>
                    </colorrole>
                   </inactive>
                   <disabled>
                    <colorrole role="WindowText">
                     <brush brushstyle="SolidPattern">
                      <color alpha="255">
                       <red>190</red>
                       <green>190</green>
                       <blue>190</blue>
                      </color>
                     </brush>
                    </colorrole>
                   </disabled>
                  </palette>
                 </property>
                 <property name="frameShadow">
                  <enum>QFrame::Plain</enum>
                 </property>
                 <property name="lineWidth">
                  <number>4</number>
                 </property>
                 <property name="orientation">
                  <enum>Qt::Horizontal</enum>
                 </property>
                </widget>
               </item>
               <item>
                <widget class="QLabel" name="label_24">
                 <property name="text">
                  <string>Automatic layout algorithm</string>
                 </property>
                 <property name="textFormat">
                  <enum>Qt::PlainText</enum>
                 </property>
                 <property name="scaledContents">
                  <bool>true</bool>
                 </property>
                </widget>
               </item>
               <item>
                <widget class="QComboBox" name="automatic_layout_comboBox">
                 <property name="toolTip">
                  <string>&lt;html&gt;&lt;head/&gt;&lt;body&gt;&lt;p&gt;Algorithm to use for the automatic &lt;/p&gt;&lt;p&gt;layout of the grid nodes&lt;/p&gt;&lt;/body&gt;&lt;/html&gt;</string>
                 </property>
                </widget>
               </item>
               <item>
                <widget class="QCheckBox" name="ask_before_appliying_layout_checkBox">
                 <property name="toolTip">
                  <string>Ask before running the automatic grid layout. This is because you might have a layout already and ruin it accidentally.</string>
                 </property>
                 <property name="text">
                  <string>Ask before applying</string>
                 </property>
                 <property name="checked">
                  <bool>true</bool>
                 </property>
                 <property name="tristate">
                  <bool>false</bool>
                 </property>
                </widget>
               </item>
               <item>
                <widget class="Line" name="line_13">
                 <property name="palette">
                  <palette>
                   <active>
                    <colorrole role="WindowText">
                     <brush brushstyle="SolidPattern">
                      <color alpha="255">
                       <red>186</red>
                       <green>189</green>
                       <blue>182</blue>
                      </color>
                     </brush>
                    </colorrole>
                   </active>
                   <inactive>
                    <colorrole role="WindowText">
                     <brush brushstyle="SolidPattern">
                      <color alpha="255">
                       <red>186</red>
                       <green>189</green>
                       <blue>182</blue>
                      </color>
                     </brush>
                    </colorrole>
                   </inactive>
                   <disabled>
                    <colorrole role="WindowText">
                     <brush brushstyle="SolidPattern">
                      <color alpha="255">
                       <red>190</red>
                       <green>190</green>
                       <blue>190</blue>
                      </color>
                     </brush>
                    </colorrole>
                   </disabled>
                  </palette>
                 </property>
                 <property name="frameShadow">
                  <enum>QFrame::Plain</enum>
                 </property>
                 <property name="lineWidth">
                  <number>4</number>
                 </property>
                 <property name="orientation">
                  <enum>Qt::Horizontal</enum>
                 </property>
                </widget>
               </item>
               <item>
                <widget class="QLabel" name="label_60">
                 <property name="text">
                  <string>Node expansion factor</string>
                 </property>
                </widget>
               </item>
               <item>
                <widget class="QDoubleSpinBox" name="explosion_factor_doubleSpinBox">
                 <property name="toolTip">
                  <string>&lt;html&gt;&lt;head/&gt;&lt;body&gt;&lt;p&gt;When expanding or contracting the distances between nodes, this is the factor that applies.&lt;/p&gt;&lt;/body&gt;&lt;/html&gt;</string>
                 </property>
                 <property name="minimum">
                  <double>0.000000000000000</double>
                 </property>
                 <property name="maximum">
                  <double>999999999.000000000000000</double>
                 </property>
                 <property name="value">
                  <double>1.500000000000000</double>
                 </property>
                </widget>
               </item>
               <item>
                <widget class="QFrame" name="frame_52">
                 <property name="frameShape">
                  <enum>QFrame::NoFrame</enum>
                 </property>
                 <property name="frameShadow">
                  <enum>QFrame::Raised</enum>
                 </property>
                 <layout class="QHBoxLayout" name="horizontalLayout_24">
                  <property name="leftMargin">
                   <number>0</number>
                  </property>
                  <property name="topMargin">
                   <number>0</number>
                  </property>
                  <property name="rightMargin">
                   <number>0</number>
                  </property>
                  <property name="bottomMargin">
                   <number>0</number>
                  </property>
                 </layout>
                </widget>
               </item>
               <item>
                <spacer name="verticalSpacer_13">
                 <property name="orientation">
                  <enum>Qt::Vertical</enum>
                 </property>
                 <property name="sizeHint" stdset="0">
                  <size>
                   <width>20</width>
                   <height>40</height>
                  </size>
                 </property>
                </spacer>
               </item>
              </layout>
             </widget>
            </item>
            <item row="0" column="2">
             <widget class="QFrame" name="frame_31">
              <property name="frameShape">
               <enum>QFrame::NoFrame</enum>
              </property>
              <property name="frameShadow">
               <enum>QFrame::Raised</enum>
              </property>
              <layout class="QVBoxLayout" name="verticalLayout_25">
               <property name="topMargin">
                <number>0</number>
               </property>
               <item>
                <widget class="QFrame" name="frame_50">
                 <property name="frameShape">
                  <enum>QFrame::NoFrame</enum>
                 </property>
                 <property name="frameShadow">
                  <enum>QFrame::Raised</enum>
                 </property>
                 <layout class="QHBoxLayout" name="horizontalLayout_22">
                  <property name="leftMargin">
                   <number>0</number>
                  </property>
                  <property name="topMargin">
                   <number>0</number>
                  </property>
                  <property name="rightMargin">
                   <number>0</number>
                  </property>
                  <property name="bottomMargin">
                   <number>0</number>
                  </property>
                  <item>
                   <widget class="QLabel" name="label_84">
                    <property name="minimumSize">
                     <size>
                      <width>24</width>
                      <height>24</height>
                     </size>
                    </property>
                    <property name="maximumSize">
                     <size>
                      <width>24</width>
                      <height>24</height>
                     </size>
                    </property>
                    <property name="text">
                     <string/>
                    </property>
                    <property name="pixmap">
                     <pixmap resource="icons.qrc">:/Icons/icons/rate_br.svg</pixmap>
                    </property>
                    <property name="scaledContents">
                     <bool>true</bool>
                    </property>
                   </widget>
                  </item>
                  <item>
                   <widget class="QLabel" name="label_85">
                    <property name="palette">
                     <palette>
                      <active>
                       <colorrole role="WindowText">
                        <brush brushstyle="SolidPattern">
                         <color alpha="255">
                          <red>85</red>
                          <green>87</green>
                          <blue>83</blue>
                         </color>
                        </brush>
                       </colorrole>
                      </active>
                      <inactive>
                       <colorrole role="WindowText">
                        <brush brushstyle="SolidPattern">
                         <color alpha="255">
                          <red>85</red>
                          <green>87</green>
                          <blue>83</blue>
                         </color>
                        </brush>
                       </colorrole>
                      </inactive>
                      <disabled>
                       <colorrole role="WindowText">
                        <brush brushstyle="SolidPattern">
                         <color alpha="255">
                          <red>190</red>
                          <green>190</green>
                          <blue>190</blue>
                         </color>
                        </brush>
                       </colorrole>
                      </disabled>
                     </palette>
                    </property>
                    <property name="font">
                     <font>
                      <pointsize>16</pointsize>
                     </font>
                    </property>
                    <property name="text">
                     <string>Branch rating</string>
                    </property>
                    <property name="alignment">
                     <set>Qt::AlignBottom|Qt::AlignLeading|Qt::AlignLeft</set>
                    </property>
                   </widget>
                  </item>
                 </layout>
                </widget>
               </item>
               <item>
                <widget class="Line" name="line_8">
                 <property name="palette">
                  <palette>
                   <active>
                    <colorrole role="WindowText">
                     <brush brushstyle="SolidPattern">
                      <color alpha="255">
                       <red>186</red>
                       <green>189</green>
                       <blue>182</blue>
                      </color>
                     </brush>
                    </colorrole>
                   </active>
                   <inactive>
                    <colorrole role="WindowText">
                     <brush brushstyle="SolidPattern">
                      <color alpha="255">
                       <red>186</red>
                       <green>189</green>
                       <blue>182</blue>
                      </color>
                     </brush>
                    </colorrole>
                   </inactive>
                   <disabled>
                    <colorrole role="WindowText">
                     <brush brushstyle="SolidPattern">
                      <color alpha="255">
                       <red>190</red>
                       <green>190</green>
                       <blue>190</blue>
                      </color>
                     </brush>
                    </colorrole>
                   </disabled>
                  </palette>
                 </property>
                 <property name="frameShadow">
                  <enum>QFrame::Plain</enum>
                 </property>
                 <property name="lineWidth">
                  <number>4</number>
                 </property>
                 <property name="orientation">
                  <enum>Qt::Horizontal</enum>
                 </property>
                </widget>
               </item>
               <item>
                <widget class="QFrame" name="frame_23">
                 <property name="frameShape">
                  <enum>QFrame::NoFrame</enum>
                 </property>
                 <property name="frameShadow">
                  <enum>QFrame::Raised</enum>
                 </property>
                 <layout class="QVBoxLayout" name="verticalLayout_15">
                  <item>
                   <widget class="QLabel" name="label_34">
                    <property name="text">
                     <string>Branch rating factor</string>
                    </property>
                   </widget>
                  </item>
                  <item>
                   <widget class="QDoubleSpinBox" name="branch_rating_doubleSpinBox">
                    <property name="toolTip">
                     <string>&lt;html&gt;&lt;head/&gt;&lt;body&gt;&lt;p&gt;Factor to aply to the branch calculated power to use as rating&lt;/p&gt;&lt;/body&gt;&lt;/html&gt;</string>
                    </property>
                    <property name="minimum">
                     <double>1.000000000000000</double>
                    </property>
                    <property name="maximum">
                     <double>100.000000000000000</double>
                    </property>
                    <property name="value">
                     <double>1.200000000000000</double>
                    </property>
                   </widget>
                  </item>
                  <item>
                   <widget class="QCheckBox" name="rating_override_checkBox">
                    <property name="text">
                     <string>override values</string>
                    </property>
                   </widget>
                  </item>
                 </layout>
                </widget>
               </item>
               <item>
                <spacer name="verticalSpacer_15">
                 <property name="orientation">
                  <enum>Qt::Vertical</enum>
                 </property>
                 <property name="sizeHint" stdset="0">
                  <size>
                   <width>20</width>
                   <height>40</height>
                  </size>
                 </property>
                </spacer>
               </item>
              </layout>
             </widget>
            </item>
            <item row="0" column="3">
             <spacer name="horizontalSpacer_18">
              <property name="orientation">
               <enum>Qt::Horizontal</enum>
              </property>
              <property name="sizeHint" stdset="0">
               <size>
                <width>40</width>
                <height>20</height>
               </size>
              </property>
             </spacer>
            </item>
            <item row="0" column="0">
             <widget class="QFrame" name="frame_27">
              <property name="frameShape">
               <enum>QFrame::NoFrame</enum>
              </property>
              <property name="frameShadow">
               <enum>QFrame::Raised</enum>
              </property>
              <layout class="QVBoxLayout" name="verticalLayout_21">
               <property name="topMargin">
                <number>0</number>
               </property>
               <item>
                <widget class="QFrame" name="frame_48">
                 <property name="frameShape">
                  <enum>QFrame::NoFrame</enum>
                 </property>
                 <property name="frameShadow">
                  <enum>QFrame::Raised</enum>
                 </property>
                 <layout class="QHBoxLayout" name="horizontalLayout_20">
                  <property name="leftMargin">
                   <number>0</number>
                  </property>
                  <property name="topMargin">
                   <number>0</number>
                  </property>
                  <property name="rightMargin">
                   <number>0</number>
                  </property>
                  <property name="bottomMargin">
                   <number>0</number>
                  </property>
                  <item>
                   <widget class="QLabel" name="label_80">
                    <property name="minimumSize">
                     <size>
                      <width>24</width>
                      <height>24</height>
                     </size>
                    </property>
                    <property name="maximumSize">
                     <size>
                      <width>24</width>
                      <height>24</height>
                     </size>
                    </property>
                    <property name="text">
                     <string/>
                    </property>
                    <property name="pixmap">
                     <pixmap resource="icons.qrc">:/Icons/icons/grid_reduction.svg</pixmap>
                    </property>
                    <property name="scaledContents">
                     <bool>true</bool>
                    </property>
                   </widget>
                  </item>
                  <item>
                   <widget class="QLabel" name="label_81">
                    <property name="palette">
                     <palette>
                      <active>
                       <colorrole role="WindowText">
                        <brush brushstyle="SolidPattern">
                         <color alpha="255">
                          <red>85</red>
                          <green>87</green>
                          <blue>83</blue>
                         </color>
                        </brush>
                       </colorrole>
                      </active>
                      <inactive>
                       <colorrole role="WindowText">
                        <brush brushstyle="SolidPattern">
                         <color alpha="255">
                          <red>85</red>
                          <green>87</green>
                          <blue>83</blue>
                         </color>
                        </brush>
                       </colorrole>
                      </inactive>
                      <disabled>
                       <colorrole role="WindowText">
                        <brush brushstyle="SolidPattern">
                         <color alpha="255">
                          <red>190</red>
                          <green>190</green>
                          <blue>190</blue>
                         </color>
                        </brush>
                       </colorrole>
                      </disabled>
                     </palette>
                    </property>
                    <property name="font">
                     <font>
                      <pointsize>16</pointsize>
                     </font>
                    </property>
                    <property name="text">
                     <string>Grid reduction</string>
                    </property>
                    <property name="alignment">
                     <set>Qt::AlignBottom|Qt::AlignLeading|Qt::AlignLeft</set>
                    </property>
                   </widget>
                  </item>
                 </layout>
                </widget>
               </item>
               <item>
                <widget class="Line" name="line_20">
                 <property name="palette">
                  <palette>
                   <active>
                    <colorrole role="WindowText">
                     <brush brushstyle="SolidPattern">
                      <color alpha="255">
                       <red>186</red>
                       <green>189</green>
                       <blue>182</blue>
                      </color>
                     </brush>
                    </colorrole>
                   </active>
                   <inactive>
                    <colorrole role="WindowText">
                     <brush brushstyle="SolidPattern">
                      <color alpha="255">
                       <red>186</red>
                       <green>189</green>
                       <blue>182</blue>
                      </color>
                     </brush>
                    </colorrole>
                   </inactive>
                   <disabled>
                    <colorrole role="WindowText">
                     <brush brushstyle="SolidPattern">
                      <color alpha="255">
                       <red>190</red>
                       <green>190</green>
                       <blue>190</blue>
                      </color>
                     </brush>
                    </colorrole>
                   </disabled>
                  </palette>
                 </property>
                 <property name="frameShadow">
                  <enum>QFrame::Plain</enum>
                 </property>
                 <property name="lineWidth">
                  <number>4</number>
                 </property>
                 <property name="orientation">
                  <enum>Qt::Horizontal</enum>
                 </property>
                </widget>
               </item>
               <item>
                <widget class="QLabel" name="label_59">
                 <property name="text">
                  <string>Select branch types to reduce</string>
                 </property>
                </widget>
               </item>
               <item>
                <widget class="QListView" name="removeByTypeListView"/>
               </item>
               <item>
                <widget class="QCheckBox" name="rxThresholdCheckBox">
                 <property name="text">
                  <string>Filter by r+x under threshold</string>
                 </property>
                 <property name="checked">
                  <bool>true</bool>
                 </property>
                </widget>
               </item>
               <item>
                <widget class="QSpinBox" name="rxThresholdSpinBox">
                 <property name="toolTip">
                  <string>&lt;html&gt;&lt;head/&gt;&lt;body&gt;&lt;p&gt;Exponent of the threshold to use.&lt;/p&gt;&lt;p&gt;threshold = 1x10^-factor&lt;/p&gt;&lt;p&gt;i.e.&lt;/p&gt;&lt;p&gt;factor=3&lt;/p&gt;&lt;p&gt;threshold = 1e-3&lt;/p&gt;&lt;/body&gt;&lt;/html&gt;</string>
                 </property>
                 <property name="value">
                  <number>5</number>
                 </property>
                </widget>
               </item>
               <item>
                <spacer name="verticalSpacer_11">
                 <property name="orientation">
                  <enum>Qt::Vertical</enum>
                 </property>
                 <property name="sizeHint" stdset="0">
                  <size>
                   <width>20</width>
                   <height>40</height>
                  </size>
                 </property>
                </spacer>
               </item>
              </layout>
             </widget>
            </item>
           </layout>
          </widget>
          <widget class="QWidget" name="tab_10">
           <attribute name="icon">
            <iconset resource="icons.qrc">
             <normaloff>:/Icons/icons/color_grid.svg</normaloff>:/Icons/icons/color_grid.svg</iconset>
           </attribute>
           <attribute name="title">
            <string>Visualization</string>
           </attribute>
           <attribute name="toolTip">
            <string>Visualization related settings</string>
           </attribute>
           <layout class="QHBoxLayout" name="horizontalLayout_18">
            <item>
             <widget class="QFrame" name="frame_46">
              <property name="minimumSize">
               <size>
                <width>250</width>
                <height>0</height>
               </size>
              </property>
              <property name="frameShape">
               <enum>QFrame::NoFrame</enum>
              </property>
              <property name="frameShadow">
               <enum>QFrame::Raised</enum>
              </property>
              <layout class="QVBoxLayout" name="verticalLayout_31">
               <property name="topMargin">
                <number>0</number>
               </property>
               <item>
                <widget class="QFrame" name="frame_57">
                 <property name="frameShape">
                  <enum>QFrame::NoFrame</enum>
                 </property>
                 <property name="frameShadow">
                  <enum>QFrame::Raised</enum>
                 </property>
                 <layout class="QHBoxLayout" name="horizontalLayout_31">
                  <property name="leftMargin">
                   <number>0</number>
                  </property>
                  <property name="topMargin">
                   <number>0</number>
                  </property>
                  <property name="rightMargin">
                   <number>0</number>
                  </property>
                  <property name="bottomMargin">
                   <number>0</number>
                  </property>
                  <item>
                   <widget class="QLabel" name="label_76">
                    <property name="minimumSize">
                     <size>
                      <width>24</width>
                      <height>24</height>
                     </size>
                    </property>
                    <property name="maximumSize">
                     <size>
                      <width>24</width>
                      <height>24</height>
                     </size>
                    </property>
                    <property name="text">
                     <string/>
                    </property>
                    <property name="pixmap">
                     <pixmap resource="icons.qrc">:/Icons/icons/color_grid.svg</pixmap>
                    </property>
                    <property name="scaledContents">
                     <bool>true</bool>
                    </property>
                   </widget>
                  </item>
                  <item>
                   <widget class="QLabel" name="label_49">
                    <property name="palette">
                     <palette>
                      <active>
                       <colorrole role="WindowText">
                        <brush brushstyle="SolidPattern">
                         <color alpha="255">
                          <red>85</red>
                          <green>87</green>
                          <blue>83</blue>
                         </color>
                        </brush>
                       </colorrole>
                      </active>
                      <inactive>
                       <colorrole role="WindowText">
                        <brush brushstyle="SolidPattern">
                         <color alpha="255">
                          <red>85</red>
                          <green>87</green>
                          <blue>83</blue>
                         </color>
                        </brush>
                       </colorrole>
                      </inactive>
                      <disabled>
                       <colorrole role="WindowText">
                        <brush brushstyle="SolidPattern">
                         <color alpha="255">
                          <red>190</red>
                          <green>190</green>
                          <blue>190</blue>
                         </color>
                        </brush>
                       </colorrole>
                      </disabled>
                     </palette>
                    </property>
                    <property name="font">
                     <font>
                      <pointsize>16</pointsize>
                     </font>
                    </property>
                    <property name="text">
                     <string>Schematic</string>
                    </property>
                    <property name="alignment">
                     <set>Qt::AlignBottom|Qt::AlignLeading|Qt::AlignLeft</set>
                    </property>
                   </widget>
                  </item>
                 </layout>
                </widget>
               </item>
               <item>
                <widget class="Line" name="line_9">
                 <property name="palette">
                  <palette>
                   <active>
                    <colorrole role="WindowText">
                     <brush brushstyle="SolidPattern">
                      <color alpha="255">
                       <red>186</red>
                       <green>189</green>
                       <blue>182</blue>
                      </color>
                     </brush>
                    </colorrole>
                   </active>
                   <inactive>
                    <colorrole role="WindowText">
                     <brush brushstyle="SolidPattern">
                      <color alpha="255">
                       <red>186</red>
                       <green>189</green>
                       <blue>182</blue>
                      </color>
                     </brush>
                    </colorrole>
                   </inactive>
                   <disabled>
                    <colorrole role="WindowText">
                     <brush brushstyle="SolidPattern">
                      <color alpha="255">
                       <red>190</red>
                       <green>190</green>
                       <blue>190</blue>
                      </color>
                     </brush>
                    </colorrole>
                   </disabled>
                  </palette>
                 </property>
                 <property name="frameShadow">
                  <enum>QFrame::Plain</enum>
                 </property>
                 <property name="lineWidth">
                  <number>4</number>
                 </property>
                 <property name="orientation">
                  <enum>Qt::Horizontal</enum>
                 </property>
                </widget>
               </item>
               <item>
                <widget class="QFrame" name="frame_58">
                 <property name="frameShape">
                  <enum>QFrame::NoFrame</enum>
                 </property>
                 <property name="frameShadow">
                  <enum>QFrame::Raised</enum>
                 </property>
                 <layout class="QGridLayout" name="gridLayout">
                  <item row="10" column="1">
                   <widget class="QSpinBox" name="max_branch_size_spinBox">
                    <property name="minimum">
                     <number>5</number>
                    </property>
                    <property name="maximum">
                     <number>10000</number>
                    </property>
                    <property name="value">
                     <number>20</number>
                    </property>
                   </widget>
                  </item>
                  <item row="4" column="0">
                   <widget class="QLabel" name="label_56">
                    <property name="palette">
                     <palette>
                      <active>
                       <colorrole role="WindowText">
                        <brush brushstyle="SolidPattern">
                         <color alpha="255">
                          <red>85</red>
                          <green>87</green>
                          <blue>83</blue>
                         </color>
                        </brush>
                       </colorrole>
                      </active>
                      <inactive>
                       <colorrole role="WindowText">
                        <brush brushstyle="SolidPattern">
                         <color alpha="255">
                          <red>85</red>
                          <green>87</green>
                          <blue>83</blue>
                         </color>
                        </brush>
                       </colorrole>
                      </inactive>
                      <disabled>
                       <colorrole role="WindowText">
                        <brush brushstyle="SolidPattern">
                         <color alpha="255">
                          <red>190</red>
                          <green>190</green>
                          <blue>190</blue>
                         </color>
                        </brush>
                       </colorrole>
                      </disabled>
                     </palette>
                    </property>
                    <property name="font">
                     <font>
                      <pointsize>14</pointsize>
                     </font>
                    </property>
                    <property name="text">
                     <string>Nodes</string>
                    </property>
                    <property name="alignment">
                     <set>Qt::AlignBottom|Qt::AlignLeading|Qt::AlignLeft</set>
                    </property>
                   </widget>
                  </item>
                  <item row="5" column="1">
                   <widget class="QSpinBox" name="min_node_size_spinBox">
                    <property name="minimum">
                     <number>20</number>
                    </property>
                    <property name="maximum">
                     <number>10000</number>
                    </property>
                   </widget>
                  </item>
                  <item row="2" column="0" colspan="2">
                   <widget class="QComboBox" name="palette_comboBox"/>
                  </item>
                  <item row="10" column="0">
                   <widget class="QLabel" name="label_15">
                    <property name="text">
                     <string>Max. size</string>
                    </property>
                   </widget>
                  </item>
                  <item row="9" column="0">
                   <widget class="QLabel" name="label_14">
                    <property name="text">
                     <string>Min. size</string>
                    </property>
                   </widget>
                  </item>
                  <item row="1" column="0">
                   <widget class="QLabel" name="label_43">
                    <property name="text">
                     <string>Palette</string>
                    </property>
                   </widget>
                  </item>
                  <item row="6" column="1">
                   <widget class="QSpinBox" name="max_node_size_spinBox">
                    <property name="minimum">
                     <number>20</number>
                    </property>
                    <property name="maximum">
                     <number>10000</number>
                    </property>
                    <property name="value">
                     <number>40</number>
                    </property>
                   </widget>
                  </item>
                  <item row="0" column="0">
                   <widget class="QCheckBox" name="draw_schematic_checkBox">
                    <property name="toolTip">
                     <string>Draw the schematic. You may disable it for very large grids where the drawing takes time.</string>
                    </property>
                    <property name="text">
                     <string>Draw schematic</string>
                    </property>
                    <property name="checked">
                     <bool>true</bool>
                    </property>
                   </widget>
                  </item>
                  <item row="5" column="0">
                   <widget class="QLabel" name="label">
                    <property name="text">
                     <string>Min. size</string>
                    </property>
                   </widget>
                  </item>
                  <item row="7" column="0">
                   <widget class="QLabel" name="label_54">
                    <property name="palette">
                     <palette>
                      <active>
                       <colorrole role="WindowText">
                        <brush brushstyle="SolidPattern">
                         <color alpha="255">
                          <red>85</red>
                          <green>87</green>
                          <blue>83</blue>
                         </color>
                        </brush>
                       </colorrole>
                      </active>
                      <inactive>
                       <colorrole role="WindowText">
                        <brush brushstyle="SolidPattern">
                         <color alpha="255">
                          <red>85</red>
                          <green>87</green>
                          <blue>83</blue>
                         </color>
                        </brush>
                       </colorrole>
                      </inactive>
                      <disabled>
                       <colorrole role="WindowText">
                        <brush brushstyle="SolidPattern">
                         <color alpha="255">
                          <red>190</red>
                          <green>190</green>
                          <blue>190</blue>
                         </color>
                        </brush>
                       </colorrole>
                      </disabled>
                     </palette>
                    </property>
                    <property name="font">
                     <font>
                      <pointsize>14</pointsize>
                     </font>
                    </property>
                    <property name="text">
                     <string>Branches</string>
                    </property>
                    <property name="alignment">
                     <set>Qt::AlignBottom|Qt::AlignLeading|Qt::AlignLeft</set>
                    </property>
                   </widget>
                  </item>
                  <item row="9" column="1">
                   <widget class="QSpinBox" name="min_branch_size_spinBox">
                    <property name="minimum">
                     <number>5</number>
                    </property>
                    <property name="maximum">
                     <number>10000</number>
                    </property>
                   </widget>
                  </item>
                  <item row="6" column="0">
                   <widget class="QLabel" name="label_9">
                    <property name="text">
                     <string>Max. size</string>
                    </property>
                   </widget>
                  </item>
                  <item row="11" column="0">
                   <widget class="QCheckBox" name="branch_width_based_on_flow_checkBox">
                    <property name="text">
                     <string>Width based on flow</string>
                    </property>
                    <property name="checked">
                     <bool>false</bool>
                    </property>
                   </widget>
                  </item>
                 </layout>
                </widget>
               </item>
               <item>
                <spacer name="verticalSpacer_4">
                 <property name="orientation">
                  <enum>Qt::Vertical</enum>
                 </property>
                 <property name="sizeHint" stdset="0">
                  <size>
                   <width>20</width>
                   <height>40</height>
                  </size>
                 </property>
                </spacer>
               </item>
              </layout>
             </widget>
            </item>
            <item>
             <widget class="QFrame" name="frame_3">
              <property name="minimumSize">
               <size>
                <width>250</width>
                <height>0</height>
               </size>
              </property>
              <property name="frameShape">
               <enum>QFrame::NoFrame</enum>
              </property>
              <property name="frameShadow">
               <enum>QFrame::Raised</enum>
              </property>
              <layout class="QVBoxLayout" name="verticalLayout_7">
               <property name="topMargin">
                <number>0</number>
               </property>
               <item>
                <widget class="QFrame" name="frame_37">
                 <property name="frameShape">
                  <enum>QFrame::NoFrame</enum>
                 </property>
                 <property name="frameShadow">
                  <enum>QFrame::Raised</enum>
                 </property>
                 <layout class="QHBoxLayout" name="horizontalLayout_11">
                  <property name="leftMargin">
                   <number>0</number>
                  </property>
                  <property name="topMargin">
                   <number>0</number>
                  </property>
                  <property name="rightMargin">
                   <number>0</number>
                  </property>
                  <property name="bottomMargin">
                   <number>0</number>
                  </property>
                  <item>
                   <widget class="QLabel" name="label_66">
                    <property name="minimumSize">
                     <size>
                      <width>24</width>
                      <height>24</height>
                     </size>
                    </property>
                    <property name="maximumSize">
                     <size>
                      <width>24</width>
                      <height>24</height>
                     </size>
                    </property>
                    <property name="text">
                     <string/>
                    </property>
                    <property name="pixmap">
                     <pixmap resource="icons.qrc">:/Icons/icons/resize.svg</pixmap>
                    </property>
                    <property name="scaledContents">
                     <bool>true</bool>
                    </property>
                   </widget>
                  </item>
                  <item>
                   <widget class="QLabel" name="label_45">
                    <property name="palette">
                     <palette>
                      <active>
                       <colorrole role="WindowText">
                        <brush brushstyle="SolidPattern">
                         <color alpha="255">
                          <red>85</red>
                          <green>87</green>
                          <blue>83</blue>
                         </color>
                        </brush>
                       </colorrole>
                      </active>
                      <inactive>
                       <colorrole role="WindowText">
                        <brush brushstyle="SolidPattern">
                         <color alpha="255">
                          <red>85</red>
                          <green>87</green>
                          <blue>83</blue>
                         </color>
                        </brush>
                       </colorrole>
                      </inactive>
                      <disabled>
                       <colorrole role="WindowText">
                        <brush brushstyle="SolidPattern">
                         <color alpha="255">
                          <red>190</red>
                          <green>190</green>
                          <blue>190</blue>
                         </color>
                        </brush>
                       </colorrole>
                      </disabled>
                     </palette>
                    </property>
                    <property name="font">
                     <font>
                      <pointsize>16</pointsize>
                     </font>
                    </property>
                    <property name="text">
                     <string>Visualization</string>
                    </property>
                    <property name="alignment">
                     <set>Qt::AlignBottom|Qt::AlignLeading|Qt::AlignLeft</set>
                    </property>
                   </widget>
                  </item>
                 </layout>
                </widget>
               </item>
               <item>
                <widget class="Line" name="line_6">
                 <property name="palette">
                  <palette>
                   <active>
                    <colorrole role="WindowText">
                     <brush brushstyle="SolidPattern">
                      <color alpha="255">
                       <red>186</red>
                       <green>189</green>
                       <blue>182</blue>
                      </color>
                     </brush>
                    </colorrole>
                   </active>
                   <inactive>
                    <colorrole role="WindowText">
                     <brush brushstyle="SolidPattern">
                      <color alpha="255">
                       <red>186</red>
                       <green>189</green>
                       <blue>182</blue>
                      </color>
                     </brush>
                    </colorrole>
                   </inactive>
                   <disabled>
                    <colorrole role="WindowText">
                     <brush brushstyle="SolidPattern">
                      <color alpha="255">
                       <red>190</red>
                       <green>190</green>
                       <blue>190</blue>
                      </color>
                     </brush>
                    </colorrole>
                   </disabled>
                  </palette>
                 </property>
                 <property name="frameShadow">
                  <enum>QFrame::Plain</enum>
                 </property>
                 <property name="lineWidth">
                  <number>4</number>
                 </property>
                 <property name="orientation">
                  <enum>Qt::Horizontal</enum>
                 </property>
                </widget>
               </item>
               <item>
                <widget class="QFrame" name="frame_24">
                 <property name="frameShape">
                  <enum>QFrame::NoFrame</enum>
                 </property>
                 <property name="frameShadow">
                  <enum>QFrame::Raised</enum>
                 </property>
                 <layout class="QVBoxLayout" name="verticalLayout_16">
                  <item>
                   <widget class="QLabel" name="label_32">
                    <property name="text">
                     <string>Export resolution</string>
                    </property>
                   </widget>
                  </item>
                  <item>
                   <widget class="QSpinBox" name="resolution_factor_spinBox">
                    <property name="toolTip">
                     <string>&lt;html&gt;&lt;head/&gt;&lt;body&gt;&lt;p&gt;Resolution factor.&lt;/p&gt;&lt;p&gt;1K = 1920 x 1080 pixels&lt;/p&gt;&lt;/body&gt;&lt;/html&gt;</string>
                    </property>
                    <property name="suffix">
                     <string> K</string>
                    </property>
                    <property name="minimum">
                     <number>1</number>
                    </property>
                    <property name="maximum">
                     <number>100</number>
                    </property>
                    <property name="value">
                     <number>10</number>
                    </property>
                   </widget>
                  </item>
                  <item>
                   <widget class="QLabel" name="label_38">
                    <property name="text">
                     <string>Plotting style</string>
                    </property>
                   </widget>
                  </item>
                  <item>
                   <widget class="QComboBox" name="plt_style_comboBox">
                    <property name="toolTip">
                     <string>MatPlotlib plot styles to choose from</string>
                    </property>
                   </widget>
                  </item>
                 </layout>
                </widget>
               </item>
               <item>
                <spacer name="verticalSpacer">
                 <property name="orientation">
                  <enum>Qt::Vertical</enum>
                 </property>
                 <property name="sizeHint" stdset="0">
                  <size>
                   <width>20</width>
                   <height>40</height>
                  </size>
                 </property>
                </spacer>
               </item>
              </layout>
             </widget>
            </item>
            <item>
             <spacer name="horizontalSpacer_15">
              <property name="orientation">
               <enum>Qt::Horizontal</enum>
              </property>
              <property name="sizeHint" stdset="0">
               <size>
                <width>427</width>
                <height>20</height>
               </size>
              </property>
             </spacer>
            </item>
           </layout>
          </widget>
         </widget>
        </item>
        <item row="0" column="0">
         <widget class="QFrame" name="frame_7">
          <property name="frameShape">
           <enum>QFrame::StyledPanel</enum>
          </property>
          <property name="frameShadow">
           <enum>QFrame::Raised</enum>
          </property>
          <layout class="QVBoxLayout" name="verticalLayout_12">
           <item>
            <widget class="QFrame" name="frame_41">
             <property name="frameShape">
              <enum>QFrame::NoFrame</enum>
             </property>
             <property name="frameShadow">
              <enum>QFrame::Raised</enum>
             </property>
             <layout class="QHBoxLayout" name="horizontalLayout_13">
              <property name="leftMargin">
               <number>0</number>
              </property>
              <property name="topMargin">
               <number>0</number>
              </property>
              <property name="rightMargin">
               <number>0</number>
              </property>
              <property name="bottomMargin">
               <number>0</number>
              </property>
              <item>
               <widget class="QLabel" name="label_68">
                <property name="minimumSize">
                 <size>
                  <width>24</width>
                  <height>24</height>
                 </size>
                </property>
                <property name="maximumSize">
                 <size>
                  <width>24</width>
                  <height>24</height>
                 </size>
                </property>
                <property name="text">
                 <string/>
                </property>
                <property name="pixmap">
                 <pixmap resource="icons.qrc">:/Icons/icons/gear.svg</pixmap>
                </property>
                <property name="scaledContents">
                 <bool>true</bool>
                </property>
               </widget>
              </item>
              <item>
               <widget class="QLabel" name="label_69">
                <property name="palette">
                 <palette>
                  <active>
                   <colorrole role="WindowText">
                    <brush brushstyle="SolidPattern">
                     <color alpha="255">
                      <red>85</red>
                      <green>87</green>
                      <blue>83</blue>
                     </color>
                    </brush>
                   </colorrole>
                  </active>
                  <inactive>
                   <colorrole role="WindowText">
                    <brush brushstyle="SolidPattern">
                     <color alpha="255">
                      <red>85</red>
                      <green>87</green>
                      <blue>83</blue>
                     </color>
                    </brush>
                   </colorrole>
                  </inactive>
                  <disabled>
                   <colorrole role="WindowText">
                    <brush brushstyle="SolidPattern">
                     <color alpha="255">
                      <red>190</red>
                      <green>190</green>
                      <blue>190</blue>
                     </color>
                    </brush>
                   </colorrole>
                  </disabled>
                 </palette>
                </property>
                <property name="font">
                 <font>
                  <pointsize>16</pointsize>
                 </font>
                </property>
                <property name="text">
                 <string>General settings</string>
                </property>
                <property name="alignment">
                 <set>Qt::AlignBottom|Qt::AlignLeading|Qt::AlignLeft</set>
                </property>
               </widget>
              </item>
             </layout>
            </widget>
           </item>
           <item>
            <widget class="Line" name="line_5">
             <property name="palette">
              <palette>
               <active>
                <colorrole role="WindowText">
                 <brush brushstyle="SolidPattern">
                  <color alpha="255">
                   <red>186</red>
                   <green>189</green>
                   <blue>182</blue>
                  </color>
                 </brush>
                </colorrole>
               </active>
               <inactive>
                <colorrole role="WindowText">
                 <brush brushstyle="SolidPattern">
                  <color alpha="255">
                   <red>186</red>
                   <green>189</green>
                   <blue>182</blue>
                  </color>
                 </brush>
                </colorrole>
               </inactive>
               <disabled>
                <colorrole role="WindowText">
                 <brush brushstyle="SolidPattern">
                  <color alpha="255">
                   <red>190</red>
                   <green>190</green>
                   <blue>190</blue>
                  </color>
                 </brush>
                </colorrole>
               </disabled>
              </palette>
             </property>
             <property name="frameShadow">
              <enum>QFrame::Plain</enum>
             </property>
             <property name="lineWidth">
              <number>4</number>
             </property>
             <property name="orientation">
              <enum>Qt::Horizontal</enum>
             </property>
            </widget>
           </item>
           <item>
            <widget class="QFrame" name="frame_25">
             <property name="frameShape">
              <enum>QFrame::NoFrame</enum>
             </property>
             <property name="frameShadow">
              <enum>QFrame::Raised</enum>
             </property>
             <layout class="QVBoxLayout" name="verticalLayout_17">
              <item>
               <widget class="QLabel" name="label_57">
                <property name="text">
                 <string>Base power</string>
                </property>
               </widget>
              </item>
              <item>
               <widget class="QDoubleSpinBox" name="sbase_doubleSpinBox">
                <property name="suffix">
                 <string> MVA</string>
                </property>
                <property name="decimals">
                 <number>0</number>
                </property>
                <property name="minimum">
                 <double>1.000000000000000</double>
                </property>
                <property name="maximum">
                 <double>10000000000000000000.000000000000000</double>
                </property>
                <property name="value">
                 <double>100.000000000000000</double>
                </property>
               </widget>
              </item>
              <item>
               <widget class="QLabel" name="label_58">
                <property name="text">
                 <string>Frequency</string>
                </property>
               </widget>
              </item>
              <item>
               <widget class="QDoubleSpinBox" name="fbase_doubleSpinBox">
                <property name="suffix">
                 <string> Hz</string>
                </property>
                <property name="decimals">
                 <number>0</number>
                </property>
                <property name="minimum">
                 <double>50.000000000000000</double>
                </property>
                <property name="maximum">
                 <double>60.000000000000000</double>
                </property>
                <property name="singleStep">
                 <double>10.000000000000000</double>
                </property>
               </widget>
              </item>
              <item>
               <widget class="Line" name="line_19">
                <property name="palette">
                 <palette>
                  <active>
                   <colorrole role="WindowText">
                    <brush brushstyle="SolidPattern">
                     <color alpha="255">
                      <red>186</red>
                      <green>189</green>
                      <blue>182</blue>
                     </color>
                    </brush>
                   </colorrole>
                  </active>
                  <inactive>
                   <colorrole role="WindowText">
                    <brush brushstyle="SolidPattern">
                     <color alpha="255">
                      <red>186</red>
                      <green>189</green>
                      <blue>182</blue>
                     </color>
                    </brush>
                   </colorrole>
                  </inactive>
                  <disabled>
                   <colorrole role="WindowText">
                    <brush brushstyle="SolidPattern">
                     <color alpha="255">
                      <red>190</red>
                      <green>190</green>
                      <blue>190</blue>
                     </color>
                    </brush>
                   </colorrole>
                  </disabled>
                 </palette>
                </property>
                <property name="frameShadow">
                 <enum>QFrame::Plain</enum>
                </property>
                <property name="lineWidth">
                 <number>4</number>
                </property>
                <property name="orientation">
                 <enum>Qt::Horizontal</enum>
                </property>
               </widget>
              </item>
              <item>
               <widget class="QLabel" name="label_31">
                <property name="font">
                 <font>
                  <pointsize>12</pointsize>
                 </font>
                </property>
                <property name="text">
                 <string>Engine</string>
                </property>
               </widget>
              </item>
              <item>
               <widget class="QComboBox" name="engineComboBox"/>
              </item>
              <item>
               <widget class="QCheckBox" name="use_multiprocessing_checkBox">
                <property name="text">
                 <string>use multiprocessing</string>
                </property>
               </widget>
              </item>
              <item>
               <widget class="QCheckBox" name="saveResultsCheckBox">
                <property name="text">
                 <string>Save results in the grid file</string>
                </property>
               </widget>
              </item>
              <item>
               <widget class="Line" name="line_25">
                <property name="palette">
                 <palette>
                  <active>
                   <colorrole role="WindowText">
                    <brush brushstyle="SolidPattern">
                     <color alpha="255">
                      <red>186</red>
                      <green>189</green>
                      <blue>182</blue>
                     </color>
                    </brush>
                   </colorrole>
                  </active>
                  <inactive>
                   <colorrole role="WindowText">
                    <brush brushstyle="SolidPattern">
                     <color alpha="255">
                      <red>186</red>
                      <green>189</green>
                      <blue>182</blue>
                     </color>
                    </brush>
                   </colorrole>
                  </inactive>
                  <disabled>
                   <colorrole role="WindowText">
                    <brush brushstyle="SolidPattern">
                     <color alpha="255">
                      <red>190</red>
                      <green>190</green>
                      <blue>190</blue>
                     </color>
                    </brush>
                   </colorrole>
                  </disabled>
                 </palette>
                </property>
                <property name="frameShadow">
                 <enum>QFrame::Plain</enum>
                </property>
                <property name="lineWidth">
                 <number>4</number>
                </property>
                <property name="orientation">
                 <enum>Qt::Horizontal</enum>
                </property>
               </widget>
              </item>
              <item>
               <widget class="QLabel" name="label_109">
                <property name="font">
                 <font>
                  <pointsize>12</pointsize>
                 </font>
                </property>
                <property name="text">
                 <string>File sync</string>
                </property>
               </widget>
              </item>
              <item>
               <widget class="QLabel" name="user_name_label">
                <property name="toolTip">
                 <string>Model user to store in the file saving.</string>
                </property>
                <property name="text">
                 <string/>
                </property>
               </widget>
              </item>
              <item>
               <widget class="QLabel" name="model_version_label">
                <property name="toolTip">
                 <string>Current model version. Increases with every model saving.</string>
                </property>
                <property name="text">
                 <string/>
                </property>
               </widget>
              </item>
              <item>
               <widget class="QLabel" name="label_39">
                <property name="text">
                 <string>&lt;html&gt;&lt;head/&gt;&lt;body&gt;&lt;p&gt;Sync interval&lt;/p&gt;&lt;/body&gt;&lt;/html&gt;</string>
                </property>
               </widget>
              </item>
              <item>
               <widget class="QSpinBox" name="sync_interval_spinBox">
                <property name="toolTip">
                 <string>Interval in minutes to save the model when the mode syncronization is activated</string>
                </property>
                <property name="suffix">
                 <string> seconds</string>
                </property>
                <property name="minimum">
                 <number>1</number>
                </property>
                <property name="maximum">
                 <number>99999999</number>
                </property>
               </widget>
              </item>
              <item>
               <widget class="QCheckBox" name="accept_newer_changes_checkBox">
                <property name="text">
                 <string>Accept newer changes</string>
                </property>
               </widget>
              </item>
             </layout>
            </widget>
           </item>
           <item>
            <spacer name="verticalSpacer_3">
             <property name="orientation">
              <enum>Qt::Vertical</enum>
             </property>
             <property name="sizeHint" stdset="0">
              <size>
               <width>20</width>
               <height>363</height>
              </size>
             </property>
            </spacer>
           </item>
          </layout>
         </widget>
        </item>
       </layout>
      </widget>
     </widget>
    </item>
    <item>
     <widget class="QFrame" name="progress_frame">
      <property name="frameShape">
       <enum>QFrame::NoFrame</enum>
      </property>
      <property name="frameShadow">
       <enum>QFrame::Raised</enum>
      </property>
      <layout class="QGridLayout" name="gridLayout_7">
       <item row="1" column="1">
        <widget class="QProgressBar" name="progressBar">
         <property name="styleSheet">
          <string notr="true">QProgressBar {
	border: 1px solid rgb(186, 189, 182);
    border-radius: 5px;
	text-align: center;
}
QProgressBar::chunk{
	background-color: rgb(0, 180, 136)
}</string>
         </property>
         <property name="value">
          <number>20</number>
         </property>
         <property name="invertedAppearance">
          <bool>false</bool>
         </property>
        </widget>
       </item>
       <item row="1" column="0">
        <widget class="QPushButton" name="cancelButton">
         <property name="minimumSize">
          <size>
           <width>0</width>
           <height>24</height>
          </size>
         </property>
         <property name="toolTip">
          <string>Cancel process</string>
         </property>
         <property name="text">
          <string/>
         </property>
         <property name="icon">
          <iconset resource="icons.qrc">
           <normaloff>:/Icons/icons/delete.svg</normaloff>:/Icons/icons/delete.svg</iconset>
         </property>
        </widget>
       </item>
       <item row="0" column="1">
        <widget class="QLabel" name="progress_label">
         <property name="text">
          <string/>
         </property>
        </widget>
       </item>
      </layout>
     </widget>
    </item>
   </layout>
  </widget>
  <widget class="QMenuBar" name="menuBar">
   <property name="geometry">
    <rect>
     <x>0</x>
     <y>0</y>
     <width>1194</width>
     <height>21</height>
    </rect>
   </property>
   <widget class="QMenu" name="menuProject">
    <property name="title">
     <string>File</string>
    </property>
    <addaction name="actionNew_project"/>
    <addaction name="actionOpen_file"/>
    <addaction name="actionSave"/>
    <addaction name="actionSave_as"/>
    <addaction name="separator"/>
    <addaction name="actionAdd_circuit"/>
    <addaction name="actionImport_bus_coordinates"/>
    <addaction name="actiongrid_Generator"/>
    <addaction name="separator"/>
    <addaction name="actionExport"/>
    <addaction name="actionExport_all_the_device_s_profiles"/>
    <addaction name="actionExport_all_results"/>
   </widget>
   <widget class="QMenu" name="menuAbout">
    <property name="title">
     <string>Help</string>
    </property>
    <addaction name="actionOnline_documentation"/>
    <addaction name="actionAbout"/>
   </widget>
   <widget class="QMenu" name="menuActions">
    <property name="title">
     <string>Actions</string>
    </property>
    <widget class="QMenu" name="menuSet_selected_buses">
     <property name="title">
      <string>Set selected buses</string>
     </property>
     <addaction name="actionSetSelectedBusCountry"/>
     <addaction name="actionSetSelectedBusZone"/>
     <addaction name="actionSetSelectedBusArea"/>
    </widget>
    <addaction name="actionBigger_nodes"/>
    <addaction name="actionSmaller_nodes"/>
    <addaction name="actionCenter_view"/>
    <addaction name="actionAutoatic_layout"/>
    <addaction name="actionApply_new_rates"/>
    <addaction name="actionDrawSchematic"/>
    <addaction name="separator"/>
    <addaction name="actionAdd_default_catalogue"/>
    <addaction name="actionClear_stuff_running_right_now"/>
    <addaction name="actionReset_console"/>
    <addaction name="separator"/>
    <addaction name="menuSet_selected_buses"/>
   </widget>
   <widget class="QMenu" name="menuSimulations">
    <property name="title">
     <string>Simulations</string>
    </property>
    <addaction name="actionPower_flow"/>
    <addaction name="actionPower_Flow_Time_series"/>
    <addaction name="actionClustering_time_series"/>
    <addaction name="actionInputs_analysis"/>
    <addaction name="separator"/>
    <addaction name="actionShort_Circuit"/>
    <addaction name="separator"/>
    <addaction name="actionVoltage_stability"/>
    <addaction name="separator"/>
    <addaction name="actionSigma_analysis"/>
    <addaction name="separator"/>
    <addaction name="actionOPF"/>
    <addaction name="actionOPF_time_series"/>
    <addaction name="actionOptimal_Net_Transfer_Capacity"/>
    <addaction name="actionOptimal_Net_Transfer_Capacity_Time_Series"/>
    <addaction name="actionOptimal_NTC_time_series_clustering"/>
    <addaction name="actionOpf_to_Power_flow"/>
    <addaction name="actionSet_OPF_generation_to_profiles"/>
    <addaction name="separator"/>
    <addaction name="actionPower_flow_Stochastic"/>
    <addaction name="actionBlackout_cascade"/>
    <addaction name="separator"/>
    <addaction name="actionLinearAnalysis"/>
    <addaction name="actionPTDF_time_series"/>
    <addaction name="actionContingency_analysis"/>
    <addaction name="actionOTDF_time_series"/>
    <addaction name="actionATC"/>
    <addaction name="actionATC_Time_Series"/>
    <addaction name="actionATC_clustering"/>
   </widget>
   <widget class="QMenu" name="menuModel">
    <property name="title">
     <string>Model</string>
    </property>
    <addaction name="actionAuto_rate_branches"/>
    <addaction name="actionDetect_transformers"/>
    <addaction name="actionTry_to_fix_buses_location"/>
    <addaction name="actionStorage_location_suggestion"/>
    <addaction name="actionFind_node_groups"/>
    <addaction name="actionGrid_Reduction"/>
    <addaction name="actionSet_schematic_positions_from_GPS_coordinates"/>
    <addaction name="actionFuse_devices"/>
    <addaction name="actionre_index_time"/>
    <addaction name="actionFix_generators_active_based_on_the_power"/>
    <addaction name="actionFix_loads_active_based_on_the_power"/>
    <addaction name="separator"/>
    <addaction name="actionLaunch_data_analysis_tool"/>
    <addaction name="separator"/>
    <addaction name="actionCorrect_inconsistencies"/>
    <addaction name="actionDelete_inconsistencies"/>
   </widget>
   <addaction name="menuProject"/>
   <addaction name="menuActions"/>
   <addaction name="menuModel"/>
   <addaction name="menuSimulations"/>
   <addaction name="menuAbout"/>
  </widget>
  <widget class="QToolBar" name="toolBar">
   <property name="font">
    <font>
     <pointsize>8</pointsize>
    </font>
   </property>
   <property name="windowTitle">
    <string>toolBar</string>
   </property>
   <property name="movable">
    <bool>false</bool>
   </property>
   <property name="iconSize">
    <size>
     <width>26</width>
     <height>26</height>
    </size>
   </property>
   <property name="toolButtonStyle">
    <enum>Qt::ToolButtonIconOnly</enum>
   </property>
   <property name="floatable">
    <bool>false</bool>
   </property>
   <attribute name="toolBarArea">
    <enum>TopToolBarArea</enum>
   </attribute>
   <attribute name="toolBarBreak">
    <bool>false</bool>
   </attribute>
   <addaction name="actionNew_project"/>
   <addaction name="actionOpen_file"/>
   <addaction name="actionSave"/>
   <addaction name="actionSync"/>
   <addaction name="separator"/>
   <addaction name="actionPower_flow"/>
   <addaction name="actionPower_Flow_Time_series"/>
   <addaction name="actionShort_Circuit"/>
   <addaction name="actionVoltage_stability"/>
   <addaction name="actionSigma_analysis"/>
   <addaction name="actionInputs_analysis"/>
   <addaction name="separator"/>
   <addaction name="actionOPF"/>
   <addaction name="actionOPF_time_series"/>
   <addaction name="actionOptimal_Net_Transfer_Capacity"/>
   <addaction name="actionOptimal_Net_Transfer_Capacity_Time_Series"/>
   <addaction name="actionOpf_to_Power_flow"/>
   <addaction name="separator"/>
   <addaction name="actionPower_flow_Stochastic"/>
   <addaction name="actionBlackout_cascade"/>
   <addaction name="separator"/>
   <addaction name="actionLinearAnalysis"/>
   <addaction name="actionPTDF_time_series"/>
   <addaction name="actionContingency_analysis"/>
   <addaction name="actionOTDF_time_series"/>
   <addaction name="actionATC"/>
   <addaction name="actionATC_Time_Series"/>
   <addaction name="separator"/>
   <addaction name="actionBigger_nodes"/>
   <addaction name="actionSmaller_nodes"/>
   <addaction name="actionCenter_view"/>
   <addaction name="actionAutoatic_layout"/>
   <addaction name="actionTry_to_fix_buses_location"/>
   <addaction name="actionDelete_selected"/>
   <addaction name="separator"/>
   <addaction name="actionLaunch_data_analysis_tool"/>
   <addaction name="actionShow_color_controls"/>
  </widget>
  <action name="actionOpen_file">
   <property name="icon">
    <iconset resource="icons.qrc">
     <normaloff>:/Icons/icons/loadc.svg</normaloff>:/Icons/icons/loadc.svg</iconset>
   </property>
   <property name="text">
    <string>Open file</string>
   </property>
   <property name="shortcut">
    <string>Ctrl+O</string>
   </property>
  </action>
  <action name="actionSave">
   <property name="icon">
    <iconset resource="icons.qrc">
     <normaloff>:/Icons/icons/savec.svg</normaloff>:/Icons/icons/savec.svg</iconset>
   </property>
   <property name="text">
    <string>Save</string>
   </property>
   <property name="shortcut">
    <string>Ctrl+S</string>
   </property>
  </action>
  <action name="actionExport">
   <property name="icon">
    <iconset resource="icons.qrc">
     <normaloff>:/Icons/icons/save.svg</normaloff>:/Icons/icons/save.svg</iconset>
   </property>
   <property name="text">
    <string>Export schematic picture</string>
   </property>
  </action>
  <action name="actionNew_project">
   <property name="icon">
    <iconset resource="icons.qrc">
     <normaloff>:/Icons/icons/new2c.svg</normaloff>:/Icons/icons/new2c.svg</iconset>
   </property>
   <property name="text">
    <string>New project</string>
   </property>
   <property name="shortcut">
    <string>Ctrl+N</string>
   </property>
  </action>
  <action name="actionPower_flow">
   <property name="icon">
    <iconset resource="icons.qrc">
     <normaloff>:/Icons/icons/pf.svg</normaloff>:/Icons/icons/pf.svg</iconset>
   </property>
   <property name="text">
    <string>Power Flow</string>
   </property>
   <property name="shortcut">
    <string>F5</string>
   </property>
  </action>
  <action name="actionPower_Flow_Time_series">
   <property name="icon">
    <iconset resource="icons.qrc">
     <normaloff>:/Icons/icons/pf_ts.svg</normaloff>:/Icons/icons/pf_ts.svg</iconset>
   </property>
   <property name="text">
    <string>Power flow time series</string>
   </property>
   <property name="toolTip">
    <string>Power flow time series</string>
   </property>
   <property name="shortcut">
    <string>F6</string>
   </property>
  </action>
  <action name="actionBigger_nodes">
   <property name="icon">
    <iconset resource="icons.qrc">
     <normaloff>:/Icons/icons/plus (gray).svg</normaloff>:/Icons/icons/plus (gray).svg</iconset>
   </property>
   <property name="text">
    <string>Expand</string>
   </property>
   <property name="toolTip">
    <string>Expand distances</string>
   </property>
   <property name="shortcut">
    <string>F3</string>
   </property>
  </action>
  <action name="actionSmaller_nodes">
   <property name="icon">
    <iconset resource="icons.qrc">
     <normaloff>:/Icons/icons/minus (gray).svg</normaloff>:/Icons/icons/minus (gray).svg</iconset>
   </property>
   <property name="text">
    <string>Shrink</string>
   </property>
   <property name="toolTip">
    <string>Shrink distances</string>
   </property>
   <property name="shortcut">
    <string>F2</string>
   </property>
  </action>
  <action name="actionPower_flow_Stochastic">
   <property name="icon">
    <iconset resource="icons.qrc">
     <normaloff>:/Icons/icons/stochastic_pf.svg</normaloff>:/Icons/icons/stochastic_pf.svg</iconset>
   </property>
   <property name="text">
    <string>Stochastic power flow</string>
   </property>
   <property name="toolTip">
    <string>Stochastic power flow</string>
   </property>
  </action>
  <action name="actionVoltage_stability">
   <property name="icon">
    <iconset resource="icons.qrc">
     <normaloff>:/Icons/icons/continuation_power_flow.svg</normaloff>:/Icons/icons/continuation_power_flow.svg</iconset>
   </property>
   <property name="text">
    <string>Continuation power flow</string>
   </property>
   <property name="toolTip">
    <string>Continuation power flow</string>
   </property>
   <property name="shortcut">
    <string>F7</string>
   </property>
  </action>
  <action name="actionAbout">
   <property name="icon">
    <iconset resource="icons.qrc">
     <normaloff>:/Program icon/GridCal_icon.svg</normaloff>:/Program icon/GridCal_icon.svg</iconset>
   </property>
   <property name="text">
    <string>About</string>
   </property>
  </action>
  <action name="actionCenter_view">
   <property name="icon">
    <iconset resource="icons.qrc">
     <normaloff>:/Icons/icons/resize.svg</normaloff>:/Icons/icons/resize.svg</iconset>
   </property>
   <property name="text">
    <string>center view</string>
   </property>
   <property name="toolTip">
    <string>Center view</string>
   </property>
   <property name="shortcut">
    <string>F4</string>
   </property>
  </action>
  <action name="actionShort_Circuit">
   <property name="icon">
    <iconset resource="icons.qrc">
     <normaloff>:/Icons/icons/short_circuit.svg</normaloff>:/Icons/icons/short_circuit.svg</iconset>
   </property>
   <property name="text">
    <string>Short Circuit</string>
   </property>
  </action>
  <action name="actionAutoatic_layout">
   <property name="icon">
    <iconset resource="icons.qrc">
     <normaloff>:/Icons/icons/automatic_layout.svg</normaloff>:/Icons/icons/automatic_layout.svg</iconset>
   </property>
   <property name="text">
    <string>Automatic grid layout</string>
   </property>
   <property name="toolTip">
    <string>Automatic layout the of the grid</string>
   </property>
  </action>
  <action name="actionBlackout_cascade">
   <property name="checkable">
    <bool>true</bool>
   </property>
   <property name="icon">
    <iconset resource="icons.qrc">
     <normaloff>:/Icons/icons/blackout.svg</normaloff>:/Icons/icons/blackout.svg</iconset>
   </property>
   <property name="text">
    <string>Blackout cascade</string>
   </property>
   <property name="toolTip">
    <string>Run a simulation or step by step blackout cascade</string>
   </property>
  </action>
  <action name="actionOPF">
   <property name="icon">
    <iconset resource="icons.qrc">
     <normaloff>:/Icons/icons/dcopf.svg</normaloff>:/Icons/icons/dcopf.svg</iconset>
   </property>
   <property name="text">
    <string>Optimal power flow</string>
   </property>
   <property name="toolTip">
    <string>Optimal power flow</string>
   </property>
   <property name="shortcut">
    <string>F9</string>
   </property>
  </action>
  <action name="actionOPF_time_series">
   <property name="icon">
    <iconset resource="icons.qrc">
     <normaloff>:/Icons/icons/dcopf_ts.svg</normaloff>:/Icons/icons/dcopf_ts.svg</iconset>
   </property>
   <property name="text">
    <string>Optimal power flow time series</string>
   </property>
   <property name="toolTip">
    <string>Optimal power flow time series</string>
   </property>
   <property name="shortcut">
    <string>F10</string>
   </property>
  </action>
  <action name="actionDetect_transformers">
   <property name="icon">
    <iconset resource="icons.qrc">
     <normaloff>:/Icons/icons/detect_tr.svg</normaloff>:/Icons/icons/detect_tr.svg</iconset>
   </property>
   <property name="text">
    <string>Detect transformers</string>
   </property>
   <property name="toolTip">
    <string>&lt;html&gt;&lt;head/&gt;&lt;body&gt;&lt;p&gt;Detect transformers.&lt;/p&gt;&lt;p&gt;Use the nodes nominal voltage to determine which branches should be a transformer.&lt;/p&gt;&lt;p&gt;If a branch joins two nodes with different voltage levels, the branch should be a transformer.&lt;/p&gt;&lt;/body&gt;&lt;/html&gt;</string>
   </property>
  </action>
  <action name="actionAuto_rate_branches">
   <property name="icon">
    <iconset resource="icons.qrc">
     <normaloff>:/Icons/icons/rate_br.svg</normaloff>:/Icons/icons/rate_br.svg</iconset>
   </property>
   <property name="text">
    <string>Auto rate branches</string>
   </property>
   <property name="toolTip">
    <string>&lt;html&gt;&lt;head/&gt;&lt;body&gt;&lt;p&gt;Automatic rating of the branches.&lt;/p&gt;&lt;p&gt;Use the branches calculated power to establish a rate, if the branch rate is unknown. A factor is available in the settings.&lt;/p&gt;&lt;/body&gt;&lt;/html&gt;</string>
   </property>
  </action>
  <action name="actionExport_all_the_device_s_profiles">
   <property name="icon">
    <iconset resource="icons.qrc">
     <normaloff>:/Icons/icons/save.svg</normaloff>:/Icons/icons/save.svg</iconset>
   </property>
   <property name="text">
    <string>Export all the device's profiles</string>
   </property>
  </action>
  <action name="actionGrid_Reduction">
   <property name="icon">
    <iconset resource="icons.qrc">
     <normaloff>:/Icons/icons/grid_reduction.svg</normaloff>:/Icons/icons/grid_reduction.svg</iconset>
   </property>
   <property name="text">
    <string>Grid Reduction</string>
   </property>
   <property name="toolTip">
    <string>Performs a topological grid reduction</string>
   </property>
  </action>
  <action name="actionStorage_location_suggestion">
   <property name="checkable">
    <bool>true</bool>
   </property>
   <property name="icon">
    <iconset resource="icons.qrc">
     <normaloff>:/Icons/icons/storage_loc.svg</normaloff>:/Icons/icons/storage_loc.svg</iconset>
   </property>
   <property name="text">
    <string>Storage location suggestion</string>
   </property>
   <property name="toolTip">
    <string>Suggest places where storage devices are useful</string>
   </property>
  </action>
  <action name="actionLaunch_data_analysis_tool">
   <property name="icon">
    <iconset resource="icons.qrc">
     <normaloff>:/Icons/icons/inputs_analysis 2.svg</normaloff>:/Icons/icons/inputs_analysis 2.svg</iconset>
   </property>
   <property name="text">
    <string>Launch data analysis tool</string>
   </property>
   <property name="shortcut">
    <string>F8</string>
   </property>
  </action>
  <action name="actionOnline_documentation">
   <property name="icon">
    <iconset resource="icons.qrc">
     <normaloff>:/Icons/icons/new.svg</normaloff>:/Icons/icons/new.svg</iconset>
   </property>
   <property name="text">
    <string>Online documentation</string>
   </property>
   <property name="shortcut">
    <string>F1</string>
   </property>
  </action>
  <action name="actionExport_all_results">
   <property name="icon">
    <iconset resource="icons.qrc">
     <normaloff>:/Icons/icons/export_pickle.svg</normaloff>:/Icons/icons/export_pickle.svg</iconset>
   </property>
   <property name="text">
    <string>Export all results</string>
   </property>
   <property name="toolTip">
    <string>Export all the results</string>
   </property>
  </action>
  <action name="actionSave_as">
   <property name="icon">
    <iconset resource="icons.qrc">
     <normaloff>:/Icons/icons/save.svg</normaloff>:/Icons/icons/save.svg</iconset>
   </property>
   <property name="text">
    <string>Save as</string>
   </property>
  </action>
  <action name="actionDelete_selected">
   <property name="icon">
    <iconset resource="icons.qrc">
     <normaloff>:/Icons/icons/delete3.svg</normaloff>:/Icons/icons/delete3.svg</iconset>
   </property>
   <property name="text">
    <string>Delete selected</string>
   </property>
   <property name="toolTip">
    <string>Delete selected objects</string>
   </property>
   <property name="shortcut">
    <string>Del</string>
   </property>
  </action>
  <action name="actionLinearAnalysis">
   <property name="icon">
    <iconset resource="icons.qrc">
     <normaloff>:/Icons/icons/ptdf.svg</normaloff>:/Icons/icons/ptdf.svg</iconset>
   </property>
   <property name="text">
    <string>Linear Analysis</string>
   </property>
   <property name="toolTip">
    <string>Perform linear analysis with distribution factors (PTDF, LODF)</string>
   </property>
  </action>
  <action name="actionReset_console">
   <property name="icon">
    <iconset resource="icons.qrc">
     <normaloff>:/Icons/icons/undo.svg</normaloff>:/Icons/icons/undo.svg</iconset>
   </property>
   <property name="text">
    <string>Reset console</string>
   </property>
  </action>
  <action name="actionOpf_to_Power_flow">
   <property name="checkable">
    <bool>true</bool>
   </property>
   <property name="icon">
    <iconset resource="icons.qrc">
     <normaloff>:/Icons/icons/dcopf2ts.svg</normaloff>:/Icons/icons/dcopf2ts.svg</iconset>
   </property>
   <property name="text">
    <string>Set OPF results to power flow (non destructive)</string>
   </property>
   <property name="toolTip">
    <string>Set the OPF resultsinto the power flow or time series simulations (non destructive)</string>
   </property>
  </action>
  <action name="actionTry_to_fix_buses_location">
   <property name="icon">
    <iconset resource="icons.qrc">
     <normaloff>:/Icons/icons/move_bus.svg</normaloff>:/Icons/icons/move_bus.svg</iconset>
   </property>
   <property name="text">
    <string>Correct buses location</string>
   </property>
   <property name="toolTip">
    <string>Set selected buses location closer to their neighbours</string>
   </property>
  </action>
  <action name="actionSet_OPF_generation_to_profiles">
   <property name="icon">
    <iconset resource="icons.qrc">
     <normaloff>:/Icons/icons/dcopf2ts.svg</normaloff>:/Icons/icons/dcopf2ts.svg</iconset>
   </property>
   <property name="text">
    <string>Copy OPF generation to profiles (destructive)</string>
   </property>
   <property name="toolTip">
    <string>Destructive copy of the OPF generation results to the input profiles</string>
   </property>
  </action>
  <action name="actionPTDF_time_series">
   <property name="icon">
    <iconset resource="icons.qrc">
     <normaloff>:/Icons/icons/ptdf_ts.svg</normaloff>:/Icons/icons/ptdf_ts.svg</iconset>
   </property>
   <property name="text">
    <string>Linear analysis time series power flow</string>
   </property>
   <property name="toolTip">
    <string>PTDF based time series power flow</string>
   </property>
  </action>
  <action name="actionShow_color_controls">
   <property name="checkable">
    <bool>true</bool>
   </property>
   <property name="icon">
    <iconset resource="icons.qrc">
     <normaloff>:/Icons/icons/map.svg</normaloff>:/Icons/icons/map.svg</iconset>
   </property>
   <property name="text">
    <string>Show color controls</string>
   </property>
  </action>
  <action name="actionAdd_circuit">
   <property name="icon">
    <iconset resource="icons.qrc">
     <normaloff>:/Icons/icons/load_add.svg</normaloff>:/Icons/icons/load_add.svg</iconset>
   </property>
   <property name="text">
    <string>Add circuit</string>
   </property>
   <property name="toolTip">
    <string>Add circuit to the current circuit</string>
   </property>
   <property name="shortcut">
    <string>Ctrl+N, Ctrl+O</string>
   </property>
  </action>
  <action name="actionSync">
   <property name="checkable">
    <bool>true</bool>
   </property>
   <property name="icon">
    <iconset resource="icons.qrc">
     <normaloff>:/Icons/icons/sync.svg</normaloff>:/Icons/icons/sync.svg</iconset>
   </property>
   <property name="text">
    <string>Sync</string>
   </property>
   <property name="toolTip">
    <string>Sync with the file for colaborative editing of the grid</string>
   </property>
  </action>
  <action name="actionDrawSchematic">
   <property name="icon">
    <iconset resource="icons.qrc">
     <normaloff>:/Icons/icons/grid_icon.svg</normaloff>:/Icons/icons/grid_icon.svg</iconset>
   </property>
   <property name="text">
    <string>Draw schematic</string>
   </property>
  </action>
  <action name="actionSigma_analysis">
   <property name="icon">
    <iconset resource="icons.qrc">
     <normaloff>:/Icons/icons/sigma.svg</normaloff>:/Icons/icons/sigma.svg</iconset>
   </property>
   <property name="text">
    <string>Sigma analysis</string>
   </property>
   <property name="toolTip">
    <string>Perform HELM-Sigma analysis</string>
   </property>
  </action>
  <action name="actionClear_stuff_running_right_now">
   <property name="icon">
    <iconset resource="icons.qrc">
     <normaloff>:/Icons/icons/clear_runs.svg</normaloff>:/Icons/icons/clear_runs.svg</iconset>
   </property>
   <property name="text">
    <string>Clear &quot;stuff running right now&quot;</string>
   </property>
  </action>
  <action name="actionAdd_default_catalogue">
   <property name="icon">
    <iconset resource="icons.qrc">
     <normaloff>:/Icons/icons/CatalogueAdd.svg</normaloff>:/Icons/icons/CatalogueAdd.svg</iconset>
   </property>
   <property name="text">
    <string>Add default catalogue</string>
   </property>
  </action>
  <action name="actionFind_node_groups">
   <property name="checkable">
    <bool>true</bool>
   </property>
   <property name="icon">
    <iconset resource="icons.qrc">
     <normaloff>:/Icons/icons/color_grid2.svg</normaloff>:/Icons/icons/color_grid2.svg</iconset>
   </property>
   <property name="text">
    <string>Find node groups</string>
   </property>
   <property name="toolTip">
    <string>&lt;html&gt;&lt;head/&gt;&lt;body&gt;&lt;p&gt;Finds the electrically related nodes by using their electrical distance and the DBSCAN clustering method&lt;/p&gt;&lt;/body&gt;&lt;/html&gt;</string>
   </property>
  </action>
  <action name="actiongrid_Generator">
   <property name="icon">
    <iconset resource="icons.qrc">
     <normaloff>:/Icons/icons/automatic_layout.svg</normaloff>:/Icons/icons/automatic_layout.svg</iconset>
   </property>
   <property name="text">
    <string>Grid Generator</string>
   </property>
   <property name="shortcut">
    <string>Ctrl+G</string>
   </property>
  </action>
  <action name="actionImportPlexosNodeLoad">
   <property name="icon">
    <iconset resource="icons.qrc">
     <normaloff>:/Icons/icons/load.svg</normaloff>:/Icons/icons/load.svg</iconset>
   </property>
   <property name="text">
    <string>Node load</string>
   </property>
  </action>
  <action name="actionImportPlexosGeneratorGeneration">
   <property name="icon">
    <iconset resource="icons.qrc">
     <normaloff>:/Icons/icons/load.svg</normaloff>:/Icons/icons/load.svg</iconset>
   </property>
   <property name="text">
    <string>Generator generation</string>
   </property>
  </action>
  <action name="actionOTDF_time_series">
   <property name="icon">
    <iconset resource="icons.qrc">
     <normaloff>:/Icons/icons/otdf_ts.svg</normaloff>:/Icons/icons/otdf_ts.svg</iconset>
   </property>
   <property name="text">
    <string>Contingency analysis time series</string>
   </property>
   <property name="toolTip">
    <string>Contingency analysis time series</string>
   </property>
  </action>
  <action name="actionImportPlexosBranchRates">
   <property name="icon">
    <iconset resource="icons.qrc">
     <normaloff>:/Icons/icons/load.svg</normaloff>:/Icons/icons/load.svg</iconset>
   </property>
   <property name="text">
    <string>Branch rates</string>
   </property>
  </action>
  <action name="actionClustering_time_series">
   <property name="icon">
    <iconset resource="icons.qrc">
     <normaloff>:/Icons/icons/pf_ts_cluster.svg</normaloff>:/Icons/icons/pf_ts_cluster.svg</iconset>
   </property>
   <property name="text">
    <string>Clustering time series</string>
   </property>
   <property name="toolTip">
    <string>Perform the time series simulation using clusters for speed / accuracy trade-off</string>
   </property>
  </action>
  <action name="actionSetSelectedBusArea">
   <property name="text">
    <string>Area</string>
   </property>
  </action>
  <action name="actionSetSelectedBusZone">
   <property name="text">
    <string>Zone</string>
   </property>
  </action>
  <action name="actionSetSelectedBusCountry">
   <property name="text">
    <string>Country</string>
   </property>
  </action>
  <action name="actionImport_bus_coordinates">
   <property name="icon">
    <iconset resource="icons.qrc">
     <normaloff>:/Icons/icons/load_add.svg</normaloff>:/Icons/icons/load_add.svg</iconset>
   </property>
   <property name="text">
    <string>Import bus coordinates</string>
   </property>
  </action>
  <action name="actionATC">
   <property name="icon">
    <iconset resource="icons.qrc">
     <normaloff>:/Icons/icons/atc.svg</normaloff>:/Icons/icons/atc.svg</iconset>
   </property>
   <property name="text">
    <string>Available Transfer Capacity</string>
   </property>
   <property name="toolTip">
    <string>Net Transfer Capacity</string>
   </property>
  </action>
  <action name="actionATC_Time_Series">
   <property name="icon">
    <iconset resource="icons.qrc">
     <normaloff>:/Icons/icons/atc_ts.svg</normaloff>:/Icons/icons/atc_ts.svg</iconset>
   </property>
   <property name="text">
    <string>Available Transfer Capacity Time Series</string>
   </property>
   <property name="toolTip">
    <string>Net Transfer Capacity Time Series</string>
   </property>
  </action>
  <action name="actionContingency_analysis">
   <property name="icon">
    <iconset resource="icons.qrc">
     <normaloff>:/Icons/icons/otdf.svg</normaloff>:/Icons/icons/otdf.svg</iconset>
   </property>
   <property name="text">
    <string>Contingency analysis</string>
   </property>
  </action>
  <action name="actionApply_new_rates">
   <property name="icon">
    <iconset resource="icons.qrc">
     <normaloff>:/Icons/icons/data.svg</normaloff>:/Icons/icons/data.svg</iconset>
   </property>
   <property name="text">
    <string>Apply new rates</string>
   </property>
   <property name="toolTip">
    <string>Apply new rates to all the simulation results</string>
   </property>
  </action>
  <action name="actionOptimal_Net_Transfer_Capacity">
   <property name="icon">
    <iconset resource="icons.qrc">
     <normaloff>:/Icons/icons/ntc_opf.svg</normaloff>:/Icons/icons/ntc_opf.svg</iconset>
   </property>
   <property name="text">
    <string>Optimal net transfer capacity</string>
   </property>
   <property name="toolTip">
    <string>Optimal Net Transfer Capacity</string>
   </property>
  </action>
  <action name="actionSet_schematic_positions_from_GPS_coordinates">
   <property name="icon">
    <iconset resource="icons.qrc">
     <normaloff>:/Icons/icons/map.svg</normaloff>:/Icons/icons/map.svg</iconset>
   </property>
   <property name="text">
    <string>Set schematic (x,y) from (lat,lon)</string>
   </property>
  </action>
  <action name="actionInputs_analysis">
   <property name="icon">
    <iconset resource="icons.qrc">
     <normaloff>:/Icons/icons/stats.svg</normaloff>:/Icons/icons/stats.svg</iconset>
   </property>
   <property name="text">
    <string>Inputs analysis</string>
   </property>
   <property name="shortcut">
    <string>Ctrl+I</string>
   </property>
  </action>
  <action name="actionATC_clustering">
   <property name="icon">
    <iconset resource="icons.qrc">
     <normaloff>:/Icons/icons/atc_ts_clustering.svg</normaloff>:/Icons/icons/atc_ts_clustering.svg</iconset>
   </property>
   <property name="text">
    <string>Available transfer capacity with clustering</string>
   </property>
   <property name="toolTip">
    <string>Perform the ATC time series study with clustering</string>
   </property>
  </action>
  <action name="actionFuse_devices">
   <property name="icon">
    <iconset resource="icons.qrc">
     <normaloff>:/Icons/icons/fusion.svg</normaloff>:/Icons/icons/fusion.svg</iconset>
   </property>
   <property name="text">
    <string>Fuse devices</string>
   </property>
   <property name="toolTip">
    <string>Fuse devices into a single device of each category per node</string>
   </property>
  </action>
  <action name="actionCorrect_inconsistencies">
   <property name="icon">
    <iconset resource="icons.qrc">
     <normaloff>:/Icons/icons/gear.svg</normaloff>:/Icons/icons/gear.svg</iconset>
   </property>
   <property name="text">
    <string>Correct inconsistencies</string>
   </property>
   <property name="toolTip">
    <string>Correct inconsistencies</string>
   </property>
  </action>
  <action name="actionDelete_inconsistencies">
   <property name="icon">
    <iconset resource="icons.qrc">
     <normaloff>:/Icons/icons/delete.svg</normaloff>:/Icons/icons/delete.svg</iconset>
   </property>
   <property name="text">
    <string>Delete inconsistencies</string>
   </property>
   <property name="toolTip">
    <string>Delete inconsistencies</string>
   </property>
  </action>
  <action name="actionOptimal_Net_Transfer_Capacity_Time_Series">
   <property name="icon">
    <iconset resource="icons.qrc">
     <normaloff>:/Icons/icons/ntc_opf_ts.svg</normaloff>:/Icons/icons/ntc_opf_ts.svg</iconset>
   </property>
   <property name="text">
    <string>Optimal NTC time series</string>
   </property>
   <property name="toolTip">
    <string>Optimal net transfer capacity time series</string>
   </property>
  </action>
  <action name="actionOptimal_NTC_time_series_clustering">
   <property name="icon">
    <iconset resource="icons.qrc">
     <normaloff>:/Icons/icons/ntc_opf_ts_clustering.svg</normaloff>:/Icons/icons/ntc_opf_ts_clustering.svg</iconset>
   </property>
   <property name="text">
    <string>Optimal NTC time series with clustering</string>
   </property>
   <property name="toolTip">
    <string>Optimal NTC time series with clustering</string>
   </property>
  </action>
  <action name="actionre_index_time">
   <property name="icon">
    <iconset resource="icons.qrc">
     <normaloff>:/Icons/icons/data.svg</normaloff>:/Icons/icons/data.svg</iconset>
   </property>
   <property name="text">
    <string>re-index time</string>
   </property>
  </action>
  <action name="actionFix_generators_active_based_on_the_power">
   <property name="icon">
    <iconset resource="icons.qrc">
     <normaloff>:/Icons/icons/gear.svg</normaloff>:/Icons/icons/gear.svg</iconset>
   </property>
   <property name="text">
    <string>Fix generators active based on the power</string>
   </property>
  </action>
  <action name="actionFix_loads_active_based_on_the_power">
   <property name="icon">
    <iconset resource="icons.qrc">
     <normaloff>:/Icons/icons/gear.svg</normaloff>:/Icons/icons/gear.svg</iconset>
   </property>
   <property name="text">
    <string>Fix loads active based on the power</string>
   </property>
   <property name="toolTip">
    <string>Fix loads active based on the power</string>
   </property>
  </action>
 </widget>
 <resources>
  <include location="icons.qrc"/>
 </resources>
 <connections/>
</ui><|MERGE_RESOLUTION|>--- conflicted
+++ resolved
@@ -7,11 +7,7 @@
     <x>0</x>
     <y>0</y>
     <width>1194</width>
-<<<<<<< HEAD
-    <height>770</height>
-=======
     <height>773</height>
->>>>>>> 3713909f
    </rect>
   </property>
   <property name="baseSize">
@@ -3898,11 +3894,6 @@
                <enum>QFrame::Raised</enum>
               </property>
               <layout class="QGridLayout" name="gridLayout_15">
-<<<<<<< HEAD
-               <property name="topMargin">
-                <number>0</number>
-               </property>
-=======
                <item row="8" column="1">
                 <spacer name="verticalSpacer_17">
                  <property name="orientation">
@@ -4122,7 +4113,6 @@
                  </layout>
                 </widget>
                </item>
->>>>>>> 3713909f
                <item row="0" column="0">
                 <widget class="QLabel" name="label_97">
                  <property name="minimumSize">
@@ -4457,15 +4447,6 @@
                <enum>QFrame::Raised</enum>
               </property>
               <layout class="QGridLayout" name="gridLayout_13">
-<<<<<<< HEAD
-               <property name="topMargin">
-                <number>0</number>
-               </property>
-               <item row="7" column="0" colspan="2">
-                <widget class="QFrame" name="frame_66">
-                 <property name="frameShape">
-                  <enum>QFrame::NoFrame</enum>
-=======
                <item row="6" column="0" colspan="2">
                 <widget class="Line" name="line_23">
                  <property name="palette">
@@ -4504,7 +4485,6 @@
                     </colorrole>
                    </disabled>
                   </palette>
->>>>>>> 3713909f
                  </property>
                  <property name="frameShadow">
                   <enum>QFrame::Plain</enum>
@@ -4717,7 +4697,6 @@
                <enum>QFrame::Raised</enum>
               </property>
               <layout class="QGridLayout" name="gridLayout_14">
-<<<<<<< HEAD
                <property name="topMargin">
                 <number>0</number>
                </property>
@@ -4731,8 +4710,6 @@
                  </property>
                 </widget>
                </item>
-=======
->>>>>>> 3713909f
                <item row="3" column="0" colspan="2">
                 <widget class="QCheckBox" name="ptdf_correct_nonsense_values_checkBox">
                  <property name="text">
