--- conflicted
+++ resolved
@@ -1879,13 +1879,8 @@
                        <rect>
                         <x>0</x>
                         <y>0</y>
-<<<<<<< HEAD
-                        <width>385</width>
-                        <height>460</height>
-=======
                         <width>350</width>
                         <height>479</height>
->>>>>>> 23bda669
                        </rect>
                       </property>
                       <attribute name="label">
@@ -3460,12 +3455,12 @@
                    </widget>
                   </item>
                   <item>
-                   <widget class="QCheckBox" name="override_branch_controls_checkBox">
+                   <widget class="QCheckBox" name="dispatch_storage_checkBox">
                     <property name="toolTip">
-                     <string>Overrides the branch control mode, setting them to fix values for the power flow simulations</string>
+                     <string>&lt;html&gt;&lt;head/&gt;&lt;body&gt;&lt;p&gt;When enabled, the storage devices beheave as actual storage devices taking into account their energy limitations when delivering power.&lt;/p&gt;&lt;p&gt;When disabled, the storage devices beheave exactly as controlled generators&lt;/p&gt;&lt;/body&gt;&lt;/html&gt;</string>
                     </property>
                     <property name="text">
-                     <string>Override branch controls</string>
+                     <string>dispatch storage</string>
                     </property>
                    </widget>
                   </item>
@@ -4185,6 +4180,33 @@
                   <enum>QFrame::Raised</enum>
                  </property>
                  <layout class="QGridLayout" name="gridLayout_3">
+                  <item row="6" column="0" colspan="2">
+                   <widget class="QCheckBox" name="skipOpfGenerationLimitsCheckBox">
+                    <property name="text">
+                     <string>Skip generation limits</string>
+                    </property>
+                   </widget>
+                  </item>
+                  <item row="0" column="1">
+                   <widget class="QComboBox" name="lpf_solver_comboBox">
+                    <property name="toolTip">
+                     <string>Choose the optimal power flow method</string>
+                    </property>
+                   </widget>
+                  </item>
+                  <item row="5" column="1">
+                   <widget class="QDoubleSpinBox" name="opfContingencyToleranceSpinBox">
+                    <property name="toolTip">
+                     <string>LODF matrix tolerance choosing contingencies</string>
+                    </property>
+                    <property name="decimals">
+                     <number>4</number>
+                    </property>
+                    <property name="value">
+                     <double>0.050000000000000</double>
+                    </property>
+                   </widget>
+                  </item>
                   <item row="1" column="1">
                    <widget class="QComboBox" name="opf_time_grouping_comboBox">
                     <property name="toolTip">
@@ -4192,6 +4214,23 @@
                     </property>
                    </widget>
                   </item>
+                  <item row="2" column="1">
+                   <widget class="QComboBox" name="opfZonalGroupByComboBox"/>
+                  </item>
+                  <item row="5" column="0">
+                   <widget class="QLabel" name="label_104">
+                    <property name="text">
+                     <string>Contingency tolerance</string>
+                    </property>
+                   </widget>
+                  </item>
+                  <item row="3" column="1">
+                   <widget class="QComboBox" name="mip_solver_comboBox">
+                    <property name="toolTip">
+                     <string>Choose the external mixed integer programming solver</string>
+                    </property>
+                   </widget>
+                  </item>
                   <item row="4" column="1">
                    <widget class="QSpinBox" name="opfTolSpinBox">
                     <property name="prefix">
@@ -4202,40 +4241,24 @@
                     </property>
                    </widget>
                   </item>
-                  <item row="5" column="0">
-                   <widget class="QLabel" name="label_104">
+                  <item row="3" column="0">
+                   <widget class="QLabel" name="label_10">
                     <property name="text">
-                     <string>Contingency tolerance</string>
-                    </property>
-                   </widget>
-                  </item>
-                  <item row="2" column="1">
-                   <widget class="QComboBox" name="opfZonalGroupByComboBox"/>
-                  </item>
-                  <item row="7" column="0" colspan="2">
-                   <widget class="QCheckBox" name="considerContingenciesOpfCheckBox">
-                    <property name="toolTip">
-                     <string>When active, LODF contingency factors are used in the formulation to avoid simple N-1 overloads.</string>
-                    </property>
+                     <string>MIP solver</string>
+                    </property>
+                   </widget>
+                  </item>
+                  <item row="4" column="0">
+                   <widget class="QLabel" name="label_44">
                     <property name="text">
-                     <string>Consider contingencies</string>
-                    </property>
-                   </widget>
-                  </item>
-                  <item row="8" column="0" colspan="2">
-                   <widget class="QCheckBox" name="opfMaximizeExcahngeCheckBox">
-                    <property name="toolTip">
-                     <string>When activated, the generation dispatch follows the inter-area parameters to maximize the exange between areas.</string>
-                    </property>
+                     <string>Convergence tolerance</string>
+                    </property>
+                   </widget>
+                  </item>
+                  <item row="2" column="0">
+                   <widget class="QLabel" name="label_103">
                     <property name="text">
-                     <string>Maximize area exchange</string>
-                    </property>
-                   </widget>
-                  </item>
-                  <item row="3" column="1">
-                   <widget class="QComboBox" name="mip_solver_comboBox">
-                    <property name="toolTip">
-                     <string>Choose the external mixed integer programming solver</string>
+                     <string>Zone grouping</string>
                     </property>
                    </widget>
                   </item>
@@ -4246,6 +4269,13 @@
                     </property>
                    </widget>
                   </item>
+                  <item row="7" column="0" colspan="2">
+                   <widget class="QCheckBox" name="considerContingenciesOpfCheckBox">
+                    <property name="text">
+                     <string>Consider contingencies</string>
+                    </property>
+                   </widget>
+                  </item>
                   <item row="1" column="0">
                    <widget class="QLabel" name="label_4">
                     <property name="text">
@@ -4253,64 +4283,10 @@
                     </property>
                    </widget>
                   </item>
-                  <item row="2" column="0">
-                   <widget class="QLabel" name="label_103">
+                  <item row="8" column="0" colspan="2">
+                   <widget class="QCheckBox" name="opfMaximizeExcahngeCheckBox">
                     <property name="text">
-                     <string>Zone grouping</string>
-                    </property>
-                   </widget>
-                  </item>
-                  <item row="3" column="0">
-                   <widget class="QLabel" name="label_10">
-                    <property name="text">
-                     <string>MIP solver</string>
-                    </property>
-                   </widget>
-                  </item>
-                  <item row="6" column="0" colspan="2">
-                   <widget class="QCheckBox" name="skipOpfGenerationLimitsCheckBox">
-                    <property name="toolTip">
-                     <string>When active, the generation boundaries are &quot;infinite&quot; this is very large.</string>
-                    </property>
-                    <property name="text">
-                     <string>Skip generation limits</string>
-                    </property>
-                   </widget>
-                  </item>
-                  <item row="0" column="1">
-                   <widget class="QComboBox" name="lpf_solver_comboBox">
-                    <property name="toolTip">
-                     <string>Choose the optimal power flow method</string>
-                    </property>
-                   </widget>
-                  </item>
-                  <item row="5" column="1">
-                   <widget class="QDoubleSpinBox" name="opfContingencyToleranceSpinBox">
-                    <property name="toolTip">
-                     <string>LODF matrix tolerance choosing contingencies</string>
-                    </property>
-                    <property name="decimals">
-                     <number>4</number>
-                    </property>
-                    <property name="value">
-                     <double>0.050000000000000</double>
-                    </property>
-                   </widget>
-                  </item>
-                  <item row="4" column="0">
-                   <widget class="QLabel" name="label_44">
-                    <property name="text">
-                     <string>Convergence tolerance</string>
-                    </property>
-                   </widget>
-                  </item>
-                  <item row="9" column="0">
-                   <widget class="QCheckBox" name="opfUnitCommitmentCheckBox">
-                    <property name="toolTip">
-                     <string>When active, the OPF problem uses binary variables to determine the generators operation conditions</string>
-                    </property>
-                    <property name="text">
-                     <string>Unit commitment</string>
+                     <string>Maximize area exchange</string>
                     </property>
                    </widget>
                   </item>
@@ -5111,11 +5087,8 @@
                   </item>
                   <item row="4" column="0">
                    <widget class="QCheckBox" name="n1ConsiderationCheckBox">
-                    <property name="toolTip">
-                     <string>N-1 contingencies will be considered using the LODF matrix</string>
-                    </property>
                     <property name="text">
-                     <string>Include N-1 contingencies</string>
+                     <string>n-1 sensibility consideration</string>
                     </property>
                     <property name="checked">
                      <bool>true</bool>
@@ -5180,12 +5153,6 @@
                </property>
                <item row="3" column="0" colspan="2">
                 <widget class="QCheckBox" name="ptdf_correct_nonsense_values_checkBox">
-                 <property name="toolTip">
-                  <string>Out of range values can naturally occurr due to the linear sensitivities formulation, correct those to the appropriate ranges when occurring</string>
-                 </property>
-                 <property name="statusTip">
-                  <string/>
-                 </property>
                  <property name="text">
                   <string>Correct nonsense values</string>
                  </property>
@@ -5373,12 +5340,6 @@
                </item>
                <item row="2" column="0" colspan="2">
                 <widget class="QCheckBox" name="ptdf_distributed_slack_checkBox">
-                 <property name="toolTip">
-                  <string>Compute the slack influence distribution</string>
-                 </property>
-                 <property name="statusTip">
-                  <string/>
-                 </property>
                  <property name="text">
                   <string>Distributed slack</string>
                  </property>
