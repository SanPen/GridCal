# This Source Code Form is subject to the terms of the Mozilla Public
# License, v. 2.0. If a copy of the MPL was not distributed with this
# file, You can obtain one at https://mozilla.org/MPL/2.0/.
# SPDX-License-Identifier: MPL-2.0
from __future__ import annotations

from typing import TYPE_CHECKING, List, Union

from PySide6.QtWidgets import QGraphicsItemGroup
from PySide6.QtCore import Qt
from PySide6.QtGui import QColor
from GridCal.Gui.Diagrams.MapWidget.Branches.map_line_segment import MapLineSegment
from GridCalEngine.Devices.Branches.line_locations import LineLocation
from GridCalEngine.Devices.types import BRANCH_TYPES, FluidPath
from GridCalEngine.enumerations import DeviceType
from GridCal.Gui.Diagrams.generic_graphics import GenericDiagramWidget
from GridCal.Gui.messages import error_msg

if TYPE_CHECKING:
    from GridCal.Gui.Diagrams.MapWidget.Branches.line_location_graphic_item import LineLocationGraphicItem
    from GridCal.Gui.Diagrams.MapWidget.Substation.substation_graphic_item import SubstationGraphicItem
    from GridCal.Gui.Diagrams.MapWidget.Substation.voltage_level_graphic_item import VoltageLevelGraphicItem
    from GridCal.Gui.Diagrams.MapWidget.grid_map_widget import GridMapWidget


class MapLineContainer(GenericDiagramWidget, QGraphicsItemGroup):
    """
    Represents a polyline in the map
    """

    def __init__(self,
                 editor: GridMapWidget,
                 api_object: Union[BRANCH_TYPES, FluidPath],
                 draw_labels: bool = True):
        """

        :param editor:
        :param api_object:
        """
        GenericDiagramWidget.__init__(self,
                                      parent=None,
                                      api_object=api_object,
                                      editor=editor,
                                      draw_labels=draw_labels)
        QGraphicsItemGroup.__init__(self)

        self.nodes_list: List[LineLocationGraphicItem] = list()
        self.segments_list: List[MapLineSegment] = list()
        self.enabled = True

    @property
    def api_object(self) -> Union[BRANCH_TYPES, FluidPath]:
        return self._api_object

    @property
    def editor(self) -> GridMapWidget:
        return self._editor

    def set_width_scale(self, width: float, arrow_width: float):
        """
        Set the width scale of the line
        :param width:
        :param arrow_width:
        """
        for segment in self.segments_list:
            # pen = segment.pen()  # get the current pen
            # pen.setWidthF(val * segment.width)  # Set the fractional thickness of the line
            segment.set_width(width)  # Assign the pen to the line item
            segment.set_arrow_sizes(arrow_width)
        # self.setScale(branch_scale)

    def clean_segments(self) -> None:
        """
        Remove all segments from the scene
        """
        for segment in self.segments_list:
            self.editor._remove_from_scene(segment)

        self.segments_list = list()

    def clean_nodes(self) -> None:
        """
        Remove all the nodes from the scene
        """
        for node in self.nodes_list:
            self.editor._remove_from_scene(node)

        self.nodes_list = list()

    def clean(self) -> None:
        """
        Clean all graphic elements from the scene
        """
        self.clean_segments()
        self.clean_nodes()

    def number_of_nodes(self) -> int:
        """

        :return:
        """
        return len(self.nodes_list)

    def register_new_node(self, node: LineLocationGraphicItem):
        """
        Add node
        :param node: NodeGraphicItem
        """
        self.nodes_list.append(node)

    def add_segment(self, segment: MapLineSegment):
        """
        Add segment
        :param segment: Connector
        """
        self.segments_list.append(segment)
        self.addToGroup(segment)

    def set_colour(self, color: QColor, style: Qt.PenStyle, tool_tip: str = '') -> None:
        """
        Set color and style
        :param color: QColor instance
        :param style: PenStyle instance
        :param tool_tip: tool tip text
        :return:
        """
        for segment in self.segments_list:
            segment.setToolTip(tool_tip)
            segment.set_colour(color=color, style=style)

    def update_connectors(self) -> None:
        """

        :return:
        """
        for connector in self.segments_list:
            connector.update_endings()

    def end_update(self) -> None:
        """

        :return:
        """

        for segment in self.segments_list:
            segment.end_update()

    def draw_all(self) -> None:
        """

        :return:
        """
        self.clean()

        # get the diagram line locations
        line_locs_info = self.editor.diagram.query_by_type(device_type=DeviceType.LineLocation)

        # draw line locations
        for elm in self.api_object.locations.data:

            if line_locs_info is not None:
                loc_data = line_locs_info.locations.get(elm.idtag, None)
            else:
                loc_data = None

            graphic_obj = self.editor.create_line_location_graphic(line_container=self,
                                                                    api_object=elm,
                                                                    lat=elm.lat if loc_data is None else loc_data.latitude,
                                                                    lon=elm.long if loc_data is None else loc_data.longitude,
                                                                    index=self.number_of_nodes())  # 2.7 ...

            self.register_new_node(node=graphic_obj)

        # second pass: create the segments
        self.redraw_segments()

    def removeNode(self, node: LineLocationGraphicItem):
        """

        :param node:
        :return:
        """
        for seg in self.segments_list:
            if seg.first._api_object == node._api_object or seg.second._api_object == node._api_object:
                self.editor.map.diagram_scene.removeItem(seg)

        self.nodes_list.remove(node)
        self.api_object.locations.remove(node._api_object)

        for nod in self.nodes_list:
            if nod.index > node.index:
                nod.index = nod.index - 1

        self.editor.remove_line_location_graphic(node)
        self.redraw_segments()

    def redraw_segments(self) -> None:
        """
        Draw all segments in the line
        If there were previous segments, those are deleted
        """
        self.clean_segments()

        connection_elements: List[
            Union[LineLocationGraphicItem, SubstationGraphicItem, VoltageLevelGraphicItem]] = list()

        # add the substation from
        substation_from_graphics = self.editor.graphics_manager.query(elm=self.api_object.get_substation_from())
        if substation_from_graphics is not None:
            if substation_from_graphics.valid_coordinates():
                connection_elements.append(substation_from_graphics)
                substation_from_graphics.line_container = self

        # add all the intermediate positions
        connection_elements += self.nodes_list

        # add the substation to
        substation_to_graphics = self.editor.graphics_manager.query(elm=self.api_object.get_substation_to())
        if substation_to_graphics is not None:
            if substation_to_graphics.valid_coordinates():
                connection_elements.append(substation_to_graphics)
                substation_to_graphics.line_container = self

        br_scale = self.editor.get_branch_width()
        arrow_scale = self.editor.get_arrow_scale()

        # second pass: create the segments
        for i in range(1, len(connection_elements)):
            elm1 = connection_elements[i - 1]
            elm2 = connection_elements[i]
            # Assuming Connector takes (scene, node1, node2) as arguments
            segment_graphic_object = MapLineSegment(first=elm1,
                                                    second=elm2,
                                                    container=self,
                                                    width=self.editor.diagram.min_branch_width)

            elm2.needsUpdate = True
            segment_graphic_object.needsUpdate = True

            # segment_graphic_object.set_width(br_scale * segment_graphic_object.width)  # Assign the pen to the line item
            # segment_graphic_object.set_arrow_sizes(arrow_scale)

            # register the segment in the line
            self.add_segment(segment=segment_graphic_object)

            # draw the segment in the scene
            self.editor.add_to_scene(graphic_object=segment_graphic_object)

        self.update_connectors()

        # self.editor.update_device_sizes()

    def substation_to(self):
        """

        :return:
        """
        return self.editor.graphics_manager.query(elm=self.api_object.get_substation_to())

    def substation_from(self):
        """

        :return:
        """
        return self.editor.graphics_manager.query(elm=self.api_object.get_substation_from())

    def insert_new_node_at_position(self, index: int):
        """
        Creates a new node in the list at the given position
        :param index:
        :return:
        """

        # Check if the index is valid
        if 1 <= index < len(self.api_object.locations.data) and len(self.api_object.locations.data) > 1:

            nd1 = self.nodes_list[index]
            nd2 = self.nodes_list[index - 1]

            # Create a new API object for the node. Assuming `api_object.locations.data` holds coordinates or similar data
            new_api_node_data = self.api_object.locations.data[index]

            new_lat = ((nd2.lat + nd1.lat) / 2)
            new_long = ((nd2.lon + nd1.lon) / 2)

            new_api_object = LineLocation(lat=new_lat,
                                          lon=new_long,
                                          z=new_api_node_data.alt,
                                          seq=new_api_node_data.seq,
                                          name=new_api_node_data.name,
                                          idtag=None,  # generates new UUID
                                          code=new_api_node_data.code)

            self.api_object.locations.data.insert(index, new_api_object)

            # Create a new graphical node item

            graphic_obj = self.editor.create_line_location_graphic(line_container=self,
                                                                    api_object=new_api_object,
                                                                    lat=new_api_object.lat,
                                                                    lon=new_api_object.long,
                                                                    index=index)

            idx = 0

            for nod in self.nodes_list:

                if idx >= index:
                    nod.index = nod.index + 1

                idx = idx + 1

            # Add the node to the nodes list
            self.nodes_list.insert(index, graphic_obj)

            graphic_obj.update_position()

            # Update connectors if necessary
            self.redraw_segments()

            # Return the newly created node
            return graphic_obj

        elif len(self.api_object.locations.data) == 0:

            substation_from_graphics = self.editor.graphics_manager.query(elm=self.api_object.get_substation_from())
            substation_to_graphics = self.editor.graphics_manager.query(elm=self.api_object.get_substation_to())

            nd1 = substation_from_graphics
            nd2 = substation_to_graphics

            new_lat = ((nd2.lat + nd1.lat) / 2)
            new_long = ((nd2.lon + nd1.lon) / 2)

            new_api_object = LineLocation(lat=new_lat,
                                          lon=new_long,
                                          z=0,
                                          seq=0,
                                          name="New node",
                                          idtag="",
                                          code="")

            self.api_object.locations.data.insert(0, new_api_object)

            # Create a new graphical node item

            graphic_obj = self.editor.create_line_location_graphic(line_container=self,
                                                                    api_object=new_api_object,
                                                                    lat=new_api_object.lat,
                                                                    lon=new_api_object.long,
                                                                    index=0)

            # Add the node to the nodes list
            self.nodes_list.insert(0, graphic_obj)

            graphic_obj.update_position()

            # Update connectors if necessary
            self.redraw_segments()

            # Return the newly created node
            return graphic_obj

        elif 0 == index or index >= len(self.api_object.locations.data) - 1:

            substation_from_graphics = self.editor.graphics_manager.query(elm=self.api_object.get_substation_from())
            substation_to_graphics = self.editor.graphics_manager.query(elm=self.api_object.get_substation_to())

            nd1 = substation_from_graphics
            nd2 = substation_to_graphics

            if index == 0:
                nd2 = self.nodes_list[0]

            if index >= len(self.nodes_list):
                nd1 = self.nodes_list[len(self.nodes_list) - 1]

            new_lat = ((nd2.lat + nd1.lat) / 2)
            new_long = ((nd2.lon + nd1.lon) / 2)

            new_api_object = LineLocation(lat=new_lat,
                                          lon=new_long,
                                          z=0,
                                          seq=0,
                                          name="New node",
                                          idtag="",
                                          code="")

            self.api_object.locations.data.insert(index, new_api_object)

            # Create a new graphical node item

            graphic_obj = self.editor.create_line_location_graphic(line_container=self,
                                                                    api_object=new_api_object,
                                                                    lat=new_api_object.lat,
                                                                    lon=new_api_object.long,
                                                                    index=index)

            idx = 0

            for nod in self.nodes_list:

                if idx >= index:
                    nod.index = nod.index + 1

                idx = idx + 1

            # Add the node to the nodes list
            self.nodes_list.insert(index, graphic_obj)

            graphic_obj.update_position()

            # Update connectors if necessary
            self.redraw_segments()

            # Return the newly created node
            return graphic_obj

        # else:
        #     logging.basicConfig(level=logging.DEBUG, format='%(asctime)s - %(levelname)s - %(message)s')
        #     logging.info("Invalid node index")

    def split_Line(self, index):
        """
        Split Line
        :param index:
        :return:
        """
        # TODO: Review this and possibly link to existing functions
        if 0 < index < len(self.api_object.locations.data) and len(self.api_object.locations.data) > 3:

            # ln1 = Line()
            # ln1.set_data_from(self.api_object)
            ln1 = self.api_object.copy()

            # ln2 = Line()
            # ln2.set_data_from(self.api_object)
            ln2 = self.api_object.copy()

            first_list = self.api_object.locations.data[:index]
            second_list = self.api_object.locations.data[index:]

            ln1.locations.data = first_list
            ln2.locations.data = second_list

            idx = 0
            for api_obj in first_list:
                api_obj.lat = self.nodes_list[idx].lat
                api_obj.long = self.nodes_list[idx].lon
                idx = idx + 1

            for api_obj in second_list:
                api_obj.lat = self.nodes_list[idx].lat
                api_obj.long = self.nodes_list[idx].lon
                idx = idx + 1

            ln1.bus_from = self.api_object.bus_from
            ln2.bus_to = self.api_object.bus_to

            # l1 = self.editor.add_api_line(ln1, original=False)
            # l2 = self.editor.add_api_line(ln2, original=False)

            self.disable_line()

            return first_list, second_list
        else:
            # Handle invalid index
            error_msg("Index out of range or invalid", "split line")

    def disable_line(self):
        """

        :return:
        """
        self.enabled = False
        for node in self.nodes_list:
            node.enabled = False

        for line in self.segments_list:
            line.set_enable(val=False)

    def set_arrows_with_power(self, Sf: complex | None, St: complex | None) -> None:
        """

        :param Sf:
        :param St:
        :return:
        """
        for segment in self.segments_list:
            segment.set_arrows_with_power(Sf=Sf, St=St)

    def set_arrows_with_hvdc_power(self, Pf: float, Pt: float) -> None:
        """

        :param Pf:
        :param Pt:
        :return:
        """
        for segment in self.segments_list:
            segment.set_arrows_with_hvdc_power(Pf=Pf, Pt=Pt)

    def calculate_total_length(self) -> float:
        """
        Calculate the total length of the line by summing the distances between all waypoints
        using the haversine formula, and update the line's length property. The coordiates used are the
        ones from the api_object, not the graphic objects, in order to avoid undesired recalculations. Issue #23
        
        :return: Total length in kilometers
        """
        from GridCal.Gui.Diagrams.MapWidget.grid_map_widget import haversine_distance
        
        # Get all connection points (substations and intermediate points)
        connection_points = []
        
        # Add the substation from
        substation_from = self.substation_from()
        if substation_from is not None:
            connection_points.append((substation_from._api_object.latitude, substation_from._api_object.longitude))

        # Add all intermediate points
        for node in self.nodes_list:
            connection_points.append((node._api_object.lat, node._api_object.long))
        
        # Add the substation to
        substation_to = self.substation_to()

        if substation_to is not None:
            connection_points.append((substation_to._api_object.latitude, substation_to._api_object.longitude))

        # Calculate total length by summing distances between consecutive points
        total_length = 0.0
        for i in range(len(connection_points) - 1):
            lat1, lon1 = connection_points[i]
            lat2, lon2 = connection_points[i + 1]
            segment_length = haversine_distance(lat1, lon1, lat2, lon2)
            total_length += segment_length
        
        # Update the line's length property
        if total_length > 0.0:
<<<<<<< HEAD
            self._api_object.length = total_length

        return total_length

    def get_associated_graphics(self):
        """
        This function gets the graphic objects associated to a MapLineContainer
        return: The list of the associated graphic objects, which are the nodes and segments of the line.

        """

        # TODO: The line api_object will be deleted when parsing the MapLineContainer. But the LineLocation does not
        #  have the GenericDiagramWidget class as parent. Will this be an issue?

        return self.segments_list + self.nodes_list

    def remove_line(self):

        self.editor.delete_with_dialogue(selected=[self], delete_from_db=False)
=======
            self.api_object.length = total_length
            
        return total_length
>>>>>>> 699be151
<|MERGE_RESOLUTION|>--- conflicted
+++ resolved
@@ -537,8 +537,7 @@
         
         # Update the line's length property
         if total_length > 0.0:
-<<<<<<< HEAD
-            self._api_object.length = total_length
+            self.api_object.length = total_length
 
         return total_length
 
@@ -557,8 +556,3 @@
     def remove_line(self):
 
         self.editor.delete_with_dialogue(selected=[self], delete_from_db=False)
-=======
-            self.api_object.length = total_length
-            
-        return total_length
->>>>>>> 699be151
