--- conflicted
+++ resolved
@@ -19,20 +19,13 @@
 This file implements a DC-OPF for time series
 That means that solves the OPF problem for a complete time series at once
 """
-import os
 from enum import Enum
 from typing import List, Tuple
 import numpy as np
-from ortools.linear_solver import pywraplp
-import pandas as pd
-from scipy.sparse import csc_matrix
 from GridCal.Engine.Core.numerical_circuit import NumericalCircuit
 from GridCal.Engine.Devices.enumerations import TransformerControlType, HvdcControlType, GenerationNtcFormulation
 from GridCal.Engine.Simulations.ATC.available_transfer_capacity_driver import AvailableTransferMode
 from GridCal.Engine.basic_structures import Logger
-<<<<<<< HEAD
-from GridCal.ThirdParty.ortools.ortools_extra import lpDot, save_lp, lpExpand
-=======
 
 try:
     from ortools.linear_solver import pywraplp
@@ -168,7 +161,6 @@
     file2write = open(file_name, 'w')
     file2write.write(lp_content)
     file2write.close()
->>>>>>> 5a62a49e
 
 
 def get_inter_areas_branches(nbr, F, T, buses_areas_1, buses_areas_2):
@@ -1773,11 +1765,7 @@
     solver.Minimize(f)
 
 
-<<<<<<< HEAD
-class OpfNTC:
-=======
 class OpfNTC():
->>>>>>> 5a62a49e
 
     def __init__(self, numerical_circuit: NumericalCircuit,
                  area_from_bus_idx,
@@ -2011,7 +1999,7 @@
 
         base_flows = np.dot(self.PTDF, Sbus.real)
 
-        load_cost = self.numerical_circuit.load_data.cost_1[:, t]
+        load_cost = self.numerical_circuit.load_data.cost[:, t]
 
         # get the inter-area branches and their sign
         inter_area_branches = get_inter_areas_branches(
@@ -2056,7 +2044,7 @@
                 solver=self.solver,
                 generator_active=self.numerical_circuit.generator_data.active[:, t],
                 dispatchable=self.numerical_circuit.generator_data.dispatchable,
-                generator_cost=self.numerical_circuit.generator_data.cost_1[:, t],
+                generator_cost=self.numerical_circuit.generator_data.cost[:, t],
                 generator_names=self.numerical_circuit.generator_data.names,
                 Sbase=self.numerical_circuit.Sbase,
                 inf=self.inf,
@@ -2077,7 +2065,7 @@
                 solver=self.solver,
                 generator_active=self.numerical_circuit.generator_data.active[:, t],
                 generator_dispatchable=self.numerical_circuit.generator_data.dispatchable,
-                generator_cost=self.numerical_circuit.generator_data.cost_1[:, t],
+                generator_cost=self.numerical_circuit.generator_data.cost[:, t],
                 generator_names=self.numerical_circuit.generator_data.names,
                 inf=self.inf,
                 ngen=ng,
@@ -2404,7 +2392,7 @@
 
         base_flows = np.dot(self.PTDF, Sbus_at_t.real)
 
-        load_cost = self.numerical_circuit.load_data.cost_1[:, t]
+        load_cost = self.numerical_circuit.load_data.cost[:, t]
 
         # get the inter-area branches and their sign
         inter_area_branches = get_inter_areas_branches(
@@ -2449,7 +2437,7 @@
                 solver=self.solver,
                 generator_active=self.numerical_circuit.generator_data.active[:, t],
                 dispatchable=self.numerical_circuit.generator_data.dispatchable,
-                generator_cost=self.numerical_circuit.generator_data.cost_1[:, t],
+                generator_cost=self.numerical_circuit.generator_data.cost[:, t],
                 generator_names=self.numerical_circuit.generator_data.names,
                 Sbase=self.numerical_circuit.Sbase,
                 inf=self.inf,
@@ -2470,7 +2458,7 @@
                 solver=self.solver,
                 generator_active=self.numerical_circuit.generator_data.active[:, t],
                 generator_dispatchable=self.numerical_circuit.generator_data.dispatchable,
-                generator_cost=self.numerical_circuit.generator_data.cost_1[:, t],
+                generator_cost=self.numerical_circuit.generator_data.cost[:, t],
                 generator_names=self.numerical_circuit.generator_data.names,
                 inf=self.inf,
                 ngen=ng,
