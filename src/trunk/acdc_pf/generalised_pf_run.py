import os
import sys

sys.path.append('C:/Users/raiya/Documents/8. eRoots/thesis/code/GridCal/src')
import GridCalEngine.api as gce
from GridCalEngine.DataStructures.numerical_circuit import compile_numerical_circuit_at
from GridCalEngine.Simulations.PowerFlow.NumericalMethods.generalised_power_flow import run_nonlinear_opf, \
    ac_optimal_power_flow
from GridCalEngine.enumerations import TransformerControlType, AcOpfMode, ReactivePowerControlMode


def example_3bus_acopf():
    """

    :return:
    """

    grid = gce.MultiCircuit()

    b1 = gce.Bus(is_slack=True)
    b2 = gce.Bus()
    b3 = gce.Bus()

    grid.add_bus(b1)
    grid.add_bus(b2)
    grid.add_bus(b3)

    grid.add_line(gce.Line(bus_from=b1, bus_to=b2, name='line 1-2', r=0.001, x=0.05, rate=100))
    grid.add_line(gce.Line(bus_from=b2, bus_to=b3, name='line 2-3', r=0.001, x=0.05, rate=100))
    grid.add_line(gce.Line(bus_from=b3, bus_to=b1, name='line 3-1_1', r=0.001, x=0.05, rate=100))
    # grid.add_line(Line(bus_from=b3, bus_to=b1, name='line 3-1_2', r=0.001, x=0.05, rate=100))

    grid.add_load(b3, gce.Load(name='L3', P=50, Q=40))
    grid.add_generator(b1, gce.Generator('G1', vset=1.00, Cost=1.0, Cost2=2.0))
    grid.add_generator(b2, gce.Generator('G2', P=10, vset=0.995, Cost=1.0, Cost2=3.0))

    opf_options = gce.OptimalPowerFlowOptions(solver=gce.SolverType.NONLINEAR_OPF, verbose=1, ips_tolerance=1e-8,
                                              ips_iterations=25)
    options = gce.PowerFlowOptions(gce.SolverType.NR, verbose=False)
    power_flow = gce.PowerFlowDriver(grid, options)
    power_flow.run()

    # print('\n\n', grid.name)
    # print('\tConv:\n', power_flow.results.get_bus_df())
    # print('\tConv:\n', power_flow.results.get_branch_df())

    pf_options = gce.PowerFlowOptions(solver_type=gce.SolverType.NR, verbose=3)
    run_nonlinear_opf(grid=grid, pf_options=pf_options, opf_options=opf_options, plot_error=True)


def case_3bus():
    """

    :return:
    """

    grid = gce.MultiCircuit()

    b1 = gce.Bus(is_slack=True)
    b2 = gce.Bus()
    b3 = gce.Bus()

    grid.add_bus(b1)
    grid.add_bus(b2)
    grid.add_bus(b3)

    # grid.add_line(gce.Line(bus_from=b1, bus_to=b2, name='Line 1-2', r=0.001, x=0.05, rate=100))
    # grid.add_line(gce.Line(bus_from=b2, bus_to=b3, name='Line 2-3', r=0.001, x=0.05, rate=100))
    grid.add_line(gce.Line(bus_from=b3, bus_to=b1, name='Line 3-1', r=0.001, x=0.05, rate=100))

    grid.add_load(b3, gce.Load(name='L3', P=50, Q=20))
    grid.add_generator(b1, gce.Generator('G1', vset=1.00, Cost=1.0, Cost2=2.0))
    grid.add_generator(b2, gce.Generator('G2', P=10, vset=0.995, Cost=1.0, Cost2=3.0))

    tr1 = gce.Transformer2W(b1, b2, 'Trafo 1', control_mode=TransformerControlType.PtQt,
                            tap_module=1.01, tap_phase=0.02, r=0.001, x=0.05, tap_phase_max=0.5, tap_module_max=1.1,
                            tap_phase_min=-0.5, tap_module_min=0.9, rate=100)

    grid.add_transformer2w(tr1)

    tr2 = gce.Transformer2W(b2, b3, 'Trafo 2', control_mode=TransformerControlType.PtV,
                            tap_module=1.01, tap_phase=+0.02, r=0.004, x=0.08, tap_phase_max=0.03, tap_module_max=1.02,
                            tap_phase_min=-0.02, tap_module_min=0.98, rate=100)
    grid.add_transformer2w(tr2)

    options = gce.PowerFlowOptions(gce.SolverType.NR, verbose=False)
    power_flow = gce.PowerFlowDriver(grid, options)
    power_flow.run()

    # print('\n\n', grid.name)
    # print('\tConv:\n', power_flow.results.get_bus_df())
    # print('\tConv:\n', power_flow.results.get_branch_df())

    pf_options = gce.PowerFlowOptions(solver_type=gce.SolverType.NR, max_iter=50, verbose=3)
    run_nonlinear_opf(grid=grid, pf_options=pf_options, plot_error=True)
    nc = compile_numerical_circuit_at(circuit=grid)


def linn5bus_example():
    """
    Grid from Lynn Powel's book
    """
    # declare a circuit object
    grid = gce.MultiCircuit()

    # Add the buses and the generators and loads attached
    bus1 = gce.Bus('Bus 1', vnom=20)
    # bus1.is_slack = True  # we may mark the bus a slack
    grid.add_bus(bus1)

    # add a generator to the bus 1
    gen1 = gce.Generator('Slack Generator', vset=1.0, Pmin=0, Pmax=1000,
                         Qmin=-1000, Qmax=1000, Cost=15, Cost2=0.0)

    grid.add_generator(bus1, gen1)

    # add bus 2 with a load attached
    bus2 = gce.Bus('Bus 2', vnom=20)
    grid.add_bus(bus2)
    grid.add_load(bus2, gce.Load('load 2', P=40, Q=20))

    # add bus 3 with a load attached
    bus3 = gce.Bus('Bus 3', vnom=20)
    grid.add_bus(bus3)
    grid.add_load(bus3, gce.Load('load 3', P=25, Q=15))

    # add bus 4 with a load attached
    bus4 = gce.Bus('Bus 4', vnom=20)
    grid.add_bus(bus4)
    grid.add_load(bus4, gce.Load('load 4', P=40, Q=20))

    # add bus 5 with a load attached
    bus5 = gce.Bus('Bus 5', vnom=20)
    grid.add_bus(bus5)
    grid.add_load(bus5, gce.Load('load 5', P=50, Q=20))

    # add Lines connecting the buses
    grid.add_line(gce.Line(bus1, bus2, name='line 1-2', r=0.05, x=0.11, b=0.02, rate=1000))
    grid.add_line(gce.Line(bus1, bus3, name='line 1-3', r=0.05, x=0.11, b=0.02, rate=1000))
    grid.add_line(gce.Line(bus1, bus5, name='line 1-5', r=0.03, x=0.08, b=0.02, rate=1000))
    grid.add_line(gce.Line(bus2, bus3, name='line 2-3', r=0.04, x=0.09, b=0.02, rate=1000))
    grid.add_line(gce.Line(bus2, bus5, name='line 2-5', r=0.04, x=0.09, b=0.02, rate=1000))
    grid.add_line(gce.Line(bus3, bus4, name='line 3-4', r=0.06, x=0.13, b=0.03, rate=1000))
    grid.add_line(gce.Line(bus4, bus5, name='line 4-5', r=0.04, x=0.09, b=0.02, rate=1000))

    tr1 = gce.Transformer2W(bus1, bus2, 'Trafo 1', control_mode=TransformerControlType.PtQt,
                            tap_module=0.95, tap_phase=-0.02, r=0.05, x=0.11, tap_phase_max=0.5, tap_module_max=1.1,
                            tap_phase_min=-0.5, tap_module_min=0.9, rate=1000)

    # grid.add_transformer2w(tr1)
    opf_options = gce.OptimalPowerFlowOptions(solver=gce.SolverType.NONLINEAR_OPF, verbose=1, ips_tolerance=1e-8,
                                              ips_iterations=25)
    pf_options = gce.PowerFlowOptions(solver_type=gce.SolverType.NR, verbose=1)
    run_nonlinear_opf(grid=grid, pf_options=pf_options, opf_options=opf_options, plot_error=True)


def linn5bus_example2():
    """
    Grid from Lynn Powel's book
    """
    # declare a circuit object
    grid = gce.MultiCircuit()

    # Add the buses and the generators and loads attached
    bus1 = gce.Bus('Bus 1', vnom=20)
    # bus1.is_slack = True  # we may mark the bus a slack
    grid.add_bus(bus1)

    # add a generator to the bus 1
    gen1 = gce.Generator('Slack Generator', vset=1.0, Pmin=0, Pmax=1000,
                         Qmin=-1000, Qmax=1000, Cost=15, Cost2=0.0)

    grid.add_generator(bus1, gen1)

    # add bus 2 with a load attached
    bus2 = gce.Bus('Bus 2', vnom=20)
    grid.add_bus(bus2)
    grid.add_load(bus2, gce.Load('load 2', P=40, Q=20))

    # add bus 3 with a load attached
    bus3 = gce.Bus('Bus 3', vnom=20)
    grid.add_bus(bus3)
    grid.add_load(bus3, gce.Load('load 3', P=25, Q=15))

    # add bus 4 with a load attached
    bus4 = gce.Bus('Bus 4', vnom=20)
    grid.add_bus(bus4)
    grid.add_load(bus4, gce.Load('load 4', P=40, Q=20))

    # add bus 5 with a load attached
    bus5 = gce.Bus('Bus 5', vnom=20)
    grid.add_bus(bus5)
    grid.add_load(bus5, gce.Load('load 5', P=50, Q=20))

    # add Lines connecting the buses
    grid.add_line(gce.Line(bus1, bus2, name='line 1-2', r=0.05, x=0.11, b=0.02, rate=1000))
    grid.add_line(gce.Line(bus1, bus3, name='line 1-3', r=0.05, x=0.11, b=0.02, rate=1000))
    grid.add_line(gce.Line(bus1, bus5, name='line 1-5', r=0.03, x=0.08, b=0.02, rate=1000))
    grid.add_line(gce.Line(bus2, bus3, name='line 2-3', r=0.04, x=0.09, b=0.02, rate=1000))
    grid.add_line(gce.Line(bus2, bus5, name='line 2-5', r=0.04, x=0.09, b=0.02, rate=1000))
    grid.add_line(gce.Line(bus3, bus4, name='line 3-4', r=0.06, x=0.13, b=0.03, rate=1000))
    grid.add_line(gce.Line(bus4, bus5, name='line 4-5', r=0.04, x=0.09, b=0.02, rate=1000))

    tr1 = gce.Transformer2W(bus1, bus2, 'Trafo 1', control_mode=TransformerControlType.PtQt,
                            tap_module=0.95, tap_phase=-0.02, r=0.05, x=0.11, tap_phase_max=0.5, tap_module_max=1.1,
                            tap_phase_min=-0.5, tap_module_min=0.9, rate=1000)

    # grid.add_transformer2w(tr1)`
    # pf_options = gce.PowerFlowOptions(solver_type=gce.SolverType.NR, verbose=1)
    pf_options = gce.PowerFlowOptions(solver_type=gce.SolverType.NR, verbose=1, generalised_pf=True)

    results = gce.power_flow(grid, options=pf_options)

    print(results.get_bus_df())
    print()
    print(results.get_branch_df())
    print("Error:", results.error)

<<<<<<< HEAD

def pegase_example():
=======
def pegase_example89():
>>>>>>> 9b19e429
    # file_path = 'C:/Users/raiya/Desktop/gridcal_models/pegase89.gridcal'
    file_path = 'Grids_and_profiles/grids/case89pegase.m'
    grid = gce.FileOpen(file_path).open()
    assert grid is not None
    pf_options = gce.PowerFlowOptions(solver_type=gce.SolverType.NR, verbose=1, generalised_pf=True)

    results = gce.power_flow(grid, options=pf_options)

    print(results.get_bus_df())
    print()
    print(results.get_branch_df())
    print("Error:", results.error)


def pegase2k_example():
    # file_path = 'C:/Users/raiya/Desktop/gridcal_models/pegase89.gridcal'
    file_path = 'Grids_and_profiles/grids/2869 Pegase.gridcal'
    grid = gce.FileOpen(file_path).open()
    assert grid is not None
    pf_options = gce.PowerFlowOptions(solver_type=gce.SolverType.NR, verbose=1, generalised_pf=True)

    results = gce.power_flow(grid, options=pf_options)

    print(results.get_bus_df())
    print()
    print(results.get_branch_df())
    print("Error:", results.error)

<<<<<<< HEAD

def bus300_example():
=======
def acdc10_example():
>>>>>>> 9b19e429
    # file_path = 'C:/Users/raiya/Desktop/gridcal_models/pegase89.gridcal'
    file_path = 'Grids_and_profiles/grids/10_bus_hvdc.gridcal'
    grid = gce.FileOpen(file_path).open()
    assert grid is not None
    pf_options = gce.PowerFlowOptions(solver_type=gce.SolverType.NR, verbose=1, generalised_pf=True)

    results = gce.power_flow(grid, options=pf_options)
    results.converged

    # print(results.get_bus_df())
    # print()
    # print(results.get_branch_df())
    # print("Error:", results.error)



def fubm_caseHVDC_vt_normalNR():
    # file_path = 'C:/Users/raiya/Desktop/gridcal_models/pegase89.gridcal'
    file_path = 'Grids_and_profiles/grids/1951 Bus RTE.xlsx'
    grid = gce.FileOpen(file_path).open()
    assert grid is not None
    pf_options = gce.PowerFlowOptions(solver_type=gce.SolverType.NR, verbose=1)

    results = gce.power_flow(grid, options=pf_options)
    results.converged

    print(results.get_bus_df())
    # print()
    # print(results.get_branch_df())
    print("Error:", results.error)
    print("Converged?", results.converged)

def fubm_caseHVDC_vt():
    # file_path = 'C:/Users/raiya/Desktop/gridcal_models/pegase89.gridcal'
    file_path = 'Grids_and_profiles/grids/IEEE 5 Bus.xlsx'
    grid = gce.FileOpen(file_path).open()
    assert grid is not None
    pf_options = gce.PowerFlowOptions(solver_type=gce.SolverType.NR, verbose=1, generalised_pf=True, tolerance=1e-10)

    results = gce.power_flow(grid, options=pf_options)
    results.converged

    print(results.get_bus_df())
    print()
    # print(results.get_branch_df())
    print("Error:", results.error)
    print("Converged?", results.converged)


def whatever_func():
    import time
    start = time.time()
    # file_path = 'C:/Users/raiya/Desktop/gridcal_models/pegase89.gridcal'
    file_path = 'Grids_and_profiles/grids/IEEE 5 Bus.xlsx'
    grid = gce.FileOpen(file_path).open()
    assert grid is not None
    pf_options = gce.PowerFlowOptions(solver_type=gce.SolverType.NR, verbose=1, generalised_pf=True, tolerance=1e-10)

    results = gce.power_flow(grid, options=pf_options)
    results.converged

    print(results.get_bus_df())
    
    
    #compare to normal NR
    pf_options = gce.PowerFlowOptions(solver_type=gce.SolverType.NR, verbose=1)
    results_normal = gce.power_flow(grid, options=pf_options)
    
    print(results.get_bus_df().loc[:, ['Vm', 'Va']])
    print(results_normal.get_bus_df().loc[:, ['Vm', 'Va']])
    df_diff = abs((results.get_bus_df().loc[:, ['Vm', 'Va']] - results_normal.get_bus_df().loc[:, ['Vm', 'Va']])/ results_normal.get_bus_df().loc[:, ['Vm', 'Va']]) * 100
    print(df_diff)

    #find the largest difference
    print("biggest error:")
    vm_array = df_diff['Vm'].to_numpy()
    va_array = df_diff['Va'].to_numpy()
    print("Vm:", max(vm_array))
    print("Va:", max(va_array))

    end = time.time() - start
    print("Time:", end)


def ieee5bus_example():
    # file_path = 'C:/Users/raiya/Desktop/gridcal_models/pegase89.gridcal'
    file_path = 'Grids_and_profiles/grids/IEEE 5 Bus.xlsx'
    grid = gce.FileOpen(file_path).open()
    assert grid is not None
    pf_options = gce.PowerFlowOptions(solver_type=gce.SolverType.NR, verbose=1, generalised_pf=True)

    results = gce.power_flow(grid, options=pf_options)

    print(results.get_bus_df())
    print()
    print(results.get_branch_df())
    print("Error:", results.error)


def case14_example():
    # file_path = 'C:/Users/raiya/Desktop/gridcal_models/14bus_shunt.gridcal'
    file_path = 'Grids_and_profiles/grids/case14.m'
    grid = gce.FileOpen(file_path).open()
    assert grid is not None
    pf_options = gce.PowerFlowOptions(solver_type=gce.SolverType.NR, verbose=1, generalised_pf=True)

    results = gce.power_flow(grid, options=pf_options)

    print(results.get_bus_df())
    print()
    print(results.get_branch_df())
    print("Error:", results.error)


def case14_example_noshunt():
    file_path = 'C:/Users/raiya/Desktop/gridcal_models/14bus_no_shunt.gridcal'
    grid = gce.FileOpen(file_path).open()
    assert grid is not None
    pf_options = gce.PowerFlowOptions(solver_type=gce.SolverType.NR, verbose=1, generalised_pf=True)

    results = gce.power_flow(grid, options=pf_options)

    print(results.get_bus_df())
    print()
    print(results.get_branch_df())
    print("Error:", results.error)


def acdc2bus_example():
    file_path = 'C:/Users/raiya/Desktop/gridcal_models/2busACDC.gridcal'
    grid = gce.FileOpen(file_path).open()
    assert grid is not None
    pf_options = gce.PowerFlowOptions(solver_type=gce.SolverType.NR, verbose=1, generalised_pf=True)

    results = gce.power_flow(grid, options=pf_options)

    print(results.get_bus_df())
    print()
    print(results.get_branch_df())
    print("Error:", results.error)


def acdc3bus_example():
    file_path = 'C:/Users/raiya/Desktop/gridcal_models/3busACDC.gridcal'
    grid = gce.FileOpen(file_path).open()
    assert grid is not None
    pf_options = gce.PowerFlowOptions(solver_type=gce.SolverType.NR, verbose=1, generalised_pf=True)

    results = gce.power_flow(grid, options=pf_options)

    print(results.get_bus_df())
    print()
    print(results.get_branch_df())
    print("Error:", results.error)


def acdc4bus_example():
    file_path = 'C:/Users/raiya/Desktop/gridcal_models/4busACDC.gridcal'
    grid = gce.FileOpen(file_path).open()
    assert grid is not None
    pf_options = gce.PowerFlowOptions(solver_type=gce.SolverType.NR, verbose=1, generalised_pf=True)

    results = gce.power_flow(grid, options=pf_options)

    print(results.get_bus_df())
    print()
    print(results.get_branch_df())
    print("Error:", results.error)


def pegase2869_example():
    file_path = 'C:/Users/raiya/Desktop/gridcal_models/2869 Pegase.gridcal'
    grid = gce.FileOpen(file_path).open()
    assert grid is not None
    pf_options = gce.PowerFlowOptions(solver_type=gce.SolverType.NR, verbose=1, generalised_pf=True)

    results = gce.power_flow(grid, options=pf_options)

    print(results.get_bus_df())
    print()
    print(results.get_branch_df())
    print("Error:", results.error)


def two_grids_of_3bus():
    """
    3 bus grid two times
    for solving islands at the same time
    """
    grid = gce.MultiCircuit()

    # 3 bus grid
    b1 = gce.Bus(is_slack=True)
    b2 = gce.Bus()
    b3 = gce.Bus()

    grid.add_bus(b1)
    grid.add_bus(b2)
    grid.add_bus(b3)

    grid.add_line(gce.Line(bus_from=b1, bus_to=b2, name='line 1-2', r=0.001, x=0.05, rate=100))
    grid.add_line(gce.Line(bus_from=b2, bus_to=b3, name='line 2-3', r=0.001, x=0.05, rate=100))
    grid.add_line(gce.Line(bus_from=b3, bus_to=b1, name='line 3-1_1', r=0.001, x=0.05, rate=100))
    # grid.add_line(Line(bus_from=b3, bus_to=b1, name='line 3-1_2', r=0.001, x=0.05, rate=100))

    grid.add_load(b3, gce.Load(name='L3', P=50, Q=20))
    grid.add_generator(b1, gce.Generator('G1', vset=1.00, Cost=1.0, Cost2=2.0))
    grid.add_generator(b2, gce.Generator('G2', P=10, vset=0.995, Cost=1.0, Cost2=3.0))

    # 3 bus grid
    b11 = gce.Bus(is_slack=True)
    b21 = gce.Bus()
    b31 = gce.Bus()

    grid.add_bus(b11)
    grid.add_bus(b21)
    grid.add_bus(b31)

    grid.add_line(gce.Line(bus_from=b11, bus_to=b21, name='line 1-2 (2)', r=0.001, x=0.05, rate=100))
    grid.add_line(gce.Line(bus_from=b21, bus_to=b31, name='line 2-3 (2)', r=0.001, x=0.05, rate=100))
    grid.add_line(gce.Line(bus_from=b31, bus_to=b11, name='line 3-1 (2)', r=0.001, x=0.05, rate=100))

    grid.add_load(b31, gce.Load(name='L3 (2)', P=50, Q=20))
    grid.add_generator(b11, gce.Generator('G1 (2)', vset=1.00, Cost=1.0, Cost2=1.5))
    grid.add_generator(b21, gce.Generator('G2 (2)', P=10, vset=0.995, Cost=1.0, Cost2=1.0))

    # hvdc = gce.HvdcLine(b11, b1, r=0.001, rate=0.4, dispatchable=0, Pset=0.05)
    # grid.add_hvdc(hvdc)
    hvdc2 = gce.HvdcLine(b11, b1, r=0.001, rate=100)
    # grid.add_hvdc(hvdc2)

    options = gce.PowerFlowOptions(gce.SolverType.NR, verbose=False)
    power_flow = gce.PowerFlowDriver(grid, options)
    power_flow.run()

    # print('\n\n', grid.name)
    # print('\tConv:\n', power_flow.results.get_bus_df())
    # print('\tConv:\n', power_flow.results.get_branch_df())

    opf_options = gce.OptimalPowerFlowOptions(solver=gce.SolverType.NONLINEAR_OPF, verbose=1, ips_tolerance=1e-8,
                                              ips_iterations=25)
    pf_options = gce.PowerFlowOptions(solver_type=gce.SolverType.NR, verbose=3, max_iter=25)
    # run_nonlinear_opf(grid=grid, pf_options=pf_options, plot_error=True)
    island = compile_numerical_circuit_at(circuit=grid, t_idx=None)

    island_res = ac_optimal_power_flow(nc=island,
                                       pf_options=pf_options,
                                       opf_options=opf_options,
                                       debug=False,
                                       use_autodiff=False,
                                       plot_error=True)


def case9():
    """
    IEEE9
    """
    cwd = os.getcwd()

    # Go back two directories
    new_directory = os.path.abspath(os.path.join(cwd, '..', '..', '..'))
    file_path = os.path.join(new_directory, 'Grids_and_profiles', 'grids', 'case9.m')

    grid = gce.FileOpen(file_path).open()
    pf_options = gce.PowerFlowOptions(solver_type=gce.SolverType.NR, verbose=1)
    opf_options = gce.OptimalPowerFlowOptions(solver=gce.SolverType.NONLINEAR_OPF, ips_tolerance=1e-8,
                                              ips_iterations=50, verbose=1, acopf_mode=AcOpfMode.ACOPFslacks)
    run_nonlinear_opf(grid=grid, pf_options=pf_options, opf_options=opf_options, plot_error=True, pf_init=False)
    print('')


def case14():
    """
    IEEE14
    """
    cwd = os.getcwd()

    # Go back two directories
    new_directory = os.path.abspath(os.path.join(cwd, '..', '..', '..'))

    file_path = os.path.join(new_directory, 'Grids_and_profiles', 'grids', 'case14.m')

    grid = gce.FileOpen(file_path).open()

    # grid.transformers2w[0].control_mode = TransformerControlType.PtQt
    # grid.transformers2w[1].control_mode = TransformerControlType.Pf
    # grid.transformers2w[2].control_mode = TransformerControlType.V

    # grid.delete_line(grid.lines[0])
    # grid.delete_line(grid.lines[1])
    for ll in range(len(grid.lines)):
        grid.lines[ll].monitor_loading = True

    pf_options = gce.PowerFlowOptions(solver_type=gce.SolverType.NR, control_q=ReactivePowerControlMode.NoControl)
    opf_options = gce.OptimalPowerFlowOptions(solver=gce.SolverType.NONLINEAR_OPF, acopf_mode=AcOpfMode.ACOPFstd,
                                              ips_tolerance=1e-6, ips_iterations=50, verbose=1)
    res = run_nonlinear_opf(grid=grid, pf_options=pf_options, opf_options=opf_options, plot_error=True, pf_init=True)
    print('')


def case_gb():
    """
    GB
    """
    cwd = os.getcwd()

    # Go back two directories
    new_directory = os.path.abspath(os.path.join(cwd, '..', '..', '..'))

    file_path = os.path.join(new_directory, 'Grids_and_profiles', 'grids', 'GB Network.gridcal')

    grid = gce.FileOpen(file_path).open()
    opf_options = gce.OptimalPowerFlowOptions(solver=gce.SolverType.NONLINEAR_OPF, verbose=1, ips_iterations=100,
                                              acopf_mode=AcOpfMode.ACOPFslacks, ips_tolerance=1e-8)
    pf_options = gce.PowerFlowOptions(solver_type=gce.SolverType.NR, verbose=1)
    run_nonlinear_opf(grid=grid, pf_options=pf_options, opf_options=opf_options, plot_error=True, pf_init=True)


def case_pegase89():
    """
    Pegase89
    """
    cwd = os.getcwd()

    # Go back two directories
    new_directory = os.path.abspath(os.path.join(cwd, '..', '..', '..'))

    file_path = os.path.join(new_directory, 'Grids_and_profiles', 'grids', 'case89pegase.m')

    grid = gce.FileOpen(file_path).open()
    # nc = compile_numerical_circuit_at(grid)
    opf_options = gce.OptimalPowerFlowOptions(solver=gce.SolverType.NONLINEAR_OPF, verbose=1, ips_iterations=100,
                                              acopf_mode=AcOpfMode.ACOPFslacks, ips_tolerance=1e-7)
    pf_options = gce.PowerFlowOptions(solver_type=gce.SolverType.NR, verbose=1)
    # ac_optimal_power_flow(nc=nc, pf_options=pf_options, plot_error=True)
    run_nonlinear_opf(grid=grid, pf_options=pf_options, opf_options=opf_options, plot_error=True, pf_init=True)
    grid.get_bus_branch_connectivity_matrix()
    nc = compile_numerical_circuit_at(grid)
    print('')


def case300():
    """
    case300.m
    """
    cwd = os.getcwd()

    # Go back two directories
    new_directory = os.path.abspath(os.path.join(cwd, '..', '..', '..'))

    file_path = os.path.join(new_directory, 'Grids_and_profiles', 'grids', 'case300.m')

    grid = gce.FileOpen(file_path).open()
    pf_options = gce.PowerFlowOptions(solver_type=gce.SolverType.NR, verbose=1, max_iter=50)
    opf_options = gce.OptimalPowerFlowOptions(solver=gce.SolverType.NONLINEAR_OPF, verbose=1, ips_iterations=100,
                                              acopf_mode=AcOpfMode.ACOPFslacks)
    run_nonlinear_opf(grid=grid, pf_options=pf_options, opf_options=opf_options, plot_error=True, pf_init=False)


def casepegase13k():
    """
    Solves for pf_init=False in about a minute and 130 iterations.
    """
    cwd = os.getcwd()

    # Go back two directories
    new_directory = os.path.abspath(os.path.join(cwd, '..', '..', '..'))

    file_path = os.path.join(new_directory, 'Grids_and_profiles', 'grids', 'case13659pegase.m')

    grid = gce.FileOpen(file_path).open()

    options = gce.PowerFlowOptions(gce.SolverType.NR, verbose=False)
    power_flow = gce.PowerFlowDriver(grid, options)
    power_flow.run()

    opf_options = gce.OptimalPowerFlowOptions(solver=gce.SolverType.NONLINEAR_OPF, verbose=1, ips_tolerance=1e-6,
                                              ips_iterations=70)
    pf_options = gce.PowerFlowOptions(solver_type=gce.SolverType.NR, verbose=3)
    run_nonlinear_opf(grid=grid, pf_options=pf_options, opf_options=opf_options, plot_error=True, pf_init=True)


def casehvdc():
    """
    IEEE14
    """
    cwd = os.getcwd()

    # Go back two directories
    new_directory = os.path.abspath(os.path.join(cwd, '..', '..', '..'))

    file_path = os.path.join(new_directory, 'Grids_and_profiles', 'grids', 'entrada_a_aopf.raw')

    grid = gce.FileOpen(file_path).open()

    options = gce.PowerFlowOptions(gce.SolverType.NR, verbose=False)
    power_flow = gce.PowerFlowDriver(grid, options)
    power_flow.run()

    opf_options = gce.OptimalPowerFlowOptions(solver=gce.SolverType.NONLINEAR_OPF, acopf_mode=AcOpfMode.ACOPFslacks,
                                              verbose=1, ips_iterations=150, ips_tolerance=1e-8)
    pf_options = gce.PowerFlowOptions(solver_type=gce.SolverType.NR, verbose=3)
    run_nonlinear_opf(grid=grid, pf_options=pf_options, opf_options=opf_options, plot_error=True, pf_init=True)


def caseREE():
    """
    IEEE14
    """
    cwd = os.getcwd()

    # Go back two directories
    new_directory = os.path.abspath(os.path.join(cwd, '..', '..', '..', '..'))

    file_path = os.path.join(new_directory, 'REE Grids', 'entrada_a_aopf.raw')

    grid = gce.FileOpen(file_path).open()

    disp_areas = ['A11', 'A15']
    dict_bus_lims = {'21215': [230, 225],
                     '11055': [410, 405],
                     '21075': [230, 225],
                     '25130': [230, 225],
                     '15005': [410, 405],
                     '15015': [410, 405]}
    tol = 1e-4
    vm_cost = 1e4
    i = 0
    for gen in grid.generators:
        if gen.bus.area.name in disp_areas:
            # P limits -> restrict them very close to P
            print(i)
            gen.Pmax = gen.P + tol
            gen.Pmin = gen.P - tol
            # Tanmax -> set pf close to 0 to get large tanmax
            gen.Pf = tol
        i += 1
    i = 0
    print('reset i')
    for bus in grid.buses:
        if bus.code in dict_bus_lims.keys():
            print(i)
            # Increase Vm slack cost to enforce limits
            bus.Vm_cost = vm_cost
            # Redo Vm limits from the inputs
            vm_lims = dict_bus_lims[bus.code]
            bus.Vmax = vm_lims[0] / bus.Vnom
            bus.Vmin = vm_lims[1] / bus.Vnom
        i += 1

    genlist = grid.get_generation_like_devices()
    dic = {gen.code: k for k, gen in enumerate(genlist)}

    options = gce.PowerFlowOptions(gce.SolverType.NR, verbose=False)
    power_flow = gce.PowerFlowDriver(grid, options)
    power_flow.run()

    opf_options = gce.OptimalPowerFlowOptions(solver=gce.SolverType.NONLINEAR_OPF, acopf_mode=AcOpfMode.ACOPFslacks,
                                              verbose=1, ips_iterations=150, ips_tolerance=1e-8)
    pf_options = gce.PowerFlowOptions(solver_type=gce.SolverType.NR, verbose=3)
    run_nonlinear_opf(grid=grid, pf_options=pf_options, opf_options=opf_options, plot_error=True, pf_init=False)


import os
import GridCalEngine.api as gce


def read_processed_files(log_file_path):
    processed_files = {}
    try:
        with open(log_file_path, 'r') as file:
            for line in file:
                if "Converged" in line or "Exception" in line or "Skipped, timeout" in line:
                    filename, status = line.split(":")[0], line.split(":")[1]
                    processed_files[filename.strip()] = status.strip()
    except FileNotFoundError:
        # If the log file does not exist yet, just return an empty dictionary
        pass
    return processed_files


def test_convergence(directory_path, log_file_path):
    # Read the list of already processed files
    processed_files = read_processed_files(log_file_path)

    # Open the log file for appending so each run adds to the log file instead of overwriting it
    with open(log_file_path, 'a') as log_file:
        for file_name in os.listdir(directory_path):
            if file_name.endswith(('.gridcal', '.m', '.raw', '.xlsx')) and file_name not in processed_files:
                log_file.write(f"{file_name}: Processing...\n")  # Log that processing is starting
                log_file.flush()  # Ensure the entry is written immediately
                full_path = os.path.join(directory_path, file_name)
                try:
                    grid = gce.FileOpen(full_path).open()
                    if grid:
                        pf_options = gce.PowerFlowOptions(solver_type=gce.SolverType.NR, verbose=1, generalised_pf=True)
                        results = gce.power_flow(grid, options=pf_options)
                        result_text = f"{file_name}: Converged={results.converged}\n"
                    else:
                        result_text = f"{file_name}: Failed to load grid\n"
                except Exception as e:
                    result_text = f"{file_name}: Exception={str(e)}\n"
                log_file.write(result_text)  # Write the final result
                log_file.flush()  # Ensure that each entry is written and saved immediately


<<<<<<< HEAD
=======
import os

def whatever(directory_path, file_names, log_path):
    # Open the log file for appending so each run adds to the log file instead of overwriting it
    with open(log_path, 'a') as log_file:
        for file_name in file_names:
            full_path = os.path.join(directory_path, file_name)
            log_file.write(f"{file_name}: Processing...\n")  # Log that processing is starting
            log_file.flush()  # Ensure the entry is written immediately
            try:
                grid = gce.FileOpen(full_path).open()
                if grid:
                    pf_options = gce.PowerFlowOptions(solver_type=gce.SolverType.NR, verbose=1, generalised_pf=True)
                    results = gce.power_flow(grid, options=pf_options)
                    result_text = f"{file_name}: Converged={results.converged}\n"
                else:
                    result_text = f"{file_name}: Failed to load grid\n"
            except Exception as e:
                result_text = f"{file_name}: Exception={str(e)}\n"
            
            log_file.write(result_text)  # Write the final result
            log_file.flush()  # Ensure that each entry is written and saved immediately


def whatever_traditionalPF(directory_path, file_names, log_path):
    # Open the log file for appending so each run adds to the log file instead of overwriting it
    with open(log_path, 'a') as log_file:
        for file_name in file_names:
            full_path = os.path.join(directory_path, file_name)
            log_file.write(f"{file_name}: Processing...\n")  # Log that processing is starting
            log_file.flush()  # Ensure the entry is written immediately
            try:
                grid = gce.FileOpen(full_path).open()
                if grid:
                    pf_options = gce.PowerFlowOptions(solver_type=gce.SolverType.NR, verbose=1)
                    results = gce.power_flow(grid, options=pf_options)
                    result_text = f"{results.get_bus_df()}\n"
                    result_text += f"{file_name}: Converged={results.converged}\n"
                else:
                    result_text = f"{file_name}: Failed to load grid\n"
            except Exception as e:
                result_text = f"{file_name}: Exception={str(e)}\n"
            
            log_file.write(result_text)  # Write the final result
            log_file.flush()  # Ensure that each entry is written and saved immediately

def get_gridProperties(directory_path, file_names):
    import os
    import csv
    # CSV file to append the data
    csv_file = 'gridProperties.csv'
    # Open the log file for appending so each run adds to the log file instead of overwriting it
    for file_name in file_names:
        print(file_name)
        full_path = os.path.join(directory_path, file_name)
        # Check if file exists to decide whether to write headers
        
        grid = gce.FileOpen(full_path).open()
        """
        self.lines: List[dev.Line] = list()

        self.dc_lines: List[dev.DcLine] = list()

        self.transformers2w: List[dev.Transformer2W] = list()

        self.hvdc_lines: List[dev.HvdcLine] = list()

        self.vsc_devices: List[dev.VSC] = list()

        self.upfc_devices: List[dev.UPFC] = list()

        self.switch_devices: List[dev.Switch] = list()

        self.transformers3w: List[dev.Transformer3W] = list()

        self.windings: List[dev.Winding] = list()

        self.series_reactances: List[dev.SeriesReactance] = list()

        self.buses: List[dev.Bus] = list()

        self.voltage_levels: List[dev.VoltageLevel] = list()

        # List of loads
        self.loads: List[dev.Load] = list()

        # List of generators
        self.generators: List[dev.Generator] = list()

        # List of External Grids
        self.external_grids: List[dev.ExternalGrid] = list()

        # List of shunts
        self.shunts: List[dev.Shunt] = list()

        # List of batteries
        self.batteries: List[dev.Battery] = list()

        # List of static generators
        self.static_generators: List[dev.StaticGenerator] = list()

        # List of current injections devices
        self.current_injections: List[dev.CurrentInjection] = list()

        # List of linear shunt devices
        self.controllable_shunts: List[dev.ControllableShunt] = list()
        """
        with open(csv_file, 'a', newline='') as file:
            writer = csv.writer(file)
            file_exists = os.path.isfile(csv_file)
            if not file_exists:
                writer.writerow(["Lines", "DC Lines", "2W Transformers", "HVDC Lines", "VSC Devices", "UPFC Devices", "Switch Devices", "3W Transformers", "Windings", "Series Reactances", "Buses", "Voltage Levels", "Loads", "Generators", "External Grids", "Shunts", "Batteries", "Static Generators", "Current Injections", "Controllable Shunts"])
            writer.writerow([len(grid.lines), len(grid.dc_lines), len(grid.transformers2w), len(grid.hvdc_lines), len(grid.vsc_devices), len(grid.upfc_devices), len(grid.switch_devices), len(grid.transformers3w), len(grid.windings), len(grid.series_reactances), len(grid.buses), len(grid.voltage_levels), len(grid.loads), len(grid.generators), len(grid.external_grids), len(grid.shunts), len(grid.batteries), len(grid.static_generators), len(grid.current_injections), len(grid.controllable_shunts)])



def compare_answers(directory_path, txt_file_path, log_path):
    import pandas as pd
    #iterate through all .txt files in txt_file_path
    for file_name in os.listdir(txt_file_path):
        if file_name.endswith('.txt'):
            # Open the log file for appending so each run adds to the log file instead of overwriting it
            with open(log_path, 'a') as log_file:
                #split the file_name using the delimiter :
                #get the first part of the split
                _file_name = file_name.split(".txt")[0]
                #look for the file in the directory_path
                full_path = os.path.join(directory_path, _file_name)
                print(full_path)
                #open the grid and run using normal power flow
                grid = gce.FileOpen(full_path).open()
                pf_options = gce.PowerFlowOptions(solver_type=gce.SolverType.NR, verbose=1)
                results = gce.power_flow(grid, options=pf_options)
                traditional_pf_results = results.get_bus_df()
                print(traditional_pf_results.head())
                # generalised_pf_results load the file_name
                generalised_pf_results = pd.read_csv(os.path.join(txt_file_path, file_name), skiprows=2, delimiter=r'\s+', header=None)

                #print the shape of the df
                generalised_pf_results.columns = ['Voltage Magnitude', 'Voltage Angle']

                #convert the column 'Voltage Angle' from radian to degrees
                generalised_pf_results['Voltage Angle'] = generalised_pf_results['Voltage Angle'].apply(lambda x: x * 180 / 3.14159265359)
                       

                #assert that the number of rows in the two dataframes are equal
                assert len(traditional_pf_results) == len(generalised_pf_results)

                #find the biggest differences in first two columns between the two dataframes in percentage, using traditional power flow as the base
                max_diff_volt = 0
                max_diff_ang = 0

                for i in range(len(traditional_pf_results)):
                    #use the column names to access the values
                    #find the percentage difference
                    #update the max_diff_volt and max_diff_ang if the current difference is greater
                    diff_volt = abs((generalised_pf_results.iloc[i]['Voltage Magnitude'] - traditional_pf_results.iloc[i]['Vm']))
                    diff_ang = abs((generalised_pf_results.iloc[i]['Voltage Angle'] - traditional_pf_results.iloc[i]['Va']) )
                    if diff_volt > max_diff_volt:
                        max_diff_volt = diff_volt
                    if diff_ang > max_diff_ang:
                        max_diff_ang = diff_ang

                
                log_file.write(f"{file_name}, {max_diff_volt}, {max_diff_ang}\n")

def compare_results():
    import time
    import pandas as pd
    start = time.time()
    file_names = [
        "10_bus_hvdc.gridcal",
        "10_bus_hvdc_no_oscillations.gridcal",
        "2bus_HVDC.gridcal",
        "3Bus_controlled_transformer.gridcal",
        "4Bus_SalvadorAchaDaza.gridcal",
        "5bus_HVDC.gridcal",
        "8_nodes_2_islands.gridcal",
        "8_nodes_2_islands_hvdc.gridcal",
        "ACTIVSg 500 - South Carolina 500 Bus System.gridcal",
        "Australia.xlsx",
        "Brazil11_loading05.gridcal",
        "case_ACTIVSg500.m",
        "case14.m",
        "case300.m",
        "case6ww.m",
        "case89pegase.m",
        "case9.m",
        "ding0_test_network_2_mvlv.gridcal",
        "example_transformer_tpe.xlsx",
        "GB reduced network.gridcal",
        "grid.raw",
        "Grid4Bus-OPF.gridcal",
        "hydro_grid2.gridcal",
        "hydro_grid3.gridcal",
        "hydro_IEEE39.gridcal",
        "hydro_simple.gridcal",
        "IEEE 118 Bus - ntc_areas.gridcal",
        "IEEE 118 Bus - ntc_areas.raw",
        "IEEE 118 Bus - ntc_areas_two.gridcal",
        "IEEE 118 Bus v2.raw",
        "IEEE 118.xlsx",
        "IEEE 14 bus.raw",
        "IEEE 14 zip.gridcal",
        "IEEE 14.xlsx",
        "IEEE 145 Bus.xlsx",
        "IEEE 30 Bus with storage.xlsx",
        "IEEE 30 Bus.gridcal",
        "IEEE 30 bus.raw",
        "IEEE 39 dynamic bus types.gridcal",
        "IEEE 39+HVDC line.gridcal",
        "IEEE 5 Bus.xlsx",
        "IEEE 57.xlsx",
        "IEEE 9 Bus.gridcal",
        "IEEE14 - ntc areas.gridcal",
        "IEEE14 - ntc areas_voltages.gridcal",
        "IEEE14 - ntc areas_voltages_hvdc.gridcal",
        "IEEE14 - ntc areas_voltages_hvdc_shifter.gridcal",
        "IEEE14 - ntc areas_voltages_hvdc_shifter_l10free.gridcal",
        "IEEE14_from_raw.gridcal",
        "IEEE25.gridcal",
        "IEEE39.gridcal",
        "IEEE39.xlsx",
        "IEEE39_1W.gridcal",
        "Illinois 200 Bus.gridcal",
        "Illinois200Bus.xlsx",
        "KULeuven_5node.gridcal",
        "Lynn 5 Bus (pq).gridcal",
        "Lynn 5 bus (SVC).gridcal",
        "Lynn 5 Bus pv (opf).gridcal",
        "Lynn 5 Bus pv.gridcal",
        "lynn5buspq.xlsx",
        "lynn5buspv.xlsx",
        "NETS-NYPS 68 Bus System.raw",
        "New England 68 Bus.xlsx",
        "Nord pool model.xlsx",
        "Pegasus 89 Bus.xlsx",
        "PGOC_6bus(from .raw).gridcal",
        "PGOC_6bus.gridcal",
        "PGOC_6bus_modNTC.gridcal",
        "Random grid 1000 buses.gridcal",
        "sc_test.xlsx",
        "Simple_NTC_test_grid.gridcal",
        "test_temp_correction.xlsx"
    ]

    directory_path = 'Grids_and_profiles/grids/'

    #make a dictionary that prepares to be turned into a df in the end, with the following columns: file_name, max_diff_volt, max_diff_ang, converged
    comparison_dict = {
        "file_name": [],
        "max_diff_volt": [],
        "max_diff_ang": [],
        "converged": []
    }

    for file in file_names:
        print(file)
        full_path = os.path.join(directory_path, file)
        grid = gce.FileOpen(full_path).open()
        assert grid is not None
        pf_options = gce.PowerFlowOptions(solver_type=gce.SolverType.NR, verbose=1, generalised_pf=True, tolerance=1e-10)
        try:
            results_generalised = gce.power_flow(grid, options=pf_options)
        except Exception as e:
                continue
        if results_generalised.converged:
            #run normal powerflow
            pf_options = gce.PowerFlowOptions(solver_type=gce.SolverType.NR, verbose=1)
            results_normal = gce.power_flow(grid, options=pf_options)            

            #compare the Vm and Va values of the two results
            #convert the generalised results to a df
            generalised_pf_results = results_generalised.get_bus_df()
            #convert the normal results to a df
            normal_pf_results = results_normal.get_bus_df()

            #find the biggest differences in first two columns between the two dataframes in percentage, using normal power flow as the base
            max_diff_volt = 0
            max_diff_ang = 0

            for i in range(len(normal_pf_results)):
                #use the column names to access the values
                #find the percentage difference
                #update the max_diff_volt and max_diff_ang if the current difference is greater
                diff_volt = abs((generalised_pf_results.iloc[i]['Vm'] - normal_pf_results.iloc[i]['Vm']) / normal_pf_results.iloc[i]['Vm'])
                diff_ang = abs((generalised_pf_results.iloc[i]['Va'] - normal_pf_results.iloc[i]['Va']) / normal_pf_results.iloc[i]['Va'])
                if diff_volt > max_diff_volt:
                    max_diff_volt = diff_volt
                if diff_ang > max_diff_ang:
                    max_diff_ang = diff_ang

            #append the max_diff_volt and max_diff_ang to the dictionary
            comparison_dict["max_diff_volt"].append(max_diff_volt)
            comparison_dict["max_diff_ang"].append(max_diff_ang)
            #append filename to the dictionary
            comparison_dict["file_name"].append(file)
            #append converged to the dictionary
            comparison_dict["converged"].append(results_generalised.converged)
        
        else:
            comparison_dict["max_diff_volt"].append(None)
            comparison_dict["max_diff_ang"].append(None)
            comparison_dict["file_name"].append(file)
            comparison_dict["converged"].append(results_generalised.converged)



    #return the df
    df = pd.DataFrame(comparison_dict)
    print(df)
    #end timer
    end = time.time()
    print(f"Time taken: {end - start}")
    #find how many grids converged
    print("Converged:")
    print(df['converged'].value_counts())
    #find the average max_diff_volt and max_diff_ang
    print("Average max_diff_volt:")
    print(df['max_diff_volt'].mean())
    print("Average max_diff_ang:")
    print(df['max_diff_ang'].mean())
    #median max_diff_volt and max_diff_ang
    print("Median max_diff_volt:")
    print(df['max_diff_volt'].median())
    print("Median max_diff_ang:")
    print(df['max_diff_ang'].median())
    #find the number where max_diff_volt and max_diff_ang are greater than 0.01
    print("Greater than 0.01:")
    print(df[(df['max_diff_volt'] > 0.01) | (df['max_diff_ang'] > 0.01)])



>>>>>>> 9b19e429
if __name__ == '__main__':
    # example_3bus_acopf()
    # case_3bus()
    # linn5bus_example() #not using gpf
    # linn5bus_example2() #converges True and accurate to normal Ac pf
    # pegase_example89() #Converges True
    # ieee5bus_example() #converges True
    # case14_example_noshunt() #converges true
    # case14_example() #converges True
    # acdc2bus_example() #converges True
    # acdc4bus_example() #converges true
<<<<<<< HEAD

    bus300_example()
    # acdc3bus_example() #problem with the control
    # pegase2k_example() #runs super slow and does not converge

=======
    
    compare_results()
    
    # acdc10_example() #converges true but there is a HVDC Link so it doesnt make sense to converge
    # fubm_caseHVDC_vt()
    # fubm_caseHVDC_vt_normalNR()
    # acdc3bus_example() #problem with the control
    # pegase2k_example() #runs super slow and does not converge


    # whatever_func()
    
>>>>>>> 9b19e429
    # two_grids_of_3bus() #does not use gpf
    # case9()
    # case14()
    # case_gb()
    # case6ww()
    # case_pegase89()
    # case300()
    # casepegase13k()
    # casehvdc()
<<<<<<< HEAD
    # caseREE()

    # # Path to your directory containing the grid files
    # directory_path = 'Grids_and_profiles/grids/'
    # # Path where you want to save the log file
    # log_file_path = 'convergence_log.txt'

    # # Call the function
    # test_convergence(directory_path, log_file_path)

    # # If you want to see the contents of the log, you can print them out:
    # with open(log_file_path, 'r') as file:
    #     print(file.read())
=======
    # caseREE()
>>>>>>> 9b19e429
<|MERGE_RESOLUTION|>--- conflicted
+++ resolved
@@ -216,12 +216,7 @@
     print(results.get_branch_df())
     print("Error:", results.error)
 
-<<<<<<< HEAD
-
-def pegase_example():
-=======
 def pegase_example89():
->>>>>>> 9b19e429
     # file_path = 'C:/Users/raiya/Desktop/gridcal_models/pegase89.gridcal'
     file_path = 'Grids_and_profiles/grids/case89pegase.m'
     grid = gce.FileOpen(file_path).open()
@@ -250,12 +245,7 @@
     print(results.get_branch_df())
     print("Error:", results.error)
 
-<<<<<<< HEAD
-
-def bus300_example():
-=======
 def acdc10_example():
->>>>>>> 9b19e429
     # file_path = 'C:/Users/raiya/Desktop/gridcal_models/pegase89.gridcal'
     file_path = 'Grids_and_profiles/grids/10_bus_hvdc.gridcal'
     grid = gce.FileOpen(file_path).open()
@@ -762,8 +752,6 @@
                 log_file.flush()  # Ensure that each entry is written and saved immediately
 
 
-<<<<<<< HEAD
-=======
 import os
 
 def whatever(directory_path, file_names, log_path):
@@ -1097,7 +1085,6 @@
 
 
 
->>>>>>> 9b19e429
 if __name__ == '__main__':
     # example_3bus_acopf()
     # case_3bus()
@@ -1109,13 +1096,6 @@
     # case14_example() #converges True
     # acdc2bus_example() #converges True
     # acdc4bus_example() #converges true
-<<<<<<< HEAD
-
-    bus300_example()
-    # acdc3bus_example() #problem with the control
-    # pegase2k_example() #runs super slow and does not converge
-
-=======
     
     compare_results()
     
@@ -1128,7 +1108,6 @@
 
     # whatever_func()
     
->>>>>>> 9b19e429
     # two_grids_of_3bus() #does not use gpf
     # case9()
     # case14()
@@ -1138,20 +1117,4 @@
     # case300()
     # casepegase13k()
     # casehvdc()
-<<<<<<< HEAD
-    # caseREE()
-
-    # # Path to your directory containing the grid files
-    # directory_path = 'Grids_and_profiles/grids/'
-    # # Path where you want to save the log file
-    # log_file_path = 'convergence_log.txt'
-
-    # # Call the function
-    # test_convergence(directory_path, log_file_path)
-
-    # # If you want to see the contents of the log, you can print them out:
-    # with open(log_file_path, 'r') as file:
-    #     print(file.read())
-=======
-    # caseREE()
->>>>>>> 9b19e429
+    # caseREE()