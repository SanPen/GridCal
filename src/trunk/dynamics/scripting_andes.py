# This Source Code Form is subject to the terms of the Mozilla Public
# License, v. 2.0. If a copy of the MPL was not distributed with this
# file, You can obtain one at https://mozilla.org/MPL/2.0/.
# SPDX-License-Identifier: MPL-2.0

"""
To run this script andes must be installed (pip install andes)
"""
import andes
import time 
from andes.io.json import write
import matplotlib
import pandas as pd
import numpy as np
matplotlib.use('TkAgg')  # or 'QtAgg', depending on your system

import matplotlib.pyplot as plt

def main():
    
    # ss = andes.load('src/trunk/dynamics/Two_Areas_PSS_E/Benchmark_4ger_33_2015.raw', default_config=True)
    # write(ss, 'my_system.json', overwrite=True)

    start = time.time()

    ss = andes.load('src/trunk/dynamics/Gen_Load/kundur_ieee.json', default_config=True)
    ss.files.no_output = True
    
    # Run PF
    ss.PFlow.run()

    print(f"Bus voltages = {ss.Bus.v.v}")
    print(f"Bus angles = {ss.Bus.a.v}")

    # PQ constant power load
    ss.PQ.config.p2p = 1.0
    ss.PQ.config.p2i = 0
    ss.PQ.config.p2z = 0
    ss.PQ.pq2z = 0
    ss.PQ.config.q2q = 1.0
    ss.PQ.config.q2i = 0
    ss.PQ.config.q2z = 0

<<<<<<< HEAD
    # Logging
    time_history = []
    omega_history = [[] for _ in range(len(ss.GENCLS))]
    Ppf_history = [[] for _ in range(len(ss.PQ))]
    tm_history = [[] for _ in range(len(ss.GENCLS))]
    te_history = [[] for _ in range(len(ss.GENCLS))]
    v_history = [[] for _ in range(len(ss.Bus))]
    a_history = [[] for _ in range(len(ss.Bus))]
    vf_history = [[] for _ in range(len(ss.GENCLS))]
=======
    voltages = ss.Bus.v.v
    angles = ss.Bus.a.v
    names = ss.Bus.name.v

    for i, (v, a) in enumerate(zip(voltages,angles)):
        print(f"Bus {names[i]}: {v:.4f} pu")
        print(f"Bus {names[i]}: {a:.4f} pu")



     # to make PQ behave as constant power load
    ss.PQ.config.p2p = 1.0
    ss.PQ.config.p2i = 0
    ss.PQ.config.p2z = 0
    ss.PQ.pq2z = 0
    ss.PQ.config.q2q = 1.0
    ss.PQ.config.q2i = 0
    ss.PQ.config.q2z = 0
>>>>>>> 540fbeee
    
    # Run TDS
    tds = ss.TDS
    tds.config.fixt = 1
    tds.config.shrinkt = 0
    tds.config.tstep = 0.001
    tds.config.tf = 80.0
    tds.t = 0.0
    tds.init()

<<<<<<< HEAD
    one = True
    # Step-by-step simulation
    while tds.t < tds.config.tf:

        if tds.t > 2.5 and one == True:
            ss.PQ.set(src='Ppf', idx='PQ_1', attr='v', value=9.0)
            one = False
            # Log current state
        time_history.append(tds.t)
        for i in range(len(ss.GENCLS)):
            omega_history[i].append(ss.GENCLS.omega.v[i])
            tm_history[i].append(ss.GENCLS.tm.v[i])
            te_history[i].append(ss.GENCLS.te.v[i])
            vf_history[i].append(ss.GENCLS.vf.v[i])
=======

    # Logging
    time_history = []
    omega_history = [[] for _ in range(len(ss.GENROU))]
    Ppf_history = [[] for _ in range(len(ss.PQ))]
    tm_history = [[] for _ in range(len(ss.GENROU))]
    te_history = [[] for _ in range(len(ss.GENROU))]
    v_history = [[] for _ in range(len(ss.Bus))]

    #ss.PQ.set(src='Ppf', idx='PQ_0', attr='v', value= 10)
    Ppf_new = ss.PQ.get(src='Ppf', idx='PQ_0', attr='v')+1.5
    # initialize time domain simulation
    # ss.TDS.run()
    one = True
    # Step-by-step simulation
    while tds.t < tds.config.tf:

        if tds.t > 2.5 and one == True:
            ss.PQ.set(src='Ppf', idx='PQ_0', attr='v', value=Ppf_new)
            one = False
            # Log current state
        time_history.append(tds.t)
        for i in range(len(ss.GENROU)):
            omega_history[i].append(ss.GENROU.omega.v[i])
            tm_history[i].append(ss.GENROU.tm.v[i])
            te_history[i].append(ss.GENROU.te.v[i])
>>>>>>> 540fbeee
        for i in range(len(ss.PQ)):
            Ppf_history[i].append(ss.PQ.Ppf.v[i])
        for i in range(len(ss.Bus)):
            v_history[i].append(ss.Bus.v.v[i])
<<<<<<< HEAD
            a_history[i].append(ss.Bus.a.v[i])

        # Advance one time step
        tds.itm_step()
        tds.t += tds.config.tstep

    end = time.time()
    print(f"ANDES execution time: {end - start:.6f} seconds")

    omega_df = pd.DataFrame(list(zip(*omega_history)))  # shape: [T, n_generators]
    omega_df.columns = [f"omega_andes_gen_{i+1}" for i in range(len(omega_history))]

    tm_df = pd.DataFrame(list(zip(*tm_history)))  # shape: [T, n_generators]
    tm_df.columns = [f"tm_andes_gen_{i+1}" for i in range(len(omega_history))]

    te_df = pd.DataFrame(list(zip(*te_history)))  # shape: [T, n_generators]
    te_df.columns = [f"te_andes_gen_{i+1}" for i in range(len(omega_history))]

    Ppf_df = pd.DataFrame(list(zip(*Ppf_history)))      # shape: [T, n_loads]
    Ppf_df.columns = [f"Ppf_andes_load_{i}" for i in range(len(Ppf_history))]

    v_df = pd.DataFrame(list(zip(*v_history)))      # shape: [T, n_loads]
    v_df.columns = [f"v_andes_Bus_{i+1}" for i in range(len(v_history))]

    a_df = pd.DataFrame(list(zip(*a_history)))      # shape: [T, n_loads]
    a_df.columns = [f"a_andes_Bus_{i+1}" for i in range(len(a_history))]

=======

        # Advance one time step
        tds.itm_step()
        tds.t += tds.config.tstep

    data = [time_history, omega_history, Ppf_history, te_history]


    omega_df = pd.DataFrame(list(zip(*omega_history)))  # shape: [T, n_generators]
    omega_df.columns = [f"omega_andes_gen_{i+1}" for i in range(len(omega_history))]

    tm_df = pd.DataFrame(list(zip(*tm_history)))  # shape: [T, n_generators]
    tm_df.columns = [f"tm_andes_gen_{i+1}" for i in range(len(omega_history))]

    te_df = pd.DataFrame(list(zip(*te_history)))  # shape: [T, n_generators]
    te_df.columns = [f"te_andes_gen_{i+1}" for i in range(len(omega_history))]

    Ppf_df = pd.DataFrame(list(zip(*Ppf_history)))      # shape: [T, n_loads]
    Ppf_df.columns = [f"Ppf_andes_load_{i}" for i in range(len(Ppf_history))]

    v_df = pd.DataFrame(list(zip(*v_history)))      # shape: [T, n_loads]
    v_df.columns = [f"v_andes_Bus_{i+1}" for i in range(len(v_history))]

>>>>>>> 540fbeee
    # Combine all into a single DataFrame
    df = pd.DataFrame({'Time [s]': time_history})
    df = pd.concat([df, omega_df, tm_df, te_df, Ppf_df, v_df, a_df], axis=1)
    df.to_csv("simulation_andes_output.csv", index=False)
    print('simulation results saved in simulation_andes_output.csv')

<<<<<<< HEAD
    # Plot
    plt.figure(figsize=(10, 6))
    for i, omega in enumerate(omega_history):
        plt.plot(time_history, omega, label=f'Gen {i+1}')
    plt.xlabel("Time [s]")
    plt.ylabel("Speed [pu]")
    plt.title("Generator Speed ω vs Time")
    plt.legend()
    plt.grid(True)
    plt.tight_layout()
    plt.show()
=======


# # Plot
# plt.figure(figsize=(10, 6))
# for i, omega in enumerate(omega_history):
#     plt.plot(time_history, omega, label=f'Gen {i+1}')
# plt.xlabel("Time [s]")
# plt.ylabel("Speed [pu]")
# plt.title("Generator Speed ω vs Time")
# # plt.legend()
# plt.grid(True)
# plt.tight_layout()
# plt.show()
#
#
# # Plot
# plt.figure(figsize=(10, 6))
# for i, Ppf in enumerate(Ppf_history):
#     plt.plot(time_history, Ppf, label=f'PQ {i+1}')
# plt.xlabel("Time [s]")
# plt.ylabel("Active Power [pu]")
# plt.title("Active Power consumtpion vs Time")
# # plt.legend()
# plt.grid(True)
# plt.tight_layout()
# plt.show()
# #
# ss.TDS.load_plotter()
# ss.TDS.plt.export_csv()
#
# # plot results
# fig, ax = ss.TDS.plt.plot(ss.Bus.v)
#
# fig.savefig('PQ_v_plot.png')

>>>>>>> 540fbeee

if __name__ == '__main__':
    main()

<|MERGE_RESOLUTION|>--- conflicted
+++ resolved
@@ -41,47 +41,25 @@
     ss.PQ.config.q2i = 0
     ss.PQ.config.q2z = 0
 
-<<<<<<< HEAD
     # Logging
     time_history = []
-    omega_history = [[] for _ in range(len(ss.GENCLS))]
+    omega_history = [[] for _ in range(len(ss.GENROU))]
     Ppf_history = [[] for _ in range(len(ss.PQ))]
-    tm_history = [[] for _ in range(len(ss.GENCLS))]
-    te_history = [[] for _ in range(len(ss.GENCLS))]
+    tm_history = [[] for _ in range(len(ss.GENROU))]
+    te_history = [[] for _ in range(len(ss.GENROU))]
     v_history = [[] for _ in range(len(ss.Bus))]
     a_history = [[] for _ in range(len(ss.Bus))]
     vf_history = [[] for _ in range(len(ss.GENCLS))]
-=======
-    voltages = ss.Bus.v.v
-    angles = ss.Bus.a.v
-    names = ss.Bus.name.v
-
-    for i, (v, a) in enumerate(zip(voltages,angles)):
-        print(f"Bus {names[i]}: {v:.4f} pu")
-        print(f"Bus {names[i]}: {a:.4f} pu")
-
-
-
-     # to make PQ behave as constant power load
-    ss.PQ.config.p2p = 1.0
-    ss.PQ.config.p2i = 0
-    ss.PQ.config.p2z = 0
-    ss.PQ.pq2z = 0
-    ss.PQ.config.q2q = 1.0
-    ss.PQ.config.q2i = 0
-    ss.PQ.config.q2z = 0
->>>>>>> 540fbeee
     
     # Run TDS
     tds = ss.TDS
     tds.config.fixt = 1
     tds.config.shrinkt = 0
     tds.config.tstep = 0.001
-    tds.config.tf = 80.0
+    tds.config.tf = 20.0
     tds.t = 0.0
     tds.init()
 
-<<<<<<< HEAD
     one = True
     # Step-by-step simulation
     while tds.t < tds.config.tf:
@@ -96,39 +74,10 @@
             tm_history[i].append(ss.GENCLS.tm.v[i])
             te_history[i].append(ss.GENCLS.te.v[i])
             vf_history[i].append(ss.GENCLS.vf.v[i])
-=======
-
-    # Logging
-    time_history = []
-    omega_history = [[] for _ in range(len(ss.GENROU))]
-    Ppf_history = [[] for _ in range(len(ss.PQ))]
-    tm_history = [[] for _ in range(len(ss.GENROU))]
-    te_history = [[] for _ in range(len(ss.GENROU))]
-    v_history = [[] for _ in range(len(ss.Bus))]
-
-    #ss.PQ.set(src='Ppf', idx='PQ_0', attr='v', value= 10)
-    Ppf_new = ss.PQ.get(src='Ppf', idx='PQ_0', attr='v')+1.5
-    # initialize time domain simulation
-    # ss.TDS.run()
-    one = True
-    # Step-by-step simulation
-    while tds.t < tds.config.tf:
-
-        if tds.t > 2.5 and one == True:
-            ss.PQ.set(src='Ppf', idx='PQ_0', attr='v', value=Ppf_new)
-            one = False
-            # Log current state
-        time_history.append(tds.t)
-        for i in range(len(ss.GENROU)):
-            omega_history[i].append(ss.GENROU.omega.v[i])
-            tm_history[i].append(ss.GENROU.tm.v[i])
-            te_history[i].append(ss.GENROU.te.v[i])
->>>>>>> 540fbeee
         for i in range(len(ss.PQ)):
             Ppf_history[i].append(ss.PQ.Ppf.v[i])
         for i in range(len(ss.Bus)):
             v_history[i].append(ss.Bus.v.v[i])
-<<<<<<< HEAD
             a_history[i].append(ss.Bus.a.v[i])
 
         # Advance one time step
@@ -143,51 +92,33 @@
 
     tm_df = pd.DataFrame(list(zip(*tm_history)))  # shape: [T, n_generators]
     tm_df.columns = [f"tm_andes_gen_{i+1}" for i in range(len(omega_history))]
+    tm_df = pd.DataFrame(list(zip(*tm_history)))  # shape: [T, n_generators]
+    tm_df.columns = [f"tm_andes_gen_{i+1}" for i in range(len(omega_history))]
 
+    te_df = pd.DataFrame(list(zip(*te_history)))  # shape: [T, n_generators]
+    te_df.columns = [f"te_andes_gen_{i+1}" for i in range(len(omega_history))]
     te_df = pd.DataFrame(list(zip(*te_history)))  # shape: [T, n_generators]
     te_df.columns = [f"te_andes_gen_{i+1}" for i in range(len(omega_history))]
 
     Ppf_df = pd.DataFrame(list(zip(*Ppf_history)))      # shape: [T, n_loads]
     Ppf_df.columns = [f"Ppf_andes_load_{i}" for i in range(len(Ppf_history))]
+    Ppf_df = pd.DataFrame(list(zip(*Ppf_history)))      # shape: [T, n_loads]
+    Ppf_df.columns = [f"Ppf_andes_load_{i}" for i in range(len(Ppf_history))]
 
+    v_df = pd.DataFrame(list(zip(*v_history)))      # shape: [T, n_loads]
+    v_df.columns = [f"v_andes_Bus_{i+1}" for i in range(len(v_history))]
     v_df = pd.DataFrame(list(zip(*v_history)))      # shape: [T, n_loads]
     v_df.columns = [f"v_andes_Bus_{i+1}" for i in range(len(v_history))]
 
     a_df = pd.DataFrame(list(zip(*a_history)))      # shape: [T, n_loads]
     a_df.columns = [f"a_andes_Bus_{i+1}" for i in range(len(a_history))]
 
-=======
-
-        # Advance one time step
-        tds.itm_step()
-        tds.t += tds.config.tstep
-
-    data = [time_history, omega_history, Ppf_history, te_history]
-
-
-    omega_df = pd.DataFrame(list(zip(*omega_history)))  # shape: [T, n_generators]
-    omega_df.columns = [f"omega_andes_gen_{i+1}" for i in range(len(omega_history))]
-
-    tm_df = pd.DataFrame(list(zip(*tm_history)))  # shape: [T, n_generators]
-    tm_df.columns = [f"tm_andes_gen_{i+1}" for i in range(len(omega_history))]
-
-    te_df = pd.DataFrame(list(zip(*te_history)))  # shape: [T, n_generators]
-    te_df.columns = [f"te_andes_gen_{i+1}" for i in range(len(omega_history))]
-
-    Ppf_df = pd.DataFrame(list(zip(*Ppf_history)))      # shape: [T, n_loads]
-    Ppf_df.columns = [f"Ppf_andes_load_{i}" for i in range(len(Ppf_history))]
-
-    v_df = pd.DataFrame(list(zip(*v_history)))      # shape: [T, n_loads]
-    v_df.columns = [f"v_andes_Bus_{i+1}" for i in range(len(v_history))]
-
->>>>>>> 540fbeee
     # Combine all into a single DataFrame
     df = pd.DataFrame({'Time [s]': time_history})
     df = pd.concat([df, omega_df, tm_df, te_df, Ppf_df, v_df, a_df], axis=1)
     df.to_csv("simulation_andes_output.csv", index=False)
     print('simulation results saved in simulation_andes_output.csv')
 
-<<<<<<< HEAD
     # Plot
     plt.figure(figsize=(10, 6))
     for i, omega in enumerate(omega_history):
@@ -199,43 +130,6 @@
     plt.grid(True)
     plt.tight_layout()
     plt.show()
-=======
-
-
-# # Plot
-# plt.figure(figsize=(10, 6))
-# for i, omega in enumerate(omega_history):
-#     plt.plot(time_history, omega, label=f'Gen {i+1}')
-# plt.xlabel("Time [s]")
-# plt.ylabel("Speed [pu]")
-# plt.title("Generator Speed ω vs Time")
-# # plt.legend()
-# plt.grid(True)
-# plt.tight_layout()
-# plt.show()
-#
-#
-# # Plot
-# plt.figure(figsize=(10, 6))
-# for i, Ppf in enumerate(Ppf_history):
-#     plt.plot(time_history, Ppf, label=f'PQ {i+1}')
-# plt.xlabel("Time [s]")
-# plt.ylabel("Active Power [pu]")
-# plt.title("Active Power consumtpion vs Time")
-# # plt.legend()
-# plt.grid(True)
-# plt.tight_layout()
-# plt.show()
-# #
-# ss.TDS.load_plotter()
-# ss.TDS.plt.export_csv()
-#
-# # plot results
-# fig, ax = ss.TDS.plt.plot(ss.Bus.v)
-#
-# fig.savefig('PQ_v_plot.png')
-
->>>>>>> 540fbeee
 
 if __name__ == '__main__':
     main()
