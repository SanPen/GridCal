--- conflicted
+++ resolved
@@ -212,11 +212,7 @@
     file_path = os.path.join(new_directory, 'Grids_and_profiles', 'grids', 'case89pegase.m')
 
     grid = gce.FileOpen(file_path).open()
-<<<<<<< HEAD
-    pf_options = gce.PowerFlowOptions(solver_type=gce.SolverType.NR, verbose=1, max_iter=30, trust_radius=1.0)
-=======
     pf_options = gce.PowerFlowOptions(solver_type=gce.SolverType.NR, verbose=1, tolerance=1e-8)
->>>>>>> 9743e874
     run_nonlinear_opf(grid=grid, pf_options=pf_options, plot_error=True)
 
 
