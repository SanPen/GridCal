--- conflicted
+++ resolved
@@ -781,14 +781,8 @@
 class Branch(ReliabilityDevice):
 
     def __init__(self, bus_from: Bus, bus_to: Bus, name='Branch', r=1e-20, x=1e-20, g=1e-20, b=1e-20,
-<<<<<<< HEAD
                  rate=1.0, tap=1.0, shift_angle=0, active=True, mttf=0, mttr=0, branch_type: BranchType=BranchType.Line,
                  length=1, vset=1.0, bus_to_regulated=False, template=BranchTemplate()):
-=======
-                 rate=1.0, tap=1.0, shift_angle=0, active=True, mttf=0, mttr=0,
-                 branch_type: BranchType=BranchType.Line, length=1, template=BranchTemplate(),
-                 bus_to_regulated=False, vset=1.0):
->>>>>>> e8d8a99c
         """
         Branch model constructor
         @param bus_from: Bus Object
